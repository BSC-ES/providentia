#!/bin/sh
module purge

# CTE Power9
if [ "${BSC_MACHINE}" == "power" ]; then
    module load Python/3.7.0-foss-2018b \
        Cartopy/0.20.3-foss-2018b-Python-3.7.0 \
        cftime/1.0.3.4-foss-2018b-Python-3.7.0 \
        matplotlib/3.1.1-foss-2018b-Python-3.7.0 \
        netcdf4-python/1.5.1.2-foss-2018b-Python-3.7.0 \
        numpy/1.16.4-foss-2018b-Python-3.7.0 \
        pandas/0.24.2-foss-2018b-Python-3.7.0 \
        PyQt5/5.13.0-foss-2018b-Python-3.7.0 \
        scipy/1.3.0-foss-2018b-Python-3.7.0 \
        kdepy/1.1.1-fosscuda-2019b-Python-3.7.4 \
        Ghostscript/9.50-GCCcore-8.3.0

# Marenostrum4
elif [ "${BSC_MACHINE}" == "mn4" ]; then
    module load intel impi mkl \
        gcc/5.4.0 python/3.7.4_ES_test \
        sqlite/3.41.0 proj/8.2.1 hdf5 netcdf \
        geos/3.10.2 gdal/3.6.2 libtiff

# Nord3v2
elif [ "${BSC_MACHINE}" == "nord3v2" ]; then 
    module use /gpfs/projects/bsc32/software/suselinux/11/modules/all
    module load Python/3.7.4-GCCcore-8.3.0 \
<<<<<<< HEAD
     xarray/0.19.0-foss-2019b-Python-3.7.4 \
     matplotlib/3.1.1-foss-2019b-Python-3.7.4 \
     seaborn/0.9.0-foss-2019b-Python-3.7.4 \
     Cartopy/0.20.3-foss-2019b-Python-3.7.4 \
     netcdf4-python/1.5.3-foss-2019b-Python-3.7.4 \
     geopandas/0.7.0-foss-2019b-Python-3.7.4 \
     PyQt5/5.13.1-GCCcore-8.3.0-Python-3.7.4 \
     Qt5/5.14.1-GCCcore-8.3.0 \
     OpenMPI/4.0.5-GCC-8.3.0-nord3-v2 \
     pyproj/3.2.1-foss-2019b-Python-3.7.4 \
     kdepy/1.1.1-foss-2019b-Python-3.7.4 
    module load Ghostscript/9.50-GCCcore-8.3.0
=======
        matplotlib/3.1.1-foss-2019b-Python-3.7.4 \
        seaborn/0.9.0-foss-2019b-Python-3.7.4 \
        Cartopy/0.20.3-foss-2019b-Python-3.7.4 \
        netcdf4-python/1.5.3-foss-2019b-Python-3.7.4 \
        geopandas/0.7.0-foss-2019b-Python-3.7.4 \
        PyQt5/5.13.1-GCCcore-8.3.0-Python-3.7.4 \
        Qt5/5.14.1-GCCcore-8.3.0 \
        OpenMPI/4.0.5-GCC-8.3.0-nord3-v2 \
        pyproj/3.2.1-foss-2019b-Python-3.7.4 \
        kdepy/1.1.1-foss-2019b-Python-3.7.4 \
        Ghostscript/9.50-GCCcore-8.3.0
>>>>>>> 4026a99a

# Hub
elif [ "${ip}" == "84.88.185.48" ]; then
    module load Python/3.9.6-GCCcore-11.2.0 \
        matplotlib/3.7.2-foss-2021b-Python-3.9.6 \
        netcdf4-python/1.6.1-foss-2021b-Python-3.9.6 \
        numpy/1.23.3-foss-2021b-Python-3.9.6 \
        pandas/1.5.3-foss-2021b-Python-3.9.6 \
        Qt5/5.15.5-GCCcore-11.2.0 \
        scipy/1.10.1-foss-2021b-Python-3.9.6 \
        pyproj/3.4.0-foss-2021b-Python-3.9.6 \
        ConfigArgParse/1.7-foss-2021b-Python-3.9.6 \
        PyQt5/5.15.5-GCCcore-11.2.0 \
        Cartopy/0.22.0-foss-2021b-Python-3.9.6 \
        Seaborn/0.12.2-foss-2021b-Python-3.9.6 \
        kdepy/1.1.8-foss-2021b-Python-3.9.6 \
        Ghostscript/10.01.2-GCCcore-11.2.0 \
        cftime/1.0.3.4-foss-2021b-Python-3.9.6
        
# Workstations
# TODO: Review modules
else
    module load Python/3.7.3-foss-2015a \
        ConfigArgParse/0.14.0-foss-2015a-Python-3.7.3 \
        Cartopy/0.20.3-foss-2015a-Python-3.7.3 \
        matplotlib/3.1.1-foss-2015a-Python-3.7.3 \
        netcdf4-python/1.5.1.2-foss-2015a-Python-3.7.3 \
        numpy/1.16.4-foss-2015a-Python-3.7.3 \
        pandas/0.24.2-foss-2015a-Python-3.7.3 \
        PyQt5/5.13.0-foss-2015a-Python-3.7.3 \
        Qt/5.13.0-foss-2015a \
        seaborn/0.9.0-foss-2015a-Python-3.7.3 \
        scipy/1.3.0-foss-2015a-Python-3.7.3 \
        pyproj/3.2.1-foss-2015a-Python-3.7.3
fi

export HDF5_USE_FILE_LOCKING=FALSE<|MERGE_RESOLUTION|>--- conflicted
+++ resolved
@@ -26,20 +26,9 @@
 elif [ "${BSC_MACHINE}" == "nord3v2" ]; then 
     module use /gpfs/projects/bsc32/software/suselinux/11/modules/all
     module load Python/3.7.4-GCCcore-8.3.0 \
-<<<<<<< HEAD
-     xarray/0.19.0-foss-2019b-Python-3.7.4 \
-     matplotlib/3.1.1-foss-2019b-Python-3.7.4 \
-     seaborn/0.9.0-foss-2019b-Python-3.7.4 \
-     Cartopy/0.20.3-foss-2019b-Python-3.7.4 \
-     netcdf4-python/1.5.3-foss-2019b-Python-3.7.4 \
-     geopandas/0.7.0-foss-2019b-Python-3.7.4 \
-     PyQt5/5.13.1-GCCcore-8.3.0-Python-3.7.4 \
-     Qt5/5.14.1-GCCcore-8.3.0 \
-     OpenMPI/4.0.5-GCC-8.3.0-nord3-v2 \
-     pyproj/3.2.1-foss-2019b-Python-3.7.4 \
-     kdepy/1.1.1-foss-2019b-Python-3.7.4 
-    module load Ghostscript/9.50-GCCcore-8.3.0
-=======
+        Ghostscript/9.50-GCCcore-8.3.0 \
+        xarray/0.19.0-foss-2019b-Python-3.7.4 \
+        jupyterlab/3.0.9-foss-2019b-Python-3.7.4 \
         matplotlib/3.1.1-foss-2019b-Python-3.7.4 \
         seaborn/0.9.0-foss-2019b-Python-3.7.4 \
         Cartopy/0.20.3-foss-2019b-Python-3.7.4 \
@@ -49,9 +38,7 @@
         Qt5/5.14.1-GCCcore-8.3.0 \
         OpenMPI/4.0.5-GCC-8.3.0-nord3-v2 \
         pyproj/3.2.1-foss-2019b-Python-3.7.4 \
-        kdepy/1.1.1-foss-2019b-Python-3.7.4 \
-        Ghostscript/9.50-GCCcore-8.3.0
->>>>>>> 4026a99a
+        kdepy/1.1.1-foss-2019b-Python-3.7.4 
 
 # Hub
 elif [ "${ip}" == "84.88.185.48" ]; then
