#!/usr/bin/env bash
# init
jobname="PRV"
time="02:00:00"
mem="20Gb"
constraint="medmem"

function usage () {
echo "Usage: providentia [-u|--usage] [-c|--cores NUM_CORES (default=16)]"
echo "    [-J|--jobname JOB_NAME (default=PRV)] [-q|--queue QUEUE_NAME (default=debug)]"
echo "    [-m|--mem MEMORY (only valid on P9, default=20Gb)]"
echo "    [--constraint CONSTRAINT (default=medmem)]"
}

getopt --test 2> /dev/null
if [[ $? -ne 4 ]]; then
    echo "GNU's enhanced getopt is required to run this script"
    echo "You can usually find this in the util-linux package"
    echo "On MacOS/OS X see homebrew's package: http://brewformulas.org/Gnu-getopt"
    echo "For anyone else, build from source: http://frodo.looijaard.name/project/getopt"
    exit 1
fi

# get OS
#Mac OS X platform        
if [ "$(uname)" == "Darwin" ]; then
    OS="Mac"        
#GNU/Linux platform
elif [ "$(expr substr $(uname -s) 1 5)" == "Linux" ]; then
    OS="Linux"
# Windows platform
elif [ "$(expr substr $(uname -s) 1 10)" == "Windows" ] || [ "$(expr substr $(uname -s) 1 10)" == "MINGW32_NT" ] || [ "$(expr substr $(uname -s) 1 10)" == "MINGW64_NT" ]; then
    OS="Windows"
else
    echo "The OS cannot be detected. Exiting."
    exit 1
fi

# initialize conda in windows
if [ "${OS}" == "Windows" ] ; then 
    CONDA_PATH="$HOME/anaconda3"

    __conda_setup="$("$CONDA_PATH/condabin/conda" 'shell.bash' 'hook' 2> /dev/null)"
    
    if [ $? -eq 0 ]; then
        eval "$__conda_setup"
        echo "Conda initialized successfully"
    else
        if [ -f "$CONDA_PATH/etc/profile.d/conda.sh" ]; then
            . "$CONDA_PATH/etc/profile.d/conda.sh"
        else
            export PATH="$CONDA_PATH/condabin:$PATH"
        fi
    fi
    unset __conda_setup
fi

# bash strict mode: see http://redsymbol.net/articles/unofficial-bash-strict-mode/ for info
set -eo pipefail
IFS=$'\n\t'

# An option followed by a single colon ':' means that it *needs* an argument.
# An option followed by double colons '::' means that its argument is optional.
# See `man getopt'.
SHORT=uc:t:J:q:m:V
LONG=usage,cores:,time:,jobname:,queue:,mem:,constraint:,help,version,debug,clean,section:,ghost_version:,conf:,config:,config_dir:,cartopy_data_dir:,ghost_root:,nonghost_root:,exp_root:,exp_to_interp_root:,generate_file_tree,gft,disable_file_tree,dft,report,reports,offline,download,dl,interpolation,interp,interpolate,notebook,nb,jupyter,slurm_job_id:,network:,species:,resolution:,start_date:,end_date:,observations_data_label:,experiments:,domain:,ensemble_options:,forecast:,qa:,flags:,add_qa:,subtract_qa:,add_flags:,subtract_flags:,temporal_colocation:,spatial_colocation:,spatial_colocation_tolerance:,spatial_colocation_station_reference:,spatial_colocation_station_name:,spatial_colocation_longitude_latitude:,spatial_colocation_measurement_altitude:,spatial_colocation_validation:,spatial_colocation_validation_tolerance:,map_extent:,filter_species:,calibration_factor:,lower_bound:,upper_bound:,remove_extreme_stations:,report_type:,report_summary:,report_stations:,report_title:,report_filename:,harmonise_summary:,harmonise_stations:,active_dashboard_plots:,resampling_resolution:,statistic_mode:,statistic_aggregation:,periodic_statistic_mode:,periodic_statistic_aggregation:,timeseries_statistic_aggregation:,plot_characteristics_filename:,interp_multiprocessing:,interp_n_neighbours:,interp_reverse_vertical_orientation:,interp_chunk_size:,interp_job_array_limit:,interp_spinup_timesteps:,interp_experiment_downsampling:,interp_experiment_upsampling:,logfile::

# parse arguments
PARSED=$(getopt --options ${SHORT} \
                --longoptions ${LONG} \
                --name "$0" \
                -- "$@")         # pass all the args to this script to getopt
# exit if getopt has complained about wrong arguments to stdout
if [[ $? -ne 0 ]]; then
    exit 2
fi

# define default number of cores
cores="12"
coresexplicit=false

# set qos depending on the mode and machine
if [[ $PARSED =~ "--interp" || $PARSED =~ "--interpolation" || $PARSED =~ "--interpolate" ]]; then
    # define qos in interpolation
    if [ "${BSC_MACHINE}" == "mn5" ]; then
        queue="gp_bsces"
    elif [ "${BSC_MACHINE}" == "grace" ]; then
        queue="ngp_bsces"
    else
        queue="bsc_es"
    fi
else    
    # define qos in every mode but interpolation
    if [ "${BSC_MACHINE}" == "mn5" ]; then
        queue="gp_debug"
    elif [ "${BSC_MACHINE}" == "grace" ]; then
        queue="ngp_debug"
    else
        queue="debug"
    fi 
fi

# reset SLURM_EXPORT_ENV so that things like srun & sbatch work out of the box
export SLURM_EXPORT_ENV=ALL

# workaround to stop driver conflict issue 
#export QT_QPA_PLATFORM_PLUGIN_PATH=/gpfs/home/bsc/${USER}/.conda/envs/providentia-env/lib/python3.9/site-packages/PyQt5/Qt5/plugins

# update key arguments for job submission
OTHEROPTS=""
while [ $# -gt 0 ]; do
  # parse equals sign in arguments
  OPT="$1"
  if [[ $OPT == *"="* ]]; then
      OPTNAME=${OPT%=*}
      OPTARG=${OPT#*=}
  else
      OPTNAME=$OPT 
      OPTARG=""
  fi
  case $OPTNAME in
        -u|--usage) shift
                    usage 
                    exit 0
                    ;;
        -c|--cores) shift
                    cores=$OPTARG
                    coresexplicit=true
                    ;;
        -t|--time) shift
                    time=$OPTARG;;
        -J|--jobname) shift
                    jobname=$OPTARG;;
        -q|--queue) shift
                    queue=$OPTARG;;
        -m|--mem) shift
                    mem=$OPTARG;;
        --constraint) shift 
                    constraint=$OPTARG;;            
        -*) shift
            OTHEROPTS+="$OPT ";;
        * ) echo "ALL OPTIONS MUST BE PREFIXED WITH '-' or '--', AND ARGUMENTS MUST BE PREFIXED WITH '=', e.g. '--cores=10'" 
            exit 2
  esac
done

account_option="--account=bsc32"
queue_option="--qos=$queue"
memory_option="--mem=$mem"
cores_option="--cpus-per-task=$cores"
cores_explicit_option="--cores-explicit=$coresexplicit"
constraint_option="--constraint=$constraint"
load_command="source bin/load_modules.sh"
notebook_alloc_command="sbatch -t $time -c $cores -J $jobname"
script_dir=$(dirname $(realpath $(dirname $0)))

# use python 3 if not in windows
if [[ "${OS}" != "Windows" ]] ; then 
    python_ver="3"
fi

# if using Mac, then use Providentia executable (in order to rename application name)
if [[ "${OS}" == "Mac" ]] ; then
    python_command="./bin/Mac/Providentia -u -Wi -c 'from providentia import main;main.main()' $OTHEROPTS"
else
    python_command="python$python_ver -u -Wi -c 'from providentia import main;main.main()' $OTHEROPTS"
fi

# use clean mode and exit
if [[ $PARSED =~ "--clean" ]]; then
    bash bin/clean_output.sh
    exit 0
fi

# Avoid x11 forwarding when creating reports or doing interpolations
if [[ $PARSED =~ "--report" || $PARSED =~ "--reports" || $PARSED =~ "--offline" || $PARSED =~ "--download" || $PARSED =~ "--dl" ]]; then
    salloc_command="salloc -t $time -c $cores -J $jobname"
elif [[ $PARSED =~ "--interp" || $PARSED =~ "--interpolation" || $PARSED =~ "--interpolate" ]]; then
    salloc_command="salloc -t $time -c 1 -J $jobname"
else
    salloc_command="salloc -t $time -c $cores -J $jobname --x11"
fi

# if using debug mode then just reserve allocation, do not execute providentia
if [[ $PARSED =~ "--debug" ]]; then
    debug=true
else
    debug=false
fi

# remind users to use notebook instead of interactive
if [[ $PARSED =~ "--interactive" ]]; then
    echo "Interactive mode has been renamed to notebook, please use --notebook to open a Jupyter session. Exiting..."
    exit 1
fi

# if using notebook mode then 
if [[ $PARSED =~ "--notebook" || $PARSED =~ "--nb" || $PARSED =~ "--jupyter" ]]; then
    notebook=true
else
    notebook=false
fi

# if using interpolation mode then
if [[ $PARSED =~ "--interp" || $PARSED =~ "--interpolation" || $PARSED =~ "--interpolate" ]]; then
    interpolation=true
else
    interpolation=false
fi

# if using download mode then 
if [[ $PARSED =~ "--download" || $PARSED =~ "--dl" ]]; then
    download=true
else
    download=false
fi

# determine if need to just execute python if have allocation made (i.e. are in debug mode)
VALID_HOSTS="p9login1 login0 login1 login2 login3 login4 glogin1 glogin2 glogin3 glogin4 nglogin1 nglogin2 nglogin3 nglogin4"
HOST=`hostname`
if [[ " $VALID_HOSTS " =~ .*\ $HOST\ .* ]]; then
    debugexec=false
else
    debugexec=true
fi

# load modules from conda environment
# EXPORTPATH="/gpfs/home/bsc32/bsc32781/.conda/envs/myenv/lib/python3.9/site-packages"
# export PYTHONPATH=${EXPORTPATH}:${PYTHONPATH}

# get IP (different method for each OS)
if [ "${OS}" == "Mac" ]; then
    ip=${LOCAL_IP:-`ipconfig getifaddr en0`}
elif [ "${OS}" == "Linux" ]; then
    ip=$(hostname --ip-address)
elif [ "${OS}" == "Windows" ]; then
    ip=${LOCAL_IP:-`ipconfig.exe | grep -im1 'IPv4 Address' | cut -d ':' -f2`}
fi

# if download mode is executed from the remote machines, exit
if $download; then
    if [[ "${BSC_MACHINE}" == "mn5" || "${BSC_MACHINE}" == "84.88.185.48" ]]; then
        echo "Download mode not available in $BSC_MACHINE. Exiting..."
        exit 1
    fi
fi

# execution
# Marenostrum5
if [ "${BSC_MACHINE}" == "mn5" ]; then

    echo "INFO: Running on MN5..."

    # load modules from conda environment
    active_env=false
    module load anaconda
    eval "$(conda shell.bash hook)"
    conda config --set env_prompt '($(basename {default_env})) '
    if ! { conda config --show-sources | grep '/gpfs/projects/bsc32/repository/apps/conda_envs/'; } >/dev/null 2>&1; then
        conda config --append envs_dirs /gpfs/projects/bsc32/repository/apps/conda_envs/
    fi
    if { conda env list | grep 'providentia-env_v3.0.0'; } >/dev/null 2>&1; then 
        echo "Activating conda environment in /gpfs/projects/bsc32/repository/apps/conda_envs/providentia-env_v3.0.0..."
        conda activate providentia-env_v3.0.0
        active_env=true
    else 
        echo "Environment not found in /gpfs/projects/bsc32/repository/apps/conda_envs/"
    fi

    if $active_env; then
        if $notebook; then
            echo "OPTIONS: cores: ${cores}, jobname: ${jobname}, queue: ${queue}, constraint: ${constraint}"
            echo "Starting jupyter session."
            echo "Check 'notebook.out' for information on how to connect to session."
            
            if [[ "${constraint}" == "lowmem" ||  "${constraint}" == "medmem" ]]; then
                eval "${notebook_alloc_command} ${account_option} ${queue_option} bin/notebook.sh"
            else
                eval "${notebook_alloc_command} ${account_option} ${constraint_option} ${queue_option} bin/notebook.sh"
            fi

        elif $debug; then
            echo "OPTIONS: cores: ${cores}, jobname: ${jobname}, queue: ${queue}, constraint: ${constraint}"
            echo "Entering debug mode"
            if [[ "${constraint}" == "lowmem" ||  "${constraint}" == "medmem" ]]; then
                eval "${salloc_command} ${account_option} ${queue_option}"
            else
                eval "${salloc_command} ${account_option} ${constraint_option} ${queue_option}"
            fi
        
        elif $interpolation; then
            echo "OPTIONS: cores: ${cores}, jobname: ${jobname}, queue: ${queue}, mem: ${mem}"
            echo "Loading dependencies..."
            eval "${load_command}"
            jobid=$(eval "sbatch ${cores_option} ${account_option} ${queue_option} bin/submit_interpolation_${BSC_MACHINE}.sh $OTHEROPTS | awk '{print \$4}'")
            echo "Check submission info in 'logs/interpolation/management_logs/$jobid.out'"

        else
            if $debugexec; then
                eval "srun ${account_option} ${python_command}"
            else
                echo "OPTIONS: cores: ${cores}, jobname: ${jobname}, queue: ${queue}, constraint: ${constraint}"
                if [[ "${constraint}" == "lowmem" ||  "${constraint}" == "medmem" ]]; then
                    eval "${salloc_command} ${account_option} ${queue_option} srun ${python_command}"
                else
                    eval "${salloc_command} ${account_option} ${constraint_option} ${queue_option} srun ${python_command}"
                fi
            fi
        fi
    fi

# Nord3v2
elif [ "${BSC_MACHINE}" == "nord3v2" ] || [ "${BSC_MACHINE}" = "amd" ]; then
    echo "INFO: Running on ${BSC_MACHINE}..."
    if $notebook; then
        echo "OPTIONS: cores: ${cores}, jobname: ${jobname}, queue: ${queue}, constraint: ${constraint}"
        echo "Starting notebook jupyter session."
        echo "Check 'notebook.out' for information on how to connect to session."
        eval "${load_command}"
        if [[ "${constraint}" == "lowmem" ]]; then
            eval "${notebook_alloc_command} ${queue_option} bin/notebook.sh"
        else
            eval "${notebook_alloc_command} ${constraint_option} ${queue_option} bin/notebook.sh"
        fi

    elif $debug; then
        echo "OPTIONS: cores: ${cores}, jobname: ${jobname}, queue: ${queue}, constraint: ${constraint}"
        echo "Entering debug mode"
        eval "${load_command}"
        if [[ "${constraint}" == "lowmem" ]]; then
            eval "${salloc_command} ${queue_option}"
        else
            eval "${salloc_command} ${constraint_option} ${queue_option}"
        fi

     elif $interpolation; then
            echo "OPTIONS: cores: ${cores}, jobname: ${jobname}, queue: ${queue}, mem: ${mem}"
            echo "Loading dependencies..."
            eval "${load_command}"
            jobid=$(eval "sbatch ${cores_option} ${account_option} ${queue_option} bin/submit_interpolation_${BSC_MACHINE}.sh $OTHEROPTS | awk '{print \$4}'")
            echo "Check submission info in 'logs/interpolation/management_logs/$jobid.out'"

    else
        if $debugexec; then
            eval "srun ${python_command}"
        else
            echo "OPTIONS: cores: ${cores}, jobname: ${jobname}, queue: ${queue}, constraint: ${constraint}"
            eval "${load_command}"
            if [[ "${constraint}" == "lowmem" ]]; then
                eval "${salloc_command} ${queue_option} srun ${python_command}"
            else
                eval "${salloc_command} ${constraint_option} ${queue_option} srun ${python_command}"
            fi
        fi
    fi

# storage5
elif [[ "${BSC_MACHINE}" == "stg" ]]; then
    echo "INFO: Running on the storage5..."
    # load modules from conda environment
    active_env=false
    eval "$(conda shell.bash hook)"
    if { conda env list | grep 'providentia-env_v3.0.0'; } >/dev/null 2>&1; then 
        echo "Activating environment..."
        conda activate providentia-env_v3.0.0
        active_env=true
    fi
    if $download; then
        eval "${python_command}"
    else
        echo "Mode not available in storage5."
    fi

# Hub
elif [ "${ip}" == "84.88.185.48" ]; then
    echo "INFO: Running on the hub..."
    eval "${load_command}"
    if $notebook; then
        echo "Starting jupyter session."
        export PYTHONPATH=$(pwd):${PYTHONPATH}
        jupyter-lab

    else
        eval "${python_command}"
    fi

# Nord4
elif [ "${BSC_MACHINE}" == "nord4" ]; then
    echo "INFO: Running on ${BSC_MACHINE}..."

    # load modules from conda environment
    active_env=false
    module load Miniconda3/23.9.0-0
    eval "$(conda shell.bash hook)"
    conda config --set env_prompt '($(basename {default_env})) '
    if ! { conda config --show-sources | grep '/gpfs/projects/bsc32/repository/apps/conda_envs/'; } >/dev/null 2>&1; then
        conda config --append envs_dirs /gpfs/projects/bsc32/repository/apps/conda_envs/
    fi
    if { conda env list | grep 'providentia-env_v3.0.0'; } >/dev/null 2>&1; then 
        echo "Activating conda environment in /gpfs/projects/bsc32/repository/apps/conda_envs/providentia-env_v3.0.0..."
        conda activate providentia-env_v3.0.0
        active_env=true
    else 
        echo "Environment not found in /gpfs/projects/bsc32/repository/apps/conda_envs/"
    fi

    if $active_env; then
        if $notebook; then
            echo "OPTIONS: cores: ${cores}, jobname: ${jobname}, queue: ${queue}, constraint: ${constraint}"
            echo "Starting jupyter session."
            echo "Check 'notebook.out' for information on how to connect to session."
            
            if [[ "${constraint}" == "lowmem" ||  "${constraint}" == "medmem" ]]; then
                eval "${notebook_alloc_command} ${account_option} ${queue_option} bin/notebook.sh"
            else
                eval "${notebook_alloc_command} ${account_option} ${constraint_option} ${queue_option} bin/notebook.sh"
            fi

        elif $debug; then
            echo "OPTIONS: cores: ${cores}, jobname: ${jobname}, queue: ${queue}, constraint: ${constraint}"
            echo "Entering debug mode"
            if [[ "${constraint}" == "lowmem" ||  "${constraint}" == "medmem" ]]; then
                eval "${salloc_command} ${account_option} ${queue_option}"
            else
                eval "${salloc_command} ${account_option} ${constraint_option} ${queue_option}"
            fi
        
        elif $interpolation; then
            echo "OPTIONS: cores: ${cores}, jobname: ${jobname}, queue: ${queue}, mem: ${mem}"
            echo "Loading dependencies..."
            eval "${load_command}"
            jobid=$(eval "sbatch ${cores_option} ${account_option} ${queue_option} bin/submit_interpolation_${BSC_MACHINE}.sh $OTHEROPTS | awk '{print \$4}'")
            echo "Check submission info in 'logs/interpolation/management_logs/$jobid.out'"

        else
            if $debugexec; then
                eval "srun ${account_option} ${python_command}"
            else
                echo "OPTIONS: cores: ${cores}, jobname: ${jobname}, queue: ${queue}, constraint: ${constraint}"
                if [[ "${constraint}" == "lowmem" ||  "${constraint}" == "medmem" ]]; then
                    eval "${salloc_command} ${account_option} ${queue_option} srun nord3_singu_es ${python_command}"
                else
                    eval "${salloc_command} ${account_option} ${constraint_option} ${queue_option} srun nord3_singu_es ${python_command}"
                fi
            fi
        fi
    fi


# NG Grace
elif [ "${BSC_MACHINE}" == "grace" ]; then
    echo "INFO: Running on ${BSC_MACHINE}..."

    # load modules from conda environment
    active_env=false
    module load miniforge
    eval "$(conda shell.bash hook)"
    conda config --set env_prompt '($(basename {default_env})) '
    if ! { conda config --show-sources | grep '/gpfs/projects/bsc32/repository/apps/conda_envs/'; } >/dev/null 2>&1; then
        conda config --append envs_dirs /gpfs/projects/bsc32/repository/apps/conda_envs/
    fi
    if { conda env list | grep 'providentia-env_v2.5.0-grace'; } >/dev/null 2>&1; then 
        echo "Activating conda environment in /gpfs/projects/bsc32/repository/apps/conda_envs/providentia-env_v2.5.0-grace..."
        conda activate providentia-env_v2.5.0-grace
        active_env=true
    else 
        echo "Environment not found in /gpfs/projects/bsc32/repository/apps/conda_envs/"
    fi

    if $active_env; then
        if $notebook; then
            echo "OPTIONS: cores: ${cores}, jobname: ${jobname}, queue: ${queue}, constraint: ${constraint}"
            echo "Starting jupyter session."
            echo "Check 'notebook.out' for information on how to connect to session."
            
            if [[ "${constraint}" == "lowmem" ||  "${constraint}" == "medmem" ]]; then
                eval "${notebook_alloc_command} ${account_option} ${queue_option} bin/notebook.sh"
            else
                eval "${notebook_alloc_command} ${account_option} ${constraint_option} ${queue_option} bin/notebook.sh"
            fi

        elif $debug; then
            echo "OPTIONS: cores: ${cores}, jobname: ${jobname}, queue: ${queue}, constraint: ${constraint}"
            echo "Entering debug mode"
            if [[ "${constraint}" == "lowmem" ||  "${constraint}" == "medmem" ]]; then
                eval "${salloc_command} ${account_option} ${queue_option}"
            else
                eval "${salloc_command} ${account_option} ${constraint_option} ${queue_option}"
            fi
        
        elif $interpolation; then
            echo "OPTIONS: cores: ${cores}, jobname: ${jobname}, queue: ${queue}, mem: ${mem}"
            echo "Loading dependencies..."
            eval "${load_command}"
            jobid=$(eval "sbatch ${cores_option} ${account_option} ${queue_option} bin/submit_interpolation_${BSC_MACHINE}.sh $OTHEROPTS | awk '{print \$4}'")
            echo "Check submission info in 'logs/interpolation/management_logs/$jobid.out'"

        else
            if $debugexec; then
                eval "srun ${account_option} ${python_command}"
            else
                echo "OPTIONS: cores: ${cores}, jobname: ${jobname}, queue: ${queue}, constraint: ${constraint}"
                if [[ "${constraint}" == "lowmem" ||  "${constraint}" == "medmem" ]]; then
                    echo  "${salloc_command} ${account_option} ${queue_option} srun ${python_command}"
                    eval "${salloc_command} ${account_option} ${queue_option} srun ${python_command}"
                else
                    eval "${salloc_command} ${account_option} ${constraint_option} ${queue_option} srun ${python_command}"
                fi
            fi
        fi
    fi

# Oper machine
elif [ "${ip}" == "84.88.185.205" ]; then
    echo "INFO: Running on operational machine..."
    
    # load modules from conda environment
    active_env=false
    module load Miniconda3/24.7.1-0
    module load NCO/5.3.2-foss-2023b
    eval "$(conda shell.bash hook)"
    if { conda env list | grep 'providentia-env_v3.0.0'; } >/dev/null 2>&1; then 
        echo "Activating environment..."
        conda activate providentia-env_v3.0.0
        active_env=true
    else
        # create environment if it does not exist
        echo "Environment providentia-env_v3.0.0 does not exist."; 
        echo "Creating environment..."
        if ! conda config --show channels 2>/dev/null | grep -q 'conda-forge'; then
            conda config --append channels conda-forge
        fi
        conda create -c conda-forge -n providentia-env_v3.0.0 -y python=3.11.5 --override-channels
        conda activate providentia-env_v3.0.0
        conda install -c conda-forge cartopy -y --override-channels
        conda install -c conda-forge jupyterlab -y --override-channels
        conda install -c conda-forge ghostscript -y --override-channels
        conda install -c conda-forge KDEpy -y --override-channels

        pip install -r requirements.txt
        active_env=true
    fi  

    if $notebook; then
        echo "Starting jupyter session."
        export PYTHONPATH=$(pwd):${PYTHONPATH}
        jupyter-lab --port 8888 --ip 0.0.0.0 --allow-root
    elif $interpolation; then
        unique_id=$(printf "%06d\n" $((RANDOM % 1000000)))
        eval "${python_command} ${cores_option} ${cores_explicit_option} --slurm_job_id=$unique_id" 2>&1 | tee logs/interpolation/management_logs/$unique_id.out
    else
        eval "${python_command}"
    fi

# Local machines (Workstations, dust02 machine and personal laptops)
else
    echo "INFO: Running on a local machine..."
    
    # load modules from conda environment
    active_env=false
    eval "$(conda shell.bash hook)"
<<<<<<< HEAD
    if { conda env list | grep -w '^providentia-env_v2.4.0'; } >/dev/null 2>&1; then 
=======
    if { conda env list | grep 'providentia-env_v3.0.0'; } >/dev/null 2>&1; then 
>>>>>>> dc61a818
        echo "Activating environment..."
        conda activate providentia-env_v3.0.0
        active_env=true
    else
        # create environment if it does not exist
        echo "Environment providentia-env_v3.0.0 does not exist."; 
        echo "Creating environment..."
        if ! conda config --show channels 2>/dev/null | grep -q 'conda-forge'; then
            conda config --append channels conda-forge
        fi
        conda create -c conda-forge -n providentia-env_v3.0.0 -y python=3.11.5 --override-channels
        conda activate providentia-env_v3.0.0
        conda install -c conda-forge cartopy -y --override-channels
        conda install -c conda-forge jupyterlab -y --override-channels
        conda install -c conda-forge ghostscript -y --override-channels
        conda install -c conda-forge KDEpy -y --override-channels

        pip install -r requirements.txt
        active_env=true
    fi

    # if are using Mac then create a Providentia executable (if does not already exist)
    if [[ "${OS}" == "Mac" ]] ; then
        python_exe=$(eval "which python")
        if [[ ! -f bin/Mac/Providentia ]]; then
            cp "${python_exe}" bin/Mac/Providentia
        fi
    fi

    if $notebook; then
        echo "Starting jupyter session."
        export PYTHONPATH=$(pwd):${PYTHONPATH}
        jupyter-lab --port 8888 --ip 0.0.0.0 --allow-root
    elif $interpolation; then
        unique_id=$(printf "%06d\n" $((RANDOM % 1000000)))
        eval "${python_command} ${cores_option} ${cores_explicit_option} --slurm_job_id=$unique_id" 2>&1 | tee logs/interpolation/management_logs/$unique_id.out
    else
        eval "${python_command}"
    fi
fi<|MERGE_RESOLUTION|>--- conflicted
+++ resolved
@@ -559,11 +559,7 @@
     # load modules from conda environment
     active_env=false
     eval "$(conda shell.bash hook)"
-<<<<<<< HEAD
-    if { conda env list | grep -w '^providentia-env_v2.4.0'; } >/dev/null 2>&1; then 
-=======
     if { conda env list | grep 'providentia-env_v3.0.0'; } >/dev/null 2>&1; then 
->>>>>>> dc61a818
         echo "Activating environment..."
         conda activate providentia-env_v3.0.0
         active_env=true
