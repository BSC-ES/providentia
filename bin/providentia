#!/usr/bin/env bash
# init
cores=12
jobname="PRV"
queue="debug"
mem="20Gb"
constraint="medmem"

function usage () {
echo "Usage: providentia [-u|--usage] [-c|--cores NUM_CORES (default=16)]"
echo "    [-J|--jobname JOB_NAME (default=PRV)] [-q|--queue QUEUE_NAME (default=debug)]"
echo "    [-m|--mem MEMORY (only valid on P9, default=20Gb)]"
echo "    [--constraint CONSTRAINT (default=medmem)]"
}

getopt --test 2> /dev/null
if [[ $? -ne 4 ]]; then
    echo "GNU's enhanced getopt is required to run this script"
    echo "You can usually find this in the util-linux package"
    echo "On MacOS/OS X see homebrew's package: http://brewformulas.org/Gnu-getopt"
    echo "For anyone else, build from source: http://frodo.looijaard.name/project/getopt"
    exit 1
fi

# bash strict mode: see http://redsymbol.net/articles/unofficial-bash-strict-mode/ for info
set -eo pipefail
IFS=$'\n\t'

# An option followed by a single colon ':' means that it *needs* an argument.
# An option followed by double colons '::' means that its argument is optional.
# See `man getopt'.
SHORT=uc:J:q:m:V
LONG=usage,cores:,jobname:,queue:,mem:,constraint:,help,version,debug,conf:,config:,config_dir:,section:,ghost_version:,cartopy_data_dir:,ghost_root:,nonghost_root:,exp_root:,offline,network:,species:,resolution:,start_date:,end_date:,experiments:,temporal_colocation:,spatial_colocation:,filter_species:,lower_bound:,upper_bound:,report_type:,report_summary:,report_stations:,report_title:,report_filename:,map_extent:,active_dashboard_plots:,plot_characteristics_filename:

# parse arguments
PARSED=$(getopt --options ${SHORT} \
                --longoptions ${LONG} \
                --name "$0" \
                -- "$@")         # pass all the args to this script to getopt
# exit if getopt has complained about wrong arguments to stdout
if [[ $? -ne 0 ]]; then
    exit 2
fi

# update key arguments for job submission
OTHEROPTS=""
while [ $# -gt 0 ]; do
  # parse equals sign in arguments
  OPT="$1"
  if [[ $OPT == *"="* ]]; then
      OPTNAME=${OPT%=*}
      OPTARG=${OPT#*=}
  else
      OPTNAME=$OPT 
      OPTARG=""
  fi
  case $OPTNAME in
        -u|--usage) shift
                    usage 
                    exit 0
                    ;;
        -c|--cores) shift
                    cores=$OPTARG;;
        -J|--jobname) shift
                    jobname=$OPTARG;;
        -q|--queue) shift
                    queue=$OPTARG;;
        -m|--mem) shift
                  mem=$OPTARG;;
        --constraint) shift 
                      constraint=$OPTARG;;            
        -*) shift
            OTHEROPTS+="$OPT ";;
        * ) echo "ALL OPTIONS MUST BE PREFIXED WITH '-' or '--', AND ARGUMENTS MUST BE PREFIXED WITH '=', e.g. '--cores=10'" 
            exit 2
  esac
done

queue_option="--qos=$queue"
memory_option="--mem=$mem"
constraint_option="--constraint=$constraint"
load_command="source load_modules.sh"
python_command="python3 -u -Wi -c 'from providentia import providentia;providentia.main()' $OTHEROPTS"

# avoid x11 forwarding when creating offline reports
if [[ $PARSED =~ "--offline" ]]; then
    salloc_command="salloc -t 02:00:00 -c $cores -J $jobname"
else
    salloc_command="salloc -t 02:00:00 -c $cores -J $jobname --x11"
fi

# if using debug mode then just reserve allocation, do not execute providentia
if [[ $PARSED =~ "--debug" ]]; then
    debug=true
else
    debug=false
fi

# determine if need to just excecute python if have allocation made (i.e. are in debug mode)
VALID_HOSTS="p9login1 login0 login1 login2 login3 login4"
HOST=`hostname`
if [[ " $VALID_HOSTS " =~ .*\ $HOST\ .* ]]; then
    debugexec=false
else
    debugexec=true
fi

# load modules from conda environment
# EXPORTPATH="/gpfs/home/bsc32/bsc32781/.conda/envs/myenv/lib/python3.9/site-packages"
# export PYTHONPATH=${EXPORTPATH}:${PYTHONPATH}

# execution
# CTE POWER 9
if [ "${BSC_MACHINE}" == "power" ]; then
    
    if [$debug]; then
        echo "OPTIONS: cores: ${cores}, jobname: ${jobname}, queue: ${queue}, mem: ${mem}"
        echo "Entering debug mode"
        eval "${load_command}"
        eval "${salloc_command} ${queue_option} ${memory_option}"
    else
        if [$debugexec]; then
            eval "srun ${python_command}"
        else
            echo "OPTIONS: cores: ${cores}, jobname: ${jobname}, queue: ${queue}, mem: ${mem}"
            eval "${load_command}"
            eval "${salloc_command} ${queue_option} ${memory_option} srun ${python_command}"
        fi
    fi
    
# Marenostrum4
elif [ "${BSC_MACHINE}" == "mn4" ]; then
    # avoid magnified graphics
    eval export QT_AUTO_SCREEN_SCALE_FACTOR=0
<<<<<<< HEAD

=======
>>>>>>> 044bab63
    if $debug; then
        echo "OPTIONS: cores: ${cores}, jobname: ${jobname}, queue: ${queue}, constraint: ${constraint}"
        echo "Entering debug mode"
        eval "${load_command}"
        if [[ "${constraint}" == "lowmem" ||  "${constraint}" == "medmem" ]]; then
            eval "${salloc_command} ${queue_option}"
        else
            eval "${salloc_command} ${constraint_option} ${queue_option}"
        fi
    else
        if $debugexec; then
            eval "srun ${python_command}"
        else
            echo "OPTIONS: cores: ${cores}, jobname: ${jobname}, queue: ${queue}, constraint: ${constraint}"
            eval "${load_command}"
            if [[ "${constraint}" == "lowmem" ||  "${constraint}" == "medmem" ]]; then
                eval "${salloc_command} ${queue_option} srun ${python_command}"
            else
                eval "${salloc_command} ${constraint_option} ${queue_option} srun ${python_command}"
            fi
        fi
    fi
<<<<<<< HEAD

=======
    
>>>>>>> 044bab63
# Nord3v2
elif [ "${BSC_MACHINE}" == "nord3v2" ]; then
    
    if $debug; then
        echo "OPTIONS: cores: ${cores}, jobname: ${jobname}, queue: ${queue}, constraint: ${constraint}"
        echo "Entering debug mode"
        eval "${load_command}"
        if [[ "${constraint}" == "lowmem" ]]; then
            eval "${salloc_command} ${queue_option}"
        else
            eval "${salloc_command} ${constraint_option} ${queue_option}"
        fi
    else
        if $debugexec; then
            eval "srun ${python_command}"
        else
            echo "OPTIONS: cores: ${cores}, jobname: ${jobname}, queue: ${queue}, constraint: ${constraint}"
            eval "${load_command}"
            if [[ "${constraint}" == "lowmem" ]]; then
                eval "${salloc_command} ${queue_option} srun ${python_command}"
            else
                eval "${salloc_command} ${constraint_option} ${queue_option} srun ${python_command}"
            fi
        fi
    fi

# Workstations
else
    echo "Warning: running in your workstation/laptop may make Providentia slower ..."
    eval "${python_command}"
fi<|MERGE_RESOLUTION|>--- conflicted
+++ resolved
@@ -132,10 +132,7 @@
 elif [ "${BSC_MACHINE}" == "mn4" ]; then
     # avoid magnified graphics
     eval export QT_AUTO_SCREEN_SCALE_FACTOR=0
-<<<<<<< HEAD
 
-=======
->>>>>>> 044bab63
     if $debug; then
         echo "OPTIONS: cores: ${cores}, jobname: ${jobname}, queue: ${queue}, constraint: ${constraint}"
         echo "Entering debug mode"
@@ -158,11 +155,7 @@
             fi
         fi
     fi
-<<<<<<< HEAD
 
-=======
-    
->>>>>>> 044bab63
 # Nord3v2
 elif [ "${BSC_MACHINE}" == "nord3v2" ]; then
     
@@ -188,7 +181,6 @@
             fi
         fi
     fi
-
 # Workstations
 else
     echo "Warning: running in your workstation/laptop may make Providentia slower ..."
