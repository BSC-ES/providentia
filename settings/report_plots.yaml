{       
    "standard": ["map-Data%_obs", "map-MB", "map-StdDev_bias", "map-NMB", "map-NME", "map-RMSE", "map-r",
                 "timeseries", 
                 "statsummary", "statsummary_bias",
                 "heatmap-MB_annotate", "heatmap-StdDev_bias_annotate", "heatmap-NMB_annotate", "heatmap-NME_annotate", 
                 "heatmap-RMSE_annotate", "heatmap-r_annotate",
                 "periodic-MB", "periodic-StdDev_bias", "periodic-NMB", "periodic-NME", "periodic-RMSE", "periodic-r",
                 "distribution", "distribution_bias", "scatter"],
    
    "operational": ["statsummary_multispecies", "statsummary_multispecies_bias",
                    "map-Mean", "map-MB", "map-RMSE", "map-r", "map-NMB", "map-NRMSE",
                    "timeseries_annotate", "timeseries_bias_annotate", "distribution", "scatter_annotate",
                    "periodic-violin", "periodic-Mean", "periodic-MB", "periodic-RMSE", "periodic-r"],

    "dod": ["map-r", "map-MB", "map-RMSE", "map-MFB", "distribution", "distribution_bias",
            "statsummary", "statsummary_bias", 
            "heatmap-r_annotate", "heatmap-MB_annotate", "heatmap-RMSE_annotate", "heatmap-MFB_annotate", 
            "scatter_annotate", "timeseries_annotate",
            "timeseries_annotate_bias"],

    "sizedist": ["boxplot_multispecies"],

    "cams2_40": ["metadata", "timeseries_annotate", "timeseries_bias", "periodic-violin", "periodic-r", "periodic-r2", 
                 "periodic-RMSE", "distribution", "scatter_annotate", "statsummary", "statsummary_bias"],

    "paradigm": {"summary": ["map-p50", "map-p95_bias", "map-RMSE", "timeseries", "scatter"],
                 "station": ["timeseries", "scatter"]},

    "icap": ["metadata", "map-r", "map-MB", "map-RMSE", "map-MFB", "timeseries_annotate", 
             "timeseries_bias", "periodic-r", "periodic-r2",
             "periodic-RMSE", "distribution", "scatter_annotate", "statsummary", "statsummary_bias"],

    "bdrc": ["metadata", "map-r", "map-MB", "map-RMSE", "map-MFB", "map-MFE", "timeseries_smooth",
             "timeseries_bias_smooth", "periodic-r", "periodic-MB", "periodic-RMSE", "periodic-MFB", "periodic-MFE",
             "distribution", "scatter_annotate", "statsummary", "statsummary_bias"],

    "cams2_82": ["metadata", "map-r", "map-MB", "map-RMSE", "map-MFB", "map-MFE", "timeseries_smooth",
                 "timeseries_bias_smooth", "distribution", "scatter_annotate", "statsummary", "statsummary_bias"],

    "custom_obs_mod": ["metadata", "map-Data%_obs", "map-Mean", "map-MB", "timeseries_smooth", "periodic-Mean",
                       "statsummary_bias", "boxplot_multispecies", "table-Median_multispecies"],

    "all_plots": ["metadata",
                  "map-Median", "map-Median_bias", "map-Median_domain", "map-Median_annotate", 
                  "map-Median_obs",
                  "timeseries", "timeseries_bias", "timeseries_smooth", "timeseries_individual", 
                  "timeseries_smooth_hidedata",
                  "timeseries_annotate","timeseries_logy", "timeseries_threshold",
                  "periodic-Median", "periodic-Mean_bias", "periodic-Median_individual", 
                  "periodic-Median_annotate", "periodic-Median_logy", "periodic-Median_threshold", 
                  "periodic-Mean_obs",
                  "periodic-violin", "periodic-violin_obs", "periodic-violin_individual", 
                  "periodic-violin_annotate", "periodic-violin_logy", "periodic-violin_threshold",
                  "distribution", "distribution_bias", "distribution_obs", "distribution_individual",
                  "distribution_annotate", "distribution_logx", "distribution_logy", "distribution_threshold",
                  "scatter", "scatter_logx", "scatter_logy", "scatter_regression", "scatter_individual", 
                  "scatter_threshold", "scatter_regression_hidedata",
                  "boxplot", "boxplot_multispecies", "boxplot_obs", "boxplot_individual", "boxplot_threshold",
                  "boxplot_logy", "boxplot_annotate",
                  "heatmap-Median", "heatmap-Median_bias", "heatmap-Mean_annotate", "heatmap-Mean_multispecies",
                  "table-Median", "table-Median_bias", "table-Mean_multispecies", 
                  "statsummary", "statsummary_bias", "statsummary_multispecies", "statsummary_multispecies_bias",
                  "taylor-r2", "taylor-r", "taylor-r2_annotate", "taylor-r_annotate",
                  "fairmode-target", "fairmode-target_individual", "fairmode-target_annotate"],
    
<<<<<<< HEAD
    "debug": ["fairmode-statsummary"]
=======
    "debug": ["scatter_individual",  "fairmode-target", "fairmode-target_individual", "timeseries_bias_individual"]
>>>>>>> 54cb8829

}<|MERGE_RESOLUTION|>--- conflicted
+++ resolved
@@ -63,10 +63,6 @@
                   "taylor-r2", "taylor-r", "taylor-r2_annotate", "taylor-r_annotate",
                   "fairmode-target", "fairmode-target_individual", "fairmode-target_annotate"],
     
-<<<<<<< HEAD
     "debug": ["fairmode-statsummary"]
-=======
-    "debug": ["scatter_individual",  "fairmode-target", "fairmode-target_individual", "timeseries_bias_individual"]
->>>>>>> 54cb8829
 
 }