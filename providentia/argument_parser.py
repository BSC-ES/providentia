""" Providentia argument parser module """
# -*- coding: utf-8 -*-
#
# Copyright (c) 2016 Barcelona Supercomputing Center
# @license: https://www.gnu.org/licenses/gpl-3.0.html
# @author: see AUTHORS file

import logging
import os
import sys

from configargparse import ArgumentParser

import providentia

logging.basicConfig(level=logging.WARNING)
log = logging.getLogger(__name__)

class ProvArgumentParser(object):
    """ Class that handles the argument parser. """

    def __init__(self):
        """ Initialise the arguments the parser can handle. """

        try:
            self.parser = ArgumentParser(description='Main parser for Providentia.')
            self.parser.add_argument('-V', '--version', action='version',
                                     version=providentia.__version__,
                                     help="returns Providentia version number and exit")
            self.parser.add_argument('--debug',
                                     help="runs Providentia in debug mode, just reserving allocation")
            self.parser.add_argument('--clean',
                                     action='store_true',
                                     help='cleans all output files')
            self.parser.add_argument("--section",
                                     dest="section",
                                     help="config file section to read")
            self.parser.add_argument("--ghost_version",
                                     dest="ghost_version",
                                     help="set GHOST version data to work with")
            self.parser.add_argument('--conf', '--config', 
                                     dest="config",
                                     help='specifies the config file to read') 
            self.parser.add_argument('--config_dir', 
                                     dest="config_dir",
                                     help='specifies the configuration directory where config files are') 
            self.parser.add_argument("--cartopy_data_dir",
                                     dest="cartopy_data_dir",
                                     help="set cartopy data directory")
            self.parser.add_argument("--ghost_root",
                                     dest="ghost_root",
                                     help="root directory where GHOST observations are stored")
            self.parser.add_argument("--nonghost_root",
                                     dest="nonghost_root",
                                     help="root directory where non-GHOST observations are stored")                         
            self.parser.add_argument("--exp_root",
                                     dest="exp_root",
                                     help="set experiment root data directory")
            self.parser.add_argument("--exp_to_interp_root",
                                     dest="exp_to_interp_root",
<<<<<<< HEAD
                                     help="set experiment to interp root data directory for local mode")
=======
                                     help="set experiment to interpolate root data directory")
>>>>>>> ac82ef80
            self.parser.add_argument("--generate_file_tree", '--gft',
                                     dest="generate_file_tree",
                                     default=False,
                                     action='store_true',
                                     help="Whether to dynamically create observational filetrees")
            self.parser.add_argument("--disable_file_tree", '--dft',
                                     dest="disable_file_tree",
                                     default=False,
                                     action='store_true',
                                     help="Whether to disable dynamically creating observational filetrees")
            self.parser.add_argument("--offline",
                                     dest="offline",
                                     default=False,
                                     action='store_true',
                                     help="run Providentia offline mode")
            self.parser.add_argument('--interactive',
                                     help="runs Providentia interactive mode on Jupyter notebook")
            self.parser.add_argument("--download", "--dl",
                                     dest="download",
                                     default=False,
                                     action='store_true',
                                     help="run Providentia download mode")
            self.parser.add_argument('--interpolation','--interp','--interpolate', 
                                     action='store_true',
                                     help='runs Providentia Interpolation') 
            self.parser.add_argument("--slurm_job_id",
                                     dest="slurm_job_id",
                                     help="id of the interpolation sbatch job")                
            self.parser.add_argument("--network",
                                     dest="network",
                                     help="define network to load (e.g. 'EBAS', 'EEA_AQ_eReporting'")
            self.parser.add_argument("--species",
                                     dest="species",
                                     help="define species to load (e.g. 'sconco3', 'pm10'")
            self.parser.add_argument("--resolution",
                                     dest="resolution",
                                     help="define data resolution (e.g. 'hourly', '3hourly', 'daily'")
            self.parser.add_argument("--start_date",
                                     dest="start_date",
                                     help="define start date in format as 20160101")
            self.parser.add_argument("--end_date",
                                     dest="end_date",
                                     help="define end date in format as 20170101")
            self.parser.add_argument("--observations_data_label",
                                     dest="observations_data_label",
                                     help="alias for observations data label")
            self.parser.add_argument("--experiments",
                                     dest="experiments",
                                     help="experiments to read")
            self.parser.add_argument("--domain",
                                     dest="domain",
                                     help="domain of the experiment")
            self.parser.add_argument("--ensemble_options",
                                     dest="ensemble_options",
                                     help="ensemble options of the experiment")
            self.parser.add_argument("--forecast_day",
                                     dest="forecast_day",
                                     help="day of the model forecast to analyse")
            self.parser.add_argument("--forecast",
                                     dest="forecast",
                                     help="indicates if data comes from forecast")
            self.parser.add_argument("--qa",
                                     dest="qa",
                                     help="list of qa flags (numbers or text) to use to filter data")
            self.parser.add_argument("--flags",
                                     dest="flags",
                                     help="list of network flags (numbers or text) to use to filter data")
            self.parser.add_argument("--add_qa",
                                     dest="add_qa",
                                     help="list of qa flags (numbers or text) to add to default qa flags, used to filter data")
            self.parser.add_argument("--subtract_qa",
                                     dest="subtract_qa",
                                     help="list of qa flags (numbers or text) to subtract from default qa flags, used to filter data")
            self.parser.add_argument("--add_flags",
                                     dest="add_flags",
                                     help="list of network flags (numbers or text) to add to default network flags, used to filter data")
            self.parser.add_argument("--subtract_flags",
                                     dest="subtract_flags",
                                     help="list of network flags (numbers or text) to subtract from default network flags, used to filter data")
            self.parser.add_argument("--temporal_colocation",
                                     dest="temporal_colocation",
                                     help="activate temporal colocation betwen observations and experiments")
            self.parser.add_argument("--spatial_colocation",
                                     dest="spatial_colocation",
                                     help="activate spatial colocation between multiple read species")
            self.parser.add_argument("--spatial_colocation_tolerance",
                                     dest="spatial_colocation_tolerance",
                                     help="set spatial colocation tolerance to match stations by longitudes/latitudes and/or measurement_altitudes (in metres)")
            self.parser.add_argument("--spatial_colocation_station_reference",
                                     dest="spatial_colocation_station_reference",
                                     help="use 'station_reference' variable for spatial colocation?")
            self.parser.add_argument("--spatial_colocation_station_name",
                                     dest="spatial_colocation_station_name",
                                     help="use 'station_name' variable for spatial colocation?")
            self.parser.add_argument("--spatial_colocation_longitude_latitude",
                                     dest="spatial_colocation_longitude_latitude",
                                     help="use 'longitude' and 'latitude' variables for spatial colocation?")
            self.parser.add_argument("--spatial_colocation_measurement_altitude",
                                     dest="spatial_colocation_measurement_altitude",
                                     help="use 'measurement_altitude' variable for spatial colocation?")
            self.parser.add_argument("--spatial_colocation_validation",
                                     dest="spatial_colocation_validation",
                                     help="validate spatial colocation intersections via position using 'spatial_colocation_tolerance'?")
            self.parser.add_argument("--spatial_colocation_validation_tolerance",
                                     dest="spatial_colocation_validation_tolerance",
                                     help="set spatial colocation validation tolerance to validate station reference/station name match of stations by longitude/latitude position (in metres)")
            self.parser.add_argument("--map_extent",
                                     dest="map_extent",
                                     help="map extent for plots involving any maps")
            self.parser.add_argument("--filter_species",
                                     dest="filter_species",
                                     help="filter read species by other species within a given data range")
            self.parser.add_argument("--calibration_factor",
                                     dest="calibration_factor",
                                     help="factor to calibrate data")
            self.parser.add_argument("--lower_bound",
                                     dest="lower_bound",
                                     help="filter out data below this set lower bound")
            self.parser.add_argument("--upper_bound",
                                     dest="upper_bound",
                                     help="filter out data above this set upper bound")
            self.parser.add_argument("--remove_extreme_stations",
                                     dest="remove_extreme_stations",
                                     help="remove extreme stations using defined statistic limits")
            self.parser.add_argument("--report_type",
                                     dest="report_type",
                                     help="define ")
            self.parser.add_argument("--report_summary",
                                     dest="report_summary",
                                     help="activate summary plots in offline report")
            self.parser.add_argument("--report_stations",
                                     dest="report_stations",
                                     help="activate station specific plots in offline report")
            self.parser.add_argument("--report_title",
                                     dest="report_title",
                                     help="offline report title")
            self.parser.add_argument("--report_filename",
                                     dest="report_filename",
                                     help="offline report filename")
            self.parser.add_argument("--harmonise_summary",
                                     dest="harmonise_summary",
                                     help="harmonise axes limits across subsections for summary report")
            self.parser.add_argument("--harmonise_stations",
                                     dest="harmonise_stations",
                                     help="harmonise axes limits across stations for stations report")                     
            self.parser.add_argument("--active_dashboard_plots",
                                     dest="active_dashboard_plots",
                                     help="active plots on dashboard upon launch")    
            self.parser.add_argument("--resampling_resolution",
                                     dest="resampling_resolution",
                                     help="temporal resolution to resample data")
            self.parser.add_argument("--statistic_mode",
                                     dest="statistic_mode",
                                     help="name of statistical mode")
            self.parser.add_argument("--statistic_aggregation",
                                     dest="statistic_aggregation",
                                     help="type of statistic aggregation")
            self.parser.add_argument("--periodic_statistic_mode",
                                     dest="periodic_statistic_mode",
                                     help="name of periodic statistical mode")
            self.parser.add_argument("--periodic_statistic_aggregation",
                                     dest="periodic_statistic_aggregation",
                                     help="type of periodic statistic aggregation")
            self.parser.add_argument("--timeseries_statistic_aggregation",
                                     dest="timeseries_statistic_aggregation",
                                     help="type of timeseries statistic aggregation")
            self.parser.add_argument("--plot_characteristics_filename",
                                     dest="plot_characteristics_filename",
                                     help="set filename for plot characteristics")
            self.parser.add_argument("--interp_n_neighbours",
                                     dest="interp_n_neighbours",
                                     help="number of N nearest neighbours used for interpolation")
            self.parser.add_argument("--interp_reverse_vertical_orientation",
                                     dest="interp_reverse_vertical_orientation",
                                     help="reverse vertical orientation of model levels for interpolation")
            self.parser.add_argument("--interp_chunk_size",
                                     dest="interp_chunk_size",
                                     help="minimum number of jobs to pack in each chunk for interpolation")
            self.parser.add_argument("--interp_job_array_limit",
                                     dest="interp_job_array_limit",
                                     help="maximum number of chunks in job array for interpolation")
            self.parser.add_argument("--interp_multiprocessing",
                                     dest="interp_multiprocessing",
                                     help="use multiprocessing instead of greasy to interpolate in HPC machines")
 
        except Exception as error:
            log.error('Unhandled exception on Providentia: %s' % error, exc_info=True)

    #-----------------------------------------------------------------------
    # Parse arguments and preprocess
    #-----------------------------------------------------------------------
    def parse_args(self, args=None):
        """ Parse arguments given to an executable :param args:. """

        try:
            return self.parser.parse_args(args)
        except Exception as error:
            print(error)<|MERGE_RESOLUTION|>--- conflicted
+++ resolved
@@ -58,11 +58,7 @@
                                      help="set experiment root data directory")
             self.parser.add_argument("--exp_to_interp_root",
                                      dest="exp_to_interp_root",
-<<<<<<< HEAD
-                                     help="set experiment to interp root data directory for local mode")
-=======
                                      help="set experiment to interpolate root data directory")
->>>>>>> ac82ef80
             self.parser.add_argument("--generate_file_tree", '--gft',
                                      dest="generate_file_tree",
                                      default=False,
