--- conflicted
+++ resolved
@@ -120,15 +120,6 @@
             self.parser.add_argument("--ensemble_options",
                                      dest="ensemble_options",
                                      help="ensemble options of the experiment")
-<<<<<<< HEAD
-            self.parser.add_argument("--dataset",
-                            dest="dataset",
-                            help="CAMS dataset")
-            self.parser.add_argument("--forecast_day",
-                                     dest="forecast_day",
-                                     help="day of the model forecast to analyse")
-=======
->>>>>>> 7e9ba460
             self.parser.add_argument("--forecast",
                                      dest="forecast",
                                      help="set part of forecast data desired")
