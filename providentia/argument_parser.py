--- conflicted
+++ resolved
@@ -60,20 +60,12 @@
                                      dest="offline",
                                      default=False,
                                      action='store_true',
-<<<<<<< HEAD
-                                     help="run Providentia offline")
-=======
                                      help="run Providentia offline mode")
->>>>>>> 633cf7dd
             self.parser.add_argument("--interactive",
                                      dest="interactive",
                                      default=False,
                                      action='store_true',
-<<<<<<< HEAD
-                                     help="run interactive Providentia session")
-=======
                                      help="run Providentia interactive mode")
->>>>>>> 633cf7dd
             self.parser.add_argument("--network",
                                      dest="network",
                                      help="define network to load (e.g. 'EBAS', 'EEA_AQ_eReporting'")
