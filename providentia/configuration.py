""" Providentia Configuration Module """

import configparser
import copy
import json
import os
import re
import subprocess
import sys

import numpy as np
import pandas as pd

from .read_aux import check_for_ghost, get_default_qa
from .warnings import show_message

MACHINE = os.environ.get('BSC_MACHINE', '')
CURRENT_PATH = os.path.abspath(os.path.dirname(__file__))
PROVIDENTIA_ROOT = '/'.join(CURRENT_PATH.split('/')[:-1])


def parse_path(dir, f):
    if os.path.isabs(f):
        return f
    else:
        return os.path.join(dir, f)

class ProvConfiguration:
    """ Class that handles the configuration parameters definitions. """

    def __init__(self, read_instance, **kwargs):
        
        self.read_instance = read_instance 

        # set variable defaults
        self.var_defaults = {
            'ghost_version': '1.5',
            'conf': '',
            'config': '',
            'config_dir': os.path.join(PROVIDENTIA_ROOT, 'configurations/'),
            'cartopy_data_dir': '',
            'available_cpus': '',
            'n_cpus': '',
            'ghost_root': '',
            'nonghost_root': '',
            'exp_root': '',
            'offline': False,
            'interactive': False,
            'available_resolutions': ['hourly', '3hourly', '6hourly', 'hourly_instantaneous',
                                      '3hourly_instantaneous', '6hourly_instantaneous',
                                      'daily', 'monthly'],
            'available_networks': ['GHOST','AERONET_v3_lev1.5','AERONET_v3_lev2.0','BJMEMC','CANADA_NAPS','CAPMoN',
                                   'CHILE_SINCA','CNEMC','EANET','EBAS','EBAS-ACTRIS','EBAS-AMAP','EBAS-CAMP', 
                                   'EBAS_COLOSSAL','EBAS-EMEP','EBAS-EUCAARI','EBAS-EUSAAR','EBAS-GUAN','EBAS-HELCOM','EBAS-HTAP',
                                   'EBAS-IMPACTS','EBAS-IMPROVE','EBAS-Independent','EBAS-MOE','EBAS-NILU',
                                   'EBAS-NOAA_ESRL','EBAS-NOAA_GGGRN','EBAS-OECD','EBAS-UK_DECC','EBAS-WMO_WDCA', 'EBAS-WMO_WDCRG',
                                   'EEA_AIRBASE','EEA_AQ_eReporting','JAPAN_NIES','MEXICO_CDMX','MITECO',
                                   'NOAA_ISD','NOAA_ISD_EU','NOAA_ISD_IP','NOAA_ISD_NA','SEARCH','UK_AIR',
                                   'US_EPA_AirNow_DOS','US_EPA_AQS','US_EPA_CASTNET','US_NADP_AMNet','US_NADP_AMoN','WMO_WDCGG'], 
            'network': None,
            'species': None,
            'resolution': None,
            'start_date': None,
            'end_date': None,
            'observations_data_label': 'observations',
            'experiments': {},
            'qa': None,
            'flags': None,
            'temporal_colocation': False,
            'spatial_colocation': True,
            'map_extent': None, 
            'filter_species': {},
            'calibration_factor': None,
            'lower_bound': None,
            'upper_bound': None,
            'report_type': 'standard',
            'report_summary': True,
            'report_stations': False,
            'report_title': 'Providentia Offline Report',
            'report_filename': 'PROVIDENTIA_Report',
            'active_dashboard_plots': None,
            'resampling': False,
            'resampling_resolution': None,
            'statistic_mode': None,
            'statistic_aggregation': None,
            'periodic_statistic_mode': None,
            'periodic_statistic_aggregation': None,
            'plot_characteristics_filename': '',
            'harmonise_summary': True,
            'harmonise_stations': True,
            'remove_extreme_stations': False,
            'fixed_section_vars':  ['ghost_version', 'config_dir', 'cartopy_data_dir', 'available_cpus', 'n_cpus',
                                    'ghost_root', 'nonghost_root', 'exp_root', 'offline', 'interactive',
                                    'available_resolutions', 'available_networks',
                                    'network', 'species', 'resolution', 'start_date', 'end_date', 
                                    'observations_data_label', 'experiments', 'temporal_colocation', 'spatial_colocation', 
                                    'report_type', 'report_summary', 'report_stations', 'report_title', 
                                    'report_filename', 'plot_characteristics_filename', 
                                    'harmonise_summary', 'harmonise_stations']
        }

        # if variable is given by command line, set that value, otherwise set as default value 
        for k, val in self.var_defaults.items():
            val = kwargs.get(k, val)
            setattr(self.read_instance, k, self.parse_parameter(k, val))

    def parse_parameter(self, key, value):
        """ Parse a parameter. """

        # parse config file name
        if key == 'conf':
            if value != '':
                self.read_instance.config = value
            return ''

        elif key == 'config':
            if hasattr(self.read_instance, 'config'):
                if self.read_instance.config != '':
                    return self.read_instance.config
                else:
                    return value
            else:
                return value
                
        elif key == 'available_cpus':
<<<<<<< HEAD
            return(int(os.getenv('SLURM_CPUS_PER_TASK')))
=======
            # get available N CPUs
            if MACHINE in ['power', 'mn4', 'nord3v2']:
                return int(os.getenv('SLURM_NTASKS'))
            else:
                return len(os.sched_getaffinity(0))
>>>>>>> d7416bfc

        elif key == 'cartopy_data_dir':
            # set cartopy data directory (needed on CTE-POWER/MN4/N3 as has no external
            # internet connection)

            if MACHINE in ['power', 'mn4', 'nord3v2']:
                return '/gpfs/projects/bsc32/software/rhel/7.5/ppc64le/POWER9/software/Cartopy/0.17.0-foss-2018b-Python-3.7.0/lib/python3.7/site-packages/Cartopy-0.17.0-py3.7-linux-ppc64le.egg/cartopy/data'
            # on all other machines pull from internet

        elif key == 'n_cpus':
            # define number of CPUs to process on (leave empty to automatically
            # utilise all available CPUs) NOTE: if this value is set higher than the
            # actual number of CPUs available, then the max number of CPUs is used.

            if (value == '') or (int(value) > self.read_instance.available_cpus):
                return self.read_instance.available_cpus

        elif key == 'ghost_root':
            # define GHOST observational root data directory (if undefined it is
            # automatically taken from the BSC machine the tool is ran on)

            # set default if left undefined
            if value == '':
                # running on CTE-POWER/MN4/N3?
                if MACHINE in ['power', 'mn4', 'nord3v2']:
                    return '/gpfs/projects/bsc32/AC_cache/obs/ghost'
                else:
                    # running on workstation or hub?
                    return '/esarchive/obs/ghost'

        elif key == 'nonghost_root':
            # define non-GHOST observational root data directory (if undefined it is
            # automatically taken from the BSC machine the tool is ran on)

            # set default if left undefined
            if value == '':
                # running on MN4?
                if (MACHINE == 'mn4'):
                    return '/gpfs/projects/bsc32/AC_cache/obs/nonghost'
                else:
                    return '/esarchive/obs'

        elif key == 'exp_root':
            # define experiment root data directory
            # set experiment root data directory if left undefined
            if value == '':
                # not running on workstation?
                if MACHINE in ['power', 'mn4', 'nord3v2']:
                    return '/gpfs/projects/bsc32/AC_cache/recon/exp_interp'
                else:
                    # running on workstation or hub?
                    return '/esarchive/recon/prov_interp'

        elif key == 'ghost_version':
            # parse GHOST version

            # import GHOST standards 
            sys.path = [path for path in sys.path if 'dependencies/GHOST_standards/' not in path]            
            sys.path.insert(1, os.path.join(CURRENT_PATH, 'dependencies/GHOST_standards/{}'.format(value)))
            if 'GHOST_standards' in sys.modules:
                del sys.modules['GHOST_standards']
            from GHOST_standards import standard_parameters
            from GHOST_standards import get_standard_metadata
            from GHOST_standards import standard_data_flag_name_to_data_flag_code
            from GHOST_standards import standard_QA_name_to_QA_code

            # modify standard parameter dictionary to have BSC standard parameter names as keys (rather than GHOST)
            self.read_instance.parameter_dictionary = dict()
            for _, param_dict in standard_parameters.items():
                self.read_instance.parameter_dictionary[param_dict['bsc_parameter_name']] = param_dict
            
            # get standard metadata dictionary
            self.read_instance.standard_metadata = get_standard_metadata({'standard_units': ''})
            
            # create list of GHOST metadata variables to read
            self.read_instance.ghost_metadata_vars_to_read = [key for key in self.read_instance.standard_metadata.keys() if
                                                              pd.isnull(self.read_instance.standard_metadata[key]['metadata_type']) == False]
            self.read_instance.ghost_metadata_dtype = [(key, self.read_instance.standard_metadata[key]['data_type']) 
                                                       for key in self.read_instance.ghost_metadata_vars_to_read]
            self.read_instance.standard_data_flag_name_to_data_flag_code = standard_data_flag_name_to_data_flag_code
            self.read_instance.standard_QA_name_to_QA_code = standard_QA_name_to_QA_code

            return str(value)

        elif key == 'network':
            # parse network

            if isinstance(value, str):
                # parse multiple networks
                if ',' in value:
                    return [network.strip() for network in value.split(',')]
                else:
                    return [value.strip()]

        elif key == 'species':
            # parse species

            if isinstance(value, str):
                # parse multiple species
                if ',' in value:
                    return [speci.strip() for speci in value.split(',')]
                else:
                    return [value.strip()]

        elif key == 'resolution':
            # parse resolution

            if isinstance(value, str):
                return value.strip()

        elif key == 'start_date':
            # parse start_date

            if (isinstance(value, str)) or (isinstance(value, int)):
                # throw error if start_date is empty str
                value = str(value)
                return value.strip()

        elif key == 'end_date':
            # parse end_date

            if (isinstance(value, str)) or (isinstance(value, int)):
                # throw error if start_date is empty str
                value = str(value)
                return value.strip()
        
        elif key == 'qa':
            # parse qa

            # set default qa codes (can differ per GHOST version)
            from GHOST_standards import providentia_defaults
            self.read_instance.default_qa_standard = [self.read_instance.standard_QA_name_to_QA_code[qa_name] 
                                                      for qa_name in providentia_defaults['qa_standard']]
            self.read_instance.default_qa_non_negative = [self.read_instance.standard_QA_name_to_QA_code[qa_name] 
                                                          for qa_name in providentia_defaults['qa_non_negative']]

            # if not None then set QA by that given
            if value is not None:
                # if conf has only 1 QA
                if isinstance(value, int):
                    return [value]
                # empty string
                elif value == "":
                    return []
                # if the QAs are written with their names
                elif isinstance(value, str):
                    return sorted([self.read_instance.standard_QA_name_to_QA_code[q.strip()] for q in value.split(",")])
                # list of integer codes
                else:
                    return sorted(list(value))
            # otherwise, set default QA per species (set later)
            else:
                # set qa to be empty dict (to be later filled)
                return {}

        elif key == 'flags':
            # parse flags

            # if not None then set flags by that given
            if value is not None:
                # if conf has only one flag
                if isinstance(value, int):
                    return [value]
                # empty string
                elif value == "":
                    return []
                # if the flags are written with their names
                elif isinstance(value, str):
                    return [self.read_instance.standard_data_flag_name_to_data_flag_code[f.strip()]
                            for f in value.split(",")]
                # list of integer codes
                else:
                    return sorted(list(value))
            # otherwise, set default (empty list)
            else:
                return []

        elif key == 'experiments':
            # parse experiments

            if isinstance(value, str):
                # empty string
                if value == "":
                    return {}
                # split experiments
                else:
                    # have alternative experiment names for the legend, then parse them?
                    if ('(' in value) & (')' in value):
                        exps = [exp.strip() for exp in value.split('(')[0].strip().split(",")]
                        exps_legend = [exp_legend.strip() for exp_legend in value.split('(')[1].split(')')[0].strip().split(",")]
                    # otherwise set legend names as given experiment names in full
                    else: 
                        exps = [exp.strip() for exp in value.split(",")]
                        exps_legend = copy.deepcopy(exps)
                    return {exp:exp_legend for exp,exp_legend in zip(exps,exps_legend)}

        elif key == 'map_extent':
            # parse map extent

            # map_extent empty?
            if not value:
                # if dashboard, if map extent not defined then fix to global default extent
                if (not self.read_instance.offline) and (not self.read_instance.interactive):
                    return [-180, 180, -90, 90]
            # otherwise parse it
            else:
                if isinstance(value, str):
                    return [float(c.strip()) for c in value.split(',')]

        elif key == 'filter_species':
            # parse filter species

            # per networkspecies to filter by, save in dict as networkspecies:[lower_limit, upper_limit] 
            if isinstance(value, str):

                # strip all whitespace
                value_strip = "".join(value.split())

                # return empty dict if empty str
                if value_strip == '':
                    return {}
                else:
                    # split per networkspecies
                    networkspecies_split = value_strip.split('),')

                    # iterate through networkspecies, saving list of limits per networkspecies
                    filter_networkspecies_dict = {}
                    for networkspeci_split in networkspecies_split:
                        
                        networkspeci_split_2 = networkspeci_split.split('(')

                        # get networkspeci
                        networkspeci = networkspeci_split_2[0].replace(':','|')

                        # get lower and upper limits
                        networkspeci_split_3 = networkspeci_split_2[1].split(',')
                        lower_limit = networkspeci_split_3[0]

                        # if it has fill value
                        if len(networkspeci_split_3) > 2:
                            upper_limit = networkspeci_split_3[1]
                            filter_species_fill_value = float(networkspeci_split_3[2].replace(')',''))
                        # only bounds, fill value will be nan
                        else:
                            upper_limit = networkspeci_split_3[1].replace(')','')
                            filter_species_fill_value = np.nan

                        # save limits per networkspecies
                        if networkspeci in filter_networkspecies_dict:
                             filter_networkspecies_dict[networkspeci].append([lower_limit, upper_limit, 
                                                                              filter_species_fill_value])
                        else:
                            filter_networkspecies_dict[networkspeci] = [[lower_limit, upper_limit, 
                                                                         filter_species_fill_value]]
                    
                    return filter_networkspecies_dict

        elif key == 'lower_bound':
            # parse lower_bound
            
            # if not None then set lower_bound by that given
            # make sure it is a list of values
            if value is not None:
                if value == "":
                    return []
                elif isinstance(value, str):
                    return [np.float32(c.strip()) for c in value.split(',')]
                elif (isinstance(value, int)) or (isinstance(value, float)):
                    return [value]
                #otherwise must be a already a list of values
                else:
                    return value
            # lower_bound empty?
            # then set lower bound using GHOST extreme lower limit for all species in memory (set later)
            else:
                return {}

        elif key == 'upper_bound':
            # parse upper bound

            # if not None then set upper_bound by that given
            # make sure it is a list of values
            if value is not None:
                if value == "":
                    return []
                elif isinstance(value, str):
                    return [np.float32(c.strip()) for c in value.split(',')]
                elif (isinstance(value, int)) or (isinstance(value, float)):
                    return [value]
                # otherwise must be a already a list of values
                else:
                    return value
            # upper_bound empty?
            # then set upper bound using GHOST extreme upper limit for all species in memory (set later)
            else:
                return {}

        elif key == 'active_dashboard_plots':
            # parse active_dashboard_plots

            if isinstance(value, str):
                # parse multiple active_dashboard_plots
                if ',' in value:
                    return [plot.strip() for plot in value.split(',')]
                else:
                    return [value.strip()]

        elif key == 'resampling_resolution':
            # parse resampling resolution

            if isinstance(value, str):
                return value.strip()

        elif key == 'plot_characteristics_filename':
            # parse plot characteristics filename
    
            if isinstance(value, str):
                if value != "":
                    # various paths were provided
                    if "," in value:
                        if ("dashboard:" in value) and ((not self.read_instance.offline) and (not self.read_instance.interactive)):
                            return value.split("dashboard:")[1].split(',')[0]
                        elif ("offline:" in value) and (self.read_instance.offline):
                            return value.split("offline:")[1].split(',')[0]
                        elif ("interactive:" in value) and (self.read_instance.interactive):
                            return value.split("interactive:")[1].split(',')[0]
                        else:
                            msg = 'It is necessary to include the words dashboard, offline or interactive to set different plot characteristics filenames, as in: '
                            msg += 'plot_characteristics_filename = dashboard:/path/plot_characteristics_dashboard.json, offline:/path/plot_characteristics_offline.json.'
                            sys.exit(msg)
                    # one path was provided
                    else:
                        return value

        elif key == 'calibration_factor':
            # parse calibration factor
            
            if isinstance(value, str):

                # strip all whitespace
                value_strip = "".join(value.split())

                calibration_by_experiment = False
                for experiment in self.read_instance.experiments.values():
                    if experiment in value_strip:
                        calibration_by_experiment = True
                        break
                
                if calibration_by_experiment:
                    calibration_factor_dict = {}
                    for i, experiment in enumerate(self.read_instance.experiments.values()):
                        calibration_factor_exp = value_strip.split('(')[i+1].split(')')[0]
                        calibration_factor_dict[experiment] = calibration_factor_exp
                    return calibration_factor_dict
                else:
                    if np.issubdtype(type(value), np.number):
                        return str(value)

        # if no special parsing treatment for variable, simply return value
        return value

    def check_validity(self):
        """ Check validity of set variables after parsing. """

        # check have network information, 
        # if offline, throw message, stating are using default instead
        if not self.read_instance.network:
            #default = ['GHOST']
            default = ['EBAS']
            msg = "Network (network) was not defined in the configuration file. Using '{}' as default.".format(default)
            show_message(self.read_instance, msg, from_conf=self.read_instance.from_conf)
            self.read_instance.network = default

        # check have species information, 
        # if offline, throw message, stating are using default instead
        if not self.read_instance.species:
            default = ['sconco3']
            msg = "Species (species) was not defined in the configuration file. Using '{}' as default.".format(default)
            show_message(self.read_instance, msg, from_conf=self.read_instance.from_conf)
            self.read_instance.species = default

        # if number of networks and species is not the same,
        # and len of one of network or species == 1,
        # then duplicate respestive network/species
        if len(self.read_instance.network) != len(self.read_instance.species):

            # 1 network?
            if len(self.read_instance.network) == 1:
                # duplicate network to match species len
                self.read_instance.network = self.read_instance.network * len(self.read_instance.species)

            # 1 species?
            elif len(self.read_instance.species) == 1:
                # duplicate species to match network len
                self.read_instance.species = self.read_instance.species * len(self.read_instance.network)

            # otherwise throw error
            else:
                error = 'Error: The number of "network" and "species" fields is not the same.'
                sys.exit(error)

        # throw error if one of networks are non all GHOST or non-GHOST
        for network_ii, network in enumerate(self.read_instance.network):
            if network_ii == 0:
                previous_is_ghost = check_for_ghost(network)
            else:
                is_ghost = check_for_ghost(network)
                if is_ghost != previous_is_ghost:
                    error = 'Error: "network" must be all GHOST or non-GHOST'
                    sys.exit(error)
                previous_is_ghost = is_ghost

        # check have resolution information, 
        # if offline, throw message, stating are using default instead
        if not self.read_instance.resolution:
            #default = 'monthly'
            default = 'hourly'
            msg = "Resolution (resolution) was not defined in the configuration file. Using '{}' as default.".format(default)
            show_message(self.read_instance, msg, from_conf=self.read_instance.from_conf)
            self.read_instance.resolution = default

        # check have start_date information, 
        # if offline, throw message, stating are using default instead
        if not self.read_instance.start_date:
            default = '20180101'
            msg = "Start date (start_date) was not defined in the configuration file. Using '{}' as default.".format(default)
            show_message(self.read_instance, msg, from_conf=self.read_instance.from_conf)
            self.read_instance.start_date = default

        # check have end_date information, 
        # if offline, throw message, stating are using default instead
        if not self.read_instance.end_date:
            default = '20190101'
            msg = "End date (end_date) was not defined in the configuration file. Using '{}' as default.".format(default)
            show_message(self.read_instance, msg, from_conf=self.read_instance.from_conf)
            self.read_instance.end_date = default

        # check have statistic_mode information,
        # if offline, throw message, stating are using default instead
        if not self.read_instance.statistic_mode:
            default = 'Flattened'
            msg = "Statistic mode (statistic_mode) was not defined in the configuration file. Using '{}' as default.".format(default)
            show_message(self.read_instance, msg, from_conf=self.read_instance.from_conf)
            self.read_instance.statistic_mode = default

        # check have statistic_aggregation information,
        # if offline, throw message, stating are using default instead
        if not self.read_instance.statistic_aggregation:
            if self.read_instance.statistic_mode == 'Flattened':
                default = ''
            else:    
                default = 'Mean'
                msg = "Statistic aggregation (statistic_aggregation) was not defined in the configuration file. Using '{}' as default.".format(default)
                show_message(self.read_instance, msg, from_conf=self.read_instance.from_conf)
            self.read_instance.statistic_aggregation = default
        # if statistic_aggregation is defined ensure that it matches with the statistic_mode
        else:
            if (self.read_instance.statistic_mode == 'Flattened') & (self.read_instance.statistic_aggregation != ''):
                msg = "statistic_mode is set to be 'Flattened', therefore statistic_aggregation must be empty, not '{}'. Setting to be empty.".format(self.read_instance.statistic_aggregation)                
                show_message(self.read_instance, msg, from_conf=self.read_instance.from_conf)
                self.read_instance.statistic_aggregation = ''
            elif (self.read_instance.statistic_mode != 'Flattened') & (self.read_instance.statistic_aggregation == ''):
                default = 'Mean'
                msg = "statistic_mode is set to be '{}', therefore statistic_aggregation must not be empty. Setting to be '{}'.".format(self.read_instance.statistic_mode, default)                
                show_message(self.read_instance, msg, from_conf=self.read_instance.from_conf)
                self.read_instance.statistic_aggregation = default

        # check have periodic_statistic_mode information,
        # if offline, throw message, stating are using default instead
        if not self.read_instance.periodic_statistic_mode:
            #default = 'Cycle'
            default = 'Independent'
            msg = "Periodic statistic mode (periodic_statistic_mode) was not defined in the configuration file. Using '{}' as default.".format(default)
            show_message(self.read_instance, msg, from_conf=self.read_instance.from_conf)
            self.read_instance.periodic_statistic_mode = default

        # check have periodic_statistic_aggregation information,
        # if offline, throw message, stating are using default instead
        if not self.read_instance.periodic_statistic_aggregation:
            default = 'Mean'
            msg = "Periodic statistic aggregation (periodic_statistic_aggregation) was not defined in the configuration file. Using '{}' as default.".format(default)
            show_message(self.read_instance, msg, from_conf=self.read_instance.from_conf)
            self.read_instance.periodic_statistic_aggregation = default

        # check have correct active_dashboard_plots information, 
        # should have 4 plots if non-empty, throw error if using dashboard if not
        if not self.read_instance.active_dashboard_plots:
            default = ['timeseries', 'statsummary', 'distribution', 'periodic']
            self.read_instance.active_dashboard_plots = default
        # TODO: For Taylor diagrams, remove this piece of code until Matplotlib 3.7.2 is available
        else:
            if 'taylor' in self.read_instance.active_dashboard_plots:
                error = 'It is not possible to create Taylor diagrams yet, please remove.'
                sys.exit(error)

        if (len(self.read_instance.active_dashboard_plots) != 4) and (not self.read_instance.offline) & (not self.read_instance.interactive):
            error = 'Error: there must be 4 "active_dashboard_plots"'
            sys.exit(error)
        
        # if filter_species is active, and spatial_colocation is not active, then cannot filter by species
        # set filter_species to empty dict and advise user of this
        if (self.read_instance.filter_species) and (not self.read_instance.spatial_colocation):
            self.read_instance.filter_species = {}
            msg = 'Spatial colocation (spatial_colocation) must be set to True if wanting to filter by species.'
            show_message(self.read_instance, msg, from_conf=self.read_instance.from_conf)

        # map to multiple species if have * wildcard
        # also duplicate out associated network
        # remove any species for which there exists no data
        new_species = copy.deepcopy(self.read_instance.species)
        for speci_ii, speci in enumerate(self.read_instance.species): 
            if '*' in speci:
                mapped_species = self.multispecies_mapping(speci)
                del new_species[speci_ii]
                new_species[speci_ii:speci_ii] = mapped_species
                network_to_duplicate = self.read_instance.network[speci_ii]
                del self.read_instance.network[speci_ii]
                self.read_instance.network[speci_ii:speci_ii] = [network_to_duplicate]*len(mapped_species)
        self.read_instance.species = copy.deepcopy(new_species)

        # create variable for all unique species (plus filter species)
        filter_species = []
        species_plus_filter_species = copy.deepcopy(self.read_instance.species)
        if self.read_instance.filter_species:
            for networkspeci in self.read_instance.filter_species:
                speci = networkspeci.split('|')[1]
                if speci not in self.read_instance.species:
                    filter_species.append(speci)
                    species_plus_filter_species.append(speci)
                    
        # set lower_bound and upper_bound as dicts with limits per species (including filter species)
        # if type is dict then set bound using GHOST extreme limits per species

        # lower_bound
        # type is dict, then set as default limit per species using GHOST limits
        if isinstance(self.read_instance.lower_bound, dict):
            self.read_instance.lower_bound = {speci:
                                              np.float32(self.read_instance.parameter_dictionary[speci]['extreme_lower_limit']) 
                                              for speci in species_plus_filter_species}
        # otherwise set list values to dict, saving limits per species
        # if have just 1 limit apply for all read species, but if have multiple, set limits per species
        # throw error if have multiple lower bounds, but not equal to number of species to read  
        else:      
            lower_bound_dict = {}
            if len(self.read_instance.lower_bound) == 1:
                for speci in species_plus_filter_species:
                    lower_bound_dict[speci] = self.read_instance.lower_bound[0]
            elif len(self.read_instance.lower_bound) > 1:
                if len(self.read_instance.species) != len(self.read_instance.lower_bound):
                    error = 'Error: "lower_bound" variable must be same length as number of species read.'
                    sys.exit(error)
                else:
                    for speci_ii, speci in enumerate(self.read_instance.species):
                        lower_bound_dict[speci] = self.read_instance.lower_bound[speci_ii] 
                    # add filter_species (using GHOST limits)
                    for speci in filter_species:
                        lower_bound_dict[speci] = np.float32(self.read_instance.parameter_dictionary[speci]['extreme_lower_limit'])
            self.read_instance.lower_bound = lower_bound_dict

        # upper_bound
        # type is dict, then set as default limit per species using GHOST limits
        if isinstance(self.read_instance.upper_bound, dict):
            self.read_instance.upper_bound = {speci:np.float32(self.read_instance.parameter_dictionary[speci]['extreme_upper_limit']) 
                                              for speci in species_plus_filter_species}
        # otherwise set list values to dict, saving limits per species
        # if have just 1 limit apply for all read species, but if have multiple, set limits per species
        # throw error if have multiple upper bounds, but not equal to number of species to read  
        else:      
            upper_bound_dict = {}
            if len(self.read_instance.upper_bound) == 1:
                for speci in species_plus_filter_species:
                    upper_bound_dict[speci] = self.read_instance.upper_bound[0]
            elif len(self.read_instance.upper_bound) > 1:
                if len(self.read_instance.species) != len(self.read_instance.upper_bound):
                    error = 'Error: "upper_bound" variable must be same length as number of species read.'
                    sys.exit(error)
                else:
                    for speci_ii, speci in enumerate(self.read_instance.species):
                        upper_bound_dict[speci] = self.read_instance.upper_bound[speci_ii] 
                    # add filter_species (using GHOST limits)
                    for speci in filter_species:
                        upper_bound_dict[speci] = np.float32(self.read_instance.parameter_dictionary[speci]['extreme_upper_limit'])
            self.read_instance.upper_bound = upper_bound_dict

        # create a variable to set qa per species (including filter species)
        if isinstance(self.read_instance.qa, dict):
            self.read_instance.qa_per_species = {speci:get_default_qa(self.read_instance, speci) 
                                                 for speci in species_plus_filter_species}
            # set qa to be first of qa per species pairs
            self.read_instance.qa = self.read_instance.qa_per_species[list(self.read_instance.qa_per_species.keys())[0]]
        else:
            self.read_instance.qa_per_species = {speci:self.read_instance.qa for speci in species_plus_filter_species}

        # if are using dashboard then just take first network/species pair, as multivar not supported yet
        if ((len(self.read_instance.network) > 1) and (len(self.read_instance.species) > 1) and 
            (not self.read_instance.offline) and (not self.read_instance.interactive)):
             
            msg = 'Multiple networks/species are not supported in the dashboard. First ones will be taken.'
            show_message(self.read_instance, msg, from_conf=self.read_instance.from_conf)

            self.read_instance.network = [self.read_instance.network[0]]
            self.read_instance.species = [self.read_instance.species[0]]

        # check have resampling_resolution if resampling is True
        # if offline, throw message, stating error
        if (self.read_instance.resampling) and (self.read_instance.resampling_resolution == 'None'):
            msg = 'Resampling will not be applied because resampling resolution was not defined.'
            show_message(self.read_instance, msg, from_conf=self.read_instance.from_conf)
            self.read_instance.resampling = False
        
        # check bounds inside filter_species
        if self.read_instance.filter_species:
            for networkspeci in self.read_instance.filter_species: 
                for networkspeci_limit_ii, networkspeci_limit in enumerate(self.read_instance.filter_species[networkspeci]):
                    
                    # get bounds
                    lower_limit = networkspeci_limit[0]
                    upper_limit = networkspeci_limit[1]
                    filter_species_fill_value = networkspeci_limit[2]
                    
                    # modify lower bound to be :, or contain > or >=
                    if ('<' in lower_limit):
                        msg = 'Lower bound ({}) for {} cannot contain < or <=. '.format(lower_limit, networkspeci)
                        lower_limit = '>=' + lower_limit.replace('<', '').replace('=', '')
                        msg += 'Setting it to be {}.'.format(lower_limit)
                        show_message(self.read_instance, msg, from_conf=self.read_instance.from_conf)
                    elif (':' not in lower_limit) and ('>' not in lower_limit):
                        msg = 'Lower bound ({}) for {} should contain > or >=. '.format(lower_limit, networkspeci)
                        lower_limit = '>=' + lower_limit
                        msg += 'Setting it to be {}.'.format(lower_limit)
                        show_message(self.read_instance, msg, from_conf=self.read_instance.from_conf)

                    # modify upper bound to be :, or contain < or <=
                    if ('>' in upper_limit):
                        msg = 'Upper bound ({}) for {} cannot contain > or >=. '.format(upper_limit, networkspeci)
                        upper_limit = '<=' + upper_limit.replace('>', '').replace('=', '')
                        msg += 'Setting it to be {}.'.format(upper_limit)
                        show_message(self.read_instance, msg, from_conf=self.read_instance.from_conf)
                    elif (':' not in upper_limit) and ('<' not in upper_limit):
                        msg = 'Upper bound ({}) for {} should contain < or <=. '.format(upper_limit, networkspeci)
                        upper_limit = '<=' + upper_limit
                        msg += 'Setting it to be {}.'.format(upper_limit)
                        show_message(self.read_instance, msg, from_conf=self.read_instance.from_conf)
                    
                    # update symbols next to values
                    self.read_instance.filter_species[networkspeci][networkspeci_limit_ii] = [lower_limit, upper_limit, 
                                                                                              filter_species_fill_value]

    def multispecies_mapping(self, species):
        """ Map species special case str to multiple species names. """

        multi_species_map = {'vconcaerobin*':['vconcaerobin1','vconcaerobin2','vconcaerobin3','vconcaerobin4',
                            'vconcaerobin5','vconcaerobin6','vconcaerobin7','vconcaerobin8','vconcaerobin9',
                            'vconcaerobin10','vconcaerobin11','vconcaerobin12','vconcaerobin13','vconcaerobin14',
                            'vconcaerobin15','vconcaerobin16','vconcaerobin17','vconcaerobin18','vconcaerobin19',
                            'vconcaerobin20','vconcaerobin21','vconcaerobin22']}

        return multi_species_map[species]


def read_conf(fpath=None):
    """ Read configuration files. """

    res = {}
    res_sub = {}
    config = {}
    all_sections = []
    all_sections_modified = []
    all_sections_commented = []
    repeated_subsections = []
    repeated_subsections_modified = {}
    subsections = []
    subsections_modified = []
    parent_sections = []
    filenames = []

    # get section names (e.g. [SECTIONA], [[Spain]]) and modified names (e.g. SECTIONA, SECTIONA-Spain)
    with open(fpath) as file:
        for line in file:
            if '[' in line and ']' in line and '[[' not in line and ']]' not in line:
                section = line.strip()
                #if first character is comment do not parse section
                if section[0] != '#':
                    section_modified = section.split('[')[1].split(']')[0]
                    if section_modified not in all_sections_modified:
                        parent_sections.append(section_modified)
                        all_sections_modified.append(section_modified)
                    else:
                        error = 'Error: It is not possible to have two sections with the same name.'
                        sys.exit(error)
            elif '[[' in line and ']]' in line:
                subsection = line.strip()
                # if first character is comment do not parse subsection
                if subsection[0] != '#':
                    subsection_modified = section_modified + '·' + line.split('[[')[1].split(']]')[0]
                    subsections.append(subsection)
                    subsections_modified.append(subsection_modified)
                    all_sections_modified.append(subsection_modified)

            if '[' in line and ']' in line:
                # if first character is comment then add section to list to avoid parsing
                if line.strip()[0] == '#':
                    all_sections_commented.append(line.strip())
                else:
                    all_sections.append(line.strip())

    # get repeated elements
    repetition_counts = {section:subsections.count(section) for section in subsections}
    for section, counts in repetition_counts.items():
        if counts > 1:
            repeated_subsections.append(section)
            repeated_subsections_modified[section] = [x for x in all_sections_modified 
                                                        if section.split('[[')[1].split(']]')[0] in x]

    # get attributes for each section and store in dict
    for (i, section), section_modified in zip(enumerate(all_sections), all_sections_modified):
        
        repetition = 0
        copy = False
        config[section_modified] = {}
        
        with open(fpath) as file:
            for line in file:
                line_strip = line.strip()
                # parsing all but last section 
                if section_modified != all_sections_modified[-1]:
                    # start of relevant section 
                    if line_strip == all_sections[i]:
                        if line_strip in repeated_subsections:
                            position = repeated_subsections_modified[section].index(section_modified)
                            if position == repetition:
                                copy = True
                            else:
                                copy = False
                            repetition += 1
                        else:
                            copy = True
                        continue
                    # start of next section, or commented section
                    elif (line_strip == all_sections[i+1]) or (line_strip in all_sections_commented):
                        copy = False
                        continue
                
                # parsing last section
                else:
                    # start of relevant section ?
                    if line_strip == all_sections[-1]:
                        if line_strip in repeated_subsections:
                            position = repeated_subsections_modified[section].index(section_modified)
                            if position == repetition:
                                copy = True
                            else:
                                copy = False
                            repetition += 1
                        else:
                            copy = True
                        continue

                    # start of commented section
                    elif line_strip in all_sections_commented:
                        copy = False
                        continue
                
                # set section attributes
                if copy:
                    if line_strip != '':
                        # initial definition of parameter - value
                        if '=' in line_strip:
                            key = line_strip.split('=', 1)[0].strip()
                            value = line_strip.split('=', 1)[1].strip()
                            config[section_modified][key] = value
                        # lines after adding line breaks
                        else:
                            # get last key and add current value to values from last key
                            last_key = list(config[section_modified].keys())[-1]
                            value = config[section_modified][last_key] + line_strip.strip()

                            # update values for last key in dict
                            del config[section_modified][last_key]
                            config[section_modified][last_key] = value

    # add section attributes to subsection if do not exist there (e.g. add SECTIONA values to SECTIONA-Spain)
    for section_modified in all_sections_modified:
        
        # determine if subsection or not
        if '·' in section_modified:
            is_subsection = True
            par_section = section_modified.split('·')[0]
            # add attributes from parent section
            for par_k, par_val in config[par_section].items():
                # if first character of key is comment character (#), do not parse this attribute
                if par_k[0] == '#':
                    continue
                try:
                    res_sub[par_k] = eval(par_val)
                except:
                    res_sub[par_k] = par_val
        else:
            is_subsection = False

        # add attributes from current section/subsection
        for k, val in config[section_modified].items():
            if not is_subsection:
                # store filename
                if k == 'report_filename':
                    filenames.append(val)

            # if first character of key is comment character (#), do not parse this attribute
            if k[0] == '#':
                continue
            # overwrite attributes from current subsection
            try:
                res_sub[k] = eval(val)
            except:
                res_sub[k] = val

        # store pairs into res variable
        res[section_modified] = res_sub

        # reset res variable
        res_sub = {}

    return res, all_sections_modified, parent_sections, subsections_modified, filenames
   

def write_conf(section, subsection, fpath, opts):
    """ Write configurations on file. """

    config = configparser.RawConfigParser()

    # update configuration
    for section, section_name in zip(['section', 'subsection'], [section, subsection]):
        if opts[section]:
            config.add_section(section_name)
            for item in opts[section]:
                val = opts[section][item]
                config.set(section_name, item, val)

    # write configuration
    with open(fpath, 'w') as configfile:
        config.write(configfile)


def load_conf(self, fpath=None):
    """ Load existing configurations from file
        for running offline Providentia.
    """

    from .configuration import read_conf

    if fpath is None:
        print("No configuration file found")
        sys.exit(1)

    # if DEFAULT is not present, then return
    if not os.path.isfile(fpath):
        print(("Error %s" % fpath))
        return

    self.sub_opts, self.all_sections, self.parent_section_names, self.subsection_names, self.filenames = read_conf(fpath)


def split_options(read_instance, conf_string, separator="||"):
    """ For the options in the configuration that define the keep and remove
        options. Returns the values in two lists, the keeps and removes.
    """
    
    keeps, removes = [], []

    if separator not in conf_string:
        if ("keep:" in conf_string) and ("remove:" not in conf_string):
            keep_start = conf_string.find("keep:")
            keeps = conf_string[keep_start+5:]
            keeps = keeps.split(",")
            keeps = [k.strip() for k in keeps]
        elif ("keep:" not in conf_string) and ("remove:" in conf_string):
            remove_start = conf_string.find("remove:")
            removes = conf_string[remove_start+7:]
            removes = removes.split(",")
            removes = [r.strip() for r in removes]
        elif ("keep:" in conf_string) and ("remove:" in conf_string):
            msg = 'In order to define the keep and remove options, these must be separated by ||.'
            show_message(msg, from_conf=read_instance.from_conf)
    else:
        if "keep:" in conf_string:
            keep_start, keep_end = conf_string.find("keep:"), conf_string.find(separator)
            keeps = conf_string[keep_start+5:keep_end]
            keeps = keeps.split(",")
            keeps = [k.strip() for k in keeps]
        if "remove:" in conf_string:
            remove_start = conf_string.find("remove:")
            removes = conf_string[remove_start+7:]
            removes = removes.split(",")
            removes = [r.strip() for r in removes]
    
    return keeps, removes<|MERGE_RESOLUTION|>--- conflicted
+++ resolved
@@ -123,15 +123,11 @@
                 return value
                 
         elif key == 'available_cpus':
-<<<<<<< HEAD
-            return(int(os.getenv('SLURM_CPUS_PER_TASK')))
-=======
             # get available N CPUs
             if MACHINE in ['power', 'mn4', 'nord3v2']:
-                return int(os.getenv('SLURM_NTASKS'))
+                return int(os.getenv('SLURM_CPUS_PER_TASK'))
             else:
                 return len(os.sched_getaffinity(0))
->>>>>>> d7416bfc
 
         elif key == 'cartopy_data_dir':
             # set cartopy data directory (needed on CTE-POWER/MN4/N3 as has no external
