""" Providentia Configuration Module """

import configparser
import copy
import json
import os
import sys
import re
import subprocess

from .aux import check_for_ghost, multispecies_mapping, get_default_qa

import numpy as np
import pandas as pd

MACHINE = os.environ.get('BSC_MACHINE', '')

CURRENT_PATH = os.path.abspath(os.path.dirname(__file__))

def parse_path(dir, f):
    if os.path.isabs(f):
        return f
    else:
        return os.path.join(dir, f)

<<<<<<< HEAD
class ProvConfiguration(object):
    """ Configuration parameters definitions """

    def __init__(self, **kwargs):
        self.config_dir = kwargs.get('config_dir',
                                     os.path.join(os.environ['HOME'], '.providentia'))
        self.ghost_version = kwargs.get('ghost_version', '1.4')
        self.cartopy_data_dir = kwargs.get('cartopy_data_dir', '')
        self.available_cpus = kwargs.get('available_cpus', '')
        self.n_cpus = kwargs.get('n_cpus', '')
        self.ghost_root = kwargs.get('ghost_root', '')
        self.nonghost_root = kwargs.get('nonghost_root', '')
        self.exp_root = kwargs.get('exp_root', '')
        self.offline = kwargs.get('offline', '')
        self.available_resolutions =\
            kwargs.get('available_resolutions',
                       ['hourly', '3hourly', '6hourly', 'hourly_instantaneous',
                       '3hourly_instantaneous', '6hourly_instantaneous',
                       'daily', 'monthly'])
        self.available_networks =\
            kwargs.get('available_networks',
                       ['AERONET_v3_lev1.5','AERONET_v3_lev2.0','CANADA_NAPS','CAPMoN','CHILE_SINCA',
                        'EANET','EBAS','EEA_AIRBASE','EEA_AQ_eReporting','JAPAN_NIES','MEXICO_CDMX',
                        'MITECO','NOAA_ISD','NOAA_ISD_EU','NOAA_ISD_IP','NOAA_ISD_NA',
                        'SEARCH','UK_AIR','US_EPA_AQS','US_EPA_CASTNET','US_NADP_AMNet','US_NADP_AMoN','WMO_WDCGG'])
        self.network = kwargs.get('network', '')
        self.species = kwargs.get('species', '')
        self.resolution = kwargs.get('resolution', '')
        self.start_date = kwargs.get('start_date', '')
        self.end_date = kwargs.get('end_date', '')
        self.experiments = kwargs.get('experiments', '')
        self.temporal_colocation = kwargs.get('temporal_colocation', False)
        self.spatial_colocation = kwargs.get('spatial_colocation', True)
        self.filter_species = kwargs.get('filter_species', '')
        self.report_type = kwargs.get('report_type', 'standard')
        self.report_summary = kwargs.get('report_summary', True)
        self.report_stations = kwargs.get('report_stations', False)
        self.report_title = kwargs.get('report_title ', 'Report')
        self.report_filename = kwargs.get('report_filename', 'PROVIDENTIA_Report')
        self.map_extent = kwargs.get('map_extent', '-180, 180, -90, 90')
        self.active_dashboard_plots = kwargs.get('active_dashboard_plots', 
                                                 'timeseries, statsummary, distribution, periodic')
        self.plot_characteristics_filename = kwargs.get('plot_characteristics_filename', '')
        self.fixed_section_vars =  ['network', 'species', 'resolution', 'start_date', 'end_date', 'experiments', 
                                    'spatial_colocation', 'report_type', 'report_summary', 'report_stations',
                                    'report_title', 'report_filename', 'plot_characteristics_filename']

        # options added if configuration file is used
        self.selected_species = kwargs.get('selected_species', '')
        self.selected_network = kwargs.get('selected_network', '')
        self.selected_matrix = kwargs.get('selected_matrix', '')
        self.selected_resolution = kwargs.get('selected_resolution', '')

    def __setattr__(self, key, value):
        super(ProvConfiguration, self).__setattr__(key, self.parse_parameter(key, value))
=======
class ProvConfiguration:
    """ Class that handles the configuration parameters definitions. """

    def __init__(self, read_instance, **kwargs):
        
        self.read_instance = read_instance 

        # set variable defaults
        var_defaults = {
            'ghost_version': '1.4',
            'config_dir': os.path.join(os.environ['HOME'], '.providentia'),
            'cartopy_data_dir': '',
            'available_cpus': '',
            'n_cpus': '',
            'ghost_root': '',
            'nonghost_root': '',
            'exp_root': '',
            'offline': False,
            'available_resolutions': ['hourly', '3hourly', '6hourly', 'hourly_instantaneous',
                                      '3hourly_instantaneous', '6hourly_instantaneous',
                                      'daily', 'monthly'],
            'available_networks': ['AERONET_v3_lev1.5','AERONET_v3_lev2.0','CANADA_NAPS','CAPMoN','CHILE_SINCA',
                                   'EANET','EBAS','EEA_AIRBASE','EEA_AQ_eReporting','JAPAN_NIES','MEXICO_CDMX',
                                   'MITECO','NOAA_ISD','NOAA_ISD_EU','NOAA_ISD_IP','NOAA_ISD_NA',
                                   'SEARCH','UK_AIR','US_EPA_AQS','US_EPA_CASTNET','US_NADP_AMNet','US_NADP_AMoN',
                                   'WMO_WDCGG'], 
            'network': None,
            'species': None,
            'resolution': None,
            'start_date': None,
            'end_date': None,
            'experiments': {},
            'qa': None,
            'flags': None,
            'temporal_colocation': False,
            'spatial_colocation': True,
            'map_extent': None, 
            'filter_species': {},
            'lower_bound': None,
            'upper_bound': None,
            'report_type': 'standard',
            'report_summary': True,
            'report_stations': False,
            'report_title': 'Providentia Offline Report',
            'report_filename': 'PROVIDENTIA_Report',
            'active_dashboard_plots': None,
            'plot_characteristics_filename': '',
            'fixed_section_vars':  ['ghost_version', 'config_dir', 'cartopy_data_dir', 'available_cpus', 'n_cpus',
                                    'ghost_root', 'nonghost_root', 'exp_root', 'offline',
                                    'available_resolutions', 'available_networks',
                                    'network', 'species', 'resolution', 'start_date', 'end_date', 'experiments', 
                                    'temporal_colocation', 'spatial_colocation', 'report_type', 'report_summary', 
                                    'report_stations', 'report_title', 'report_filename', 
                                    'plot_characteristics_filename']
        }

        # if variable is given by command line, set that value, otherwise set as default value 
        for k, val in var_defaults.items():
            val = kwargs.get(k, val)
            setattr(self.read_instance, k, self.parse_parameter(k, val))
>>>>>>> f9fac416

    def parse_parameter(self, key, value):
        """ Parse a parameter. """

        # get available N CPUs
        if key == 'available_cpus':
            if (MACHINE == 'power') or (MACHINE == 'mn4'):
                bash_command = 'squeue -h -o "%C"'
                process = subprocess.Popen(bash_command.split(), stdout=subprocess.PIPE)
                output, _ = process.communicate()
                return int(re.findall(r'\d+', str(output))[0])
            else:
                return int(os.cpu_count())

        elif key == 'cartopy_data_dir':
            # set cartopy data directory (needed on CTE-POWER/MN4/N3 as has no external
            # internet connection)

            if (MACHINE == 'power') or (MACHINE == 'mn4') or (MACHINE == 'nord3v2'):
                return '/gpfs/projects/bsc32/software/rhel/7.5/ppc64le/POWER9/software/Cartopy/0.17.0-foss-2018b-Python-3.7.0/lib/python3.7/site-packages/Cartopy-0.17.0-py3.7-linux-ppc64le.egg/cartopy/data'
            # on all other machines pull from internet

        elif key == 'n_cpus':
            # define number of CPUs to process on (leave empty to automatically
            # utilise all available CPUs) NOTE: if this value is set higher than the
            # actual number of CPUs available, then the max number of CPUs is used.

            if (value == '') or (int(value) > self.read_instance.available_cpus):
                return self.read_instance.available_cpus

        elif key == 'ghost_root':
            # define GHOST observational root data directory (if undefined it is
            # automatically taken from the BSC machine the tool is ran on)

            # set default if left undefined
            if value == '':
                # running on CTE-POWER/MN4/N3?
                if (MACHINE == 'power') or (MACHINE == 'mn4') or (MACHINE == 'nord3v2'):
                    return '/gpfs/projects/bsc32/AC_cache/obs/ghost'
                else:
                    # running on workstation?
                    return '/esarchive/obs/ghost'

        elif key == 'nonghost_root':
            # define non-GHOST observational root data directory (if undefined it is
            # automatically taken from the BSC machine the tool is ran on)

            # set default if left undefined
            if value == '':
                # running on MN4?
                if (MACHINE == 'mn4'):
                    return '/gpfs/projects/bsc32/AC_cache/obs/nonghost'
                else:
                    return '/esarchive/obs'

        elif key == 'exp_root':
            # define experiment root data directory
            # set experiment root data directory if left undefined
            if value == '':
                # not running on workstation?
                if (MACHINE == 'power') or (MACHINE == 'mn4') or (MACHINE == 'nord3v2'):
                    return '/gpfs/projects/bsc32/AC_cache/recon/exp_interp'
                else:
                    # running on workstation?
                    return '/esarchive/recon/prov_interp'

        elif key == 'ghost_version':
            # parse GHOST version

            # import GHOST standards
            sys.path.insert(1, os.path.join(CURRENT_PATH, 'dependencies/GHOST_standards/{}'.format(value)))
            from GHOST_standards import standard_parameters
            from GHOST_standards import get_standard_metadata
            from GHOST_standards import standard_data_flag_name_to_data_flag_code
            from GHOST_standards import standard_QA_name_to_QA_code

            # modify standard parameter dictionary to have BSC standard parameter names as keys (rather than GHOST)
            self.read_instance.parameter_dictionary = dict()
            for _, param_dict in standard_parameters.items():
                self.read_instance.parameter_dictionary[param_dict['bsc_parameter_name']] = param_dict
            
            # get standard metadata dictionary
            self.read_instance.standard_metadata = get_standard_metadata({'standard_units': ''})
            
            # create list of GHOST metadata variables to read
            self.read_instance.ghost_metadata_vars_to_read = [key for key in self.read_instance.standard_metadata.keys() if
                                                              pd.isnull(self.read_instance.standard_metadata[key]['metadata_type']) == False]
            self.read_instance.ghost_metadata_dtype = [(key, self.read_instance.standard_metadata[key]['data_type']) 
                                                       for key in self.read_instance.ghost_metadata_vars_to_read]
            self.read_instance.standard_data_flag_name_to_data_flag_code = standard_data_flag_name_to_data_flag_code
            self.read_instance.standard_QA_name_to_QA_code = standard_QA_name_to_QA_code
            self.read_instance.met_parameters = ['dir10', 'spd10', 't2', 'rh2', 'sst', 'td2', 'pshltr',
                                                 'slp', 'acprec', 'acsnow', 'si', 'cldbot', 'vdist', 'cfracmax']

            return str(value)

        elif key == 'network':
            # parse network

            if isinstance(value, str):
                # parse multiple networks
                if ',' in value:
                    return [network.strip() for network in value.split(',')]
                else:
                    return [value.strip()]

        elif key == 'species':
            # parse species

            if isinstance(value, str):
                # parse multiple species
                if ',' in value:
                    return [speci.strip() for speci in value.split(',')]
                else:
                    return [value.strip()]

        elif key == 'resolution':
            # parse resolution

            if isinstance(value, str):
                return value.strip()

        elif key == 'start_date':
            # parse start_date

            if (isinstance(value, str)) or (isinstance(value, int)):
                # throw error if start_date is empty str
                value = str(value)
                return value.strip()

        elif key == 'end_date':
            # parse end_date

            if (isinstance(value, str)) or (isinstance(value, int)):
                # throw error if start_date is empty str
                value = str(value)
                return value.strip()
        
        elif key == 'qa':
            # parse qa

            # set default qa codes
            standard_qa_names = json.load(open("providentia/conf/default_qa.json"))['standard']
            met_qa_names = json.load(open("providentia/conf/default_qa.json"))['met']
            self.read_instance.default_qa_standard = [self.read_instance.standard_QA_name_to_QA_code[qa_name] 
                                                      for qa_name in standard_qa_names]
            self.read_instance.default_qa_met = [self.read_instance.standard_QA_name_to_QA_code[qa_name] 
                                                 for qa_name in met_qa_names]

            # if not None then set QA by that given
            if value is not None:
                # if conf has only 1 QA
                if isinstance(value, int):
                    return [value]
                # empty string
                elif value == "":
                    return []
                # if the QAs are written with their names
                elif isinstance(value, str):
                    return sorted([self.read_instance.standard_QA_name_to_QA_code[q.strip()] for q in value.split(",")])
                # list of integer codes
                else:
                    return sorted(list(value))
            # otherwise, set default QA per species (set later)
            else:
                # set qa to be empty dict (to be later filled)
                return {}

        elif key == 'flags':
            # parse flags

            # if not None then set flags by that given
            if value is not None:
                # if conf has only one flag
                if isinstance(value, int):
                    return [value]
                # empty string
                elif value == "":
                    return []
                # if the flags are written with their names
                elif isinstance(value, str):
                    return [self.read_instance.standard_data_flag_name_to_data_flag_code[f.strip()]
                            for f in value.split(",")]
                # list of integer codes
                else:
                    return sorted(list(value))
            # otherwise, set default (empty list)
            else:
                return []

        elif key == 'experiments':
            # parse experiments

            if isinstance(value, str):
                # empty string
                if value == "":
                    return {}
                # split experiments
                else:
                    # have alternative experiment names for the legend, then parse them?
                    if ('(' in value) & (')' in value):
                        exps = [exp.strip() for exp in value.split('(')[0].strip().split(",")]
                        exps_legend = [exp_legend.strip() for exp_legend in value.split('(')[1].split(')')[0].strip().split(",")]
                    # otherwise set legend names as given experiment names in full
                    else: 
                        exps = [exp.strip() for exp in value.split(",")]
                        exps_legend = copy.deepcopy(exps)
                    return {exp:exp_legend for exp,exp_legend in zip(exps,exps_legend)}

        elif key == 'map_extent':
            # parse map extent

            # map_extent empty?
            if not value:
                # if dashboard, if map extent not defined then fix to global default extent
                if not self.read_instance.offline:
                    return [-180, 180, -90, 90]
            # otherwise parse it
            else:
                if isinstance(value, str):
                    return [float(c.strip()) for c in value.split(',')]

        elif key == 'filter_species':
            # parse filter species

            # per networkspecies to filter by, save in dict as networkspecies:[lower_limit, upper_limit] 
            if isinstance(value, str):
                # strip all whitespace
                value_strip = "".join(value.split())
                # return empty dict if empty str
                if value_strip == '':
                    return {}
                else:
                    # split per networkspecies
                    networkspecies_split = value_strip.split('),')
                    # iterate through networkspecies, saving list of limits per networkspecies
                    filter_networkspecies_dict = {}
                    for networkspeci_split in networkspecies_split:
                        networkspeci_split_2 = networkspeci_split.split('(')
                        # get networkspeci
                        networkspeci = networkspeci_split_2[0].replace(':','|')
                        # get lower and upper limits
                        networkspeci_split_3 = networkspeci_split_2[1].split(',')
                        lower_limit = float(networkspeci_split_3[0])
                        upper_limit = float(networkspeci_split_3[1].replace(')',''))
                        # save limits per networkspecies
                        filter_networkspecies_dict[networkspeci] = [lower_limit, upper_limit]
                    return filter_networkspecies_dict

        elif key == 'lower_bound':
            #parse lower_bound
            
            # if not None then set lower_bound by that given
            # make sure it is a list of values
            if value is not None:
                if value == "":
                    return []
                elif isinstance(value, str):
                    return [np.float32(c.strip()) for c in value.split(',')]
                elif (isinstance(value, int)) or (isinstance(value, float)):
                    return [value]
                #otherwise must be a already a list of values
                else:
                    return value
            # lower_bound empty?
            # then set lower bound using GHOST extreme lower limit for all species in memory (set later)
            else:
                return {}

        elif key == 'upper_bound':
            # parse upper bound

            # if not None then set upper_bound by that given
            # make sure it is a list of values
            if value is not None:
                if value == "":
                    return []
                elif isinstance(value, str):
                    return [np.float32(c.strip()) for c in value.split(',')]
                elif (isinstance(value, int)) or (isinstance(value, float)):
                    return [value]
                #otherwise must be a already a list of values
                else:
                    return value
            # upper_bound empty?
            # then set upper bound using GHOST extreme upper limit for all species in memory (set later)
            else:
                return {}

        elif key == 'active_dashboard_plots':
            # parse active_dashboard_plots

            if isinstance(value, str):
                # parse multiple active_dashboard_plots
                if ',' in value:
                    return [plot.strip() for plot in value.split(',')]
                else:
                    return [value.strip()]

        # if no special parsing treatment for variable, simply return value
        return value

    def check_validity(self):
        """ Check validity of set variables after parsing. """

        # check have network information, 
        # if offline, throw message, stating are using default instead
        if not self.read_instance.network:
            default = ['EBAS']
            if self.read_instance.offline:
                print('Warning: "network" field not defined in .conf file. Using default: {}'.format(default))
            self.read_instance.network = default

        # check have species information, 
        # if offline, throw message, stating are using default instead
        if not self.read_instance.species:
            default = ['sconco3']
            if self.read_instance.offline:
                print('Warning: "species" field not defined in .conf file. Using default: {}'.format(default))
            self.read_instance.species = default

        # if number of networks and species is not the same,
        # and len of one of network or species == 1,
        # then duplicate respestive network/species
        if len(self.read_instance.network) != len(self.read_instance.species):

            # 1 network?
            if len(self.read_instance.network) == 1:
                # duplicate network to match species len
                self.read_instance.network = self.read_instance.network * len(self.read_instance.species)

            # 1 species?
            elif len(self.read_instance.species) == 1:
                # duplicate species to match network len
                self.read_instance.species = self.read_instance.species * len(self.read_instance.network)

            # otherwise throw error
            else:
                error = 'Error: The number of "network" and "species" fields is not the same.'
                sys.exit(error)

        # throw error if one of networks are non all GHOST or non-GHOST
        for network_ii, network in enumerate(self.read_instance.network):
            if network_ii == 0:
                previous_is_ghost = check_for_ghost(network)
            else:
                is_ghost = check_for_ghost(network)
                if is_ghost != previous_is_ghost:
                    error = 'Error: "network" must be all GHOST or non-GHOST'
                    sys.exit(error)
                previous_is_ghost = is_ghost

        # check have resolution information, 
        # if offline, throw message, stating are using default instead
        if not self.read_instance.resolution:
            default = 'hourly'
            if self.read_instance.offline:
                print('Warning: "resolution" field not defined in .conf file. Using default: {}'.format(default))
            self.read_instance.resolution = default

        # check have start_date information, 
        # if offline, throw message, stating are using default instead
        if not self.read_instance.start_date:
            default = '20180101'
            if self.read_instance.offline:
                print('Warning: "start_date" field not defined in .conf file. Using default: {}'.format(default))
            self.read_instance.start_date = default

        # check have end_date information, 
        # if offline, throw message, stating are using default instead
        if not self.read_instance.end_date:
            default = '20190101'
            if self.read_instance.offline:
                print('Warning: "end_date" field not defined in .conf file. Using default: {}'.format(default))
            self.read_instance.end_date = default

        # check have correct active_dashboard_plots information, 
        # should have 4 plots if non-empty, throw error if using dashboard if not
        if not self.read_instance.active_dashboard_plots:
            default = ['timeseries', 'statsummary', 'distribution', 'periodic']
            self.read_instance.active_dashboard_plots = default
        if (len(self.read_instance.active_dashboard_plots) != 4) & (not self.read_instance.offline):
            error = 'Error: there must be 4 "active_dashboard_plots"'
            sys.exit(error)
        
        # if filter_species is active, and spatial_colocation is not active, then cannot filter by species
        # set filter_species to empty dict and advise user of this
        if (self.read_instance.filter_species) and (not self.read_instance.spatial_colocation):
            self.read_instance.filter_species = {}
            print('Warning: "spatial_colocation" must be set to True if wanting to use "filter_species" option.')

        # map to multiple species if have * wildcard
        # also duplicate out associated network
        # remove any species for which there exists no data
        new_species = copy.deepcopy(self.read_instance.species)
        for speci_ii, speci in enumerate(self.read_instance.species): 
            if '*' in speci:
                mapped_species = multispecies_mapping(speci)
                del new_species[speci_ii]
                new_species[speci_ii:speci_ii] = mapped_species
                network_to_duplicate = self.read_instance.network[speci_ii]
                del self.read_instance.network[speci_ii]
                self.read_instance.network[speci_ii:speci_ii] = [network_to_duplicate]*len(mapped_species)
        self.read_instance.species = copy.deepcopy(new_species)

        # create variable for all unique species (plus filter species)
        filter_species = []
        species_plus_filter_species = copy.deepcopy(self.read_instance.species)
        if self.read_instance.filter_species:
            for networkspeci in self.read_instance.filter_species:
                speci = networkspeci.split('|')[1]
                if speci not in self.read_instance.species:
                    filter_species.append(speci)
                    species_plus_filter_species.append(speci)
                    
        # set lower_bound and upper_bound as dicts with limits per species (including filter species)
        # if type is dict then set bound using GHOST extreme limits per species

        # lower_bound
        # type is dict, then set as default limit per species using GHOST limits
        if isinstance(self.read_instance.lower_bound, dict):
            self.read_instance.lower_bound = {speci:np.float32(self.read_instance.parameter_dictionary[speci]['extreme_lower_limit']) for speci in species_plus_filter_species}
        # otherwise set list values to dict, saving limits per species
        # if have just 1 limit apply for all read species, but if have multiple, set limits per species
        # throw error if have multiple lower bounds, but not equal to number of species to read  
        else:      
            lower_bound_dict = {}
            if len(self.read_instance.lower_bound) == 1:
                for speci in species_plus_filter_species:
                    lower_bound_dict[speci] = self.read_instance.lower_bound[0]
            elif len(self.read_instance.lower_bound) > 1:
                if len(self.read_instance.species) != len(self.read_instance.lower_bound):
                    error = 'Error: "lower_bound" variable must be same length as number of species read.'
                    sys.exit(error)
                else:
                    for speci_ii, speci in enumerate(self.read_instance.species):
                        lower_bound_dict[speci] = value[speci_ii] 
                    # add filter_species (using GHOST limits)
                    for speci in filter_species:
                        lower_bound_dict[speci] = np.float32(self.read_instance.parameter_dictionary[speci]['extreme_lower_limit'])
            self.read_instance.lower_bound = lower_bound_dict

        # upper_bound
        # type is dict, then set as default limit per species using GHOST limits
        if isinstance(self.read_instance.upper_bound, dict):
            self.read_instance.upper_bound = {speci:np.float32(self.read_instance.parameter_dictionary[speci]['extreme_upper_limit']) for speci in species_plus_filter_species}
        # otherwise set list values to dict, saving limits per species
        # if have just 1 limit apply for all read species, but if have multiple, set limits per species
        # throw error if have multiple upper bounds, but not equal to number of species to read  
        else:      
            upper_bound_dict = {}
            if len(self.read_instance.upper_bound) == 1:
                for speci in species_plus_filter_species:
                    upper_bound_dict[speci] = self.read_instance.upper_bound[0]
            elif len(self.read_instance.upper_bound) > 1:
                if len(self.read_instance.species) != len(self.read_instance.upper_bound):
                    error = 'Error: "upper_bound" variable must be same length as number of species read.'
                    sys.exit(error)
                else:
                    for speci_ii, speci in enumerate(self.read_instance.species):
                        upper_bound_dict[speci] = value[speci_ii] 
                    # add filter_species (using GHOST limits)
                    for speci in filter_species:
                        upper_bound_dict[speci] = np.float32(self.read_instance.parameter_dictionary[speci]['extreme_upper_limit'])
            self.read_instance.upper_bound = upper_bound_dict

        # create a variable to set qa per species (including filter species)
        if isinstance(self.read_instance.qa, dict):
            self.read_instance.qa_per_species = {speci:get_default_qa(self.read_instance, speci) for speci in species_plus_filter_species}
            # set qa to be first of qa per species pairs
            self.read_instance.qa = self.read_instance.qa_per_species[list(self.read_instance.qa_per_species.keys())[0]]
        else:
            self.read_instance.qa_per_species = {speci:self.read_instance.qa for speci in species_plus_filter_species}

        # if are using dashboard then just take first network/species pair, as multivar not supported yet
        if (len(self.read_instance.network) > 1) & (len(self.read_instance.species) > 1) & (not self.read_instance.offline):
            self.read_instance.network = [self.read_instance.network[0]]
            self.read_instance.species = [self.read_instance.species[0]]
            print('Warning: Multiple networks/species not supported for dashboard. First network / species taken.')

def read_conf(fpath=None):
    """ Read configuration files. """

    res = {}
    res_sub = {}
    config = {}
    all_sections = []
    all_sections_modified = []
    all_sections_commented = []
    repeated_subsections = []
    repeated_subsections_modified = {}
    subsections = []
    subsections_modified = []
    parent_sections = []
    filenames = []

    # get section names (e.g. [SECTIONA], [[Spain]]) and modified names (e.g. SECTIONA, SECTIONA-Spain)
    with open(fpath) as file:
        for line in file:
            if '[' in line and ']' in line and '[[' not in line and ']]' not in line:
                section = line.strip()
                #if first character is comment do not parse section
                if section[0] != '#':
                    section_modified = section.split('[')[1].split(']')[0]
                    if section_modified not in all_sections_modified:
                        parent_sections.append(section_modified)
                        all_sections_modified.append(section_modified)
                    else:
                        error = 'Error: It is not possible to have two sections with the same name.'
                        sys.exit(error)
            elif '[[' in line and ']]' in line:
                subsection = line.strip()
                # if first character is comment do not parse subsection
                if subsection[0] != '#':
                    subsection_modified = section_modified + '|' + line.split('[[')[1].split(']]')[0]
                    subsections.append(subsection)
                    subsections_modified.append(subsection_modified)
                    all_sections_modified.append(subsection_modified)

            if '[' in line and ']' in line:
                # if first character is comment then add section to list to avoid parsing
                if line.strip()[0] == '#':
                    all_sections_commented.append(line.strip())
                else:
                    all_sections.append(line.strip())

    # get repeated elements
    repetition_counts = {section:subsections.count(section) for section in subsections}
    for section, counts in repetition_counts.items():
        if counts > 1:
            repeated_subsections.append(section)
            repeated_subsections_modified[section] = [x for x in all_sections_modified 
                                                        if section.split('[[')[1].split(']]')[0] in x]

    # get attributes for each section and store in dict
    for (i, section), section_modified in zip(enumerate(all_sections), all_sections_modified):
        
        repetition = 0
        copy = False
        config[section_modified] = {}
        
        with open(fpath) as file:
            for line in file:
                line_strip = line.strip()
                # parsing all but last section 
                if section_modified != all_sections_modified[-1]:
                    # start of relevant section 
                    if line_strip == all_sections[i]:
                        if line_strip in repeated_subsections:
                            position = repeated_subsections_modified[section].index(section_modified)
                            if position == repetition:
                                copy = True
                            else:
                                copy = False
                            repetition += 1
                        else:
                            copy = True
                        continue
                    # start of next section, or commented section
                    elif (line_strip == all_sections[i+1]) or (line_strip in all_sections_commented):
                        copy = False
                        continue
                
                # parsing last section
                else:
                    # start of relevant section ?
                    if line_strip == all_sections[-1]:
                        if line_strip in repeated_subsections:
                            position = repeated_subsections_modified[section].index(section_modified)
                            if position == repetition:
                                copy = True
                            else:
                                copy = False
                            repetition += 1
                        else:
                            copy = True
                        continue

                    # start of commented section
                    elif line_strip in all_sections_commented:
                        copy = False
                        continue
                
                # set section attributes
                if copy:
                    if line_strip != '':
                        key = line_strip.split('=')[0].strip()
                        value = line_strip.split('=')[1].strip()
                        config[section_modified][key] = value

    # add section attributes to subsection if do not exist there (e.g. add SECTIONA values to SECTIONA-Spain)
    for section_modified in all_sections_modified:
        
        # determine if subsection or not
        if '|' in section_modified:
            is_subsection = True
            par_section = section_modified.split('|')[0]
            # add attributes from parent section
            for par_k, par_val in config[par_section].items():
                # if first character of key is comment character (#), do not parse this attribute
                if par_k[0] == '#':
                    continue
                try:
                    res_sub[par_k] = eval(par_val)
                except:
                    res_sub[par_k] = par_val
        else:
            is_subsection = False

        # add attributes from current section/subsection
        for k, val in config[section_modified].items():
            if not is_subsection:
                # store filename
                if k == 'report_filename':
                    filenames.append(val)

            # if first character of key is comment character (#), do not parse this attribute
            if k[0] == '#':
                continue
            # overwrite attributes from current subsection
            try:
                res_sub[k] = eval(val)
            except:
                res_sub[k] = val

        # store pairs into res variable
        res[section_modified] = res_sub

        # reset res variable
        res_sub = {}

    return res, all_sections_modified, parent_sections, subsections_modified, filenames
   
def write_conf(section, subsection, fpath, opts):
    """ Write configurations on file. """

    config = configparser.RawConfigParser()

    # update configuration
    for section, section_name in zip(['section', 'subsection'], [section, subsection]):
        if opts[section]:
            config.add_section(section_name)
            for item in opts[section]:
                val = opts[section][item]
                config.set(section_name, item, val)

    # write configuration
    with open(fpath, 'w') as configfile:
        config.write(configfile)

def split_options(conf_string, separator="||"):
    """ For the options in the configuration that define the keep and remove
        options. Returns the values in two lists, the keeps and removes.
    """
    
    keeps, removes = [], []

    if separator not in conf_string:
        if ("keep:" in conf_string) and ("remove:" not in conf_string):
            keep_start = conf_string.find("keep:")
            keeps = conf_string[keep_start+5:]
            keeps = keeps.split(",")
            keeps = [k.strip() for k in keeps]
        elif ("keep:" not in conf_string) and ("remove:" in conf_string):
            remove_start = conf_string.find("remove:")
            removes = conf_string[remove_start+7:]
            removes = removes.split(",")
            removes = [r.strip() for r in removes]
        elif ("keep:" in conf_string) and ("remove:" in conf_string):
            print('Warning: In order to define the keep and remove options, these must be separated by ||.')
    else:
        if "keep:" in conf_string:
            keep_start, keep_end = conf_string.find("keep:"), conf_string.find(separator)
            keeps = conf_string[keep_start+5:keep_end]
            keeps = keeps.split(",")
            keeps = [k.strip() for k in keeps]
        if "remove:" in conf_string:
            remove_start = conf_string.find("remove:")
            removes = conf_string[remove_start+7:]
            removes = removes.split(",")
            removes = [r.strip() for r in removes]
    
    return keeps, removes<|MERGE_RESOLUTION|>--- conflicted
+++ resolved
@@ -23,63 +23,6 @@
     else:
         return os.path.join(dir, f)
 
-<<<<<<< HEAD
-class ProvConfiguration(object):
-    """ Configuration parameters definitions """
-
-    def __init__(self, **kwargs):
-        self.config_dir = kwargs.get('config_dir',
-                                     os.path.join(os.environ['HOME'], '.providentia'))
-        self.ghost_version = kwargs.get('ghost_version', '1.4')
-        self.cartopy_data_dir = kwargs.get('cartopy_data_dir', '')
-        self.available_cpus = kwargs.get('available_cpus', '')
-        self.n_cpus = kwargs.get('n_cpus', '')
-        self.ghost_root = kwargs.get('ghost_root', '')
-        self.nonghost_root = kwargs.get('nonghost_root', '')
-        self.exp_root = kwargs.get('exp_root', '')
-        self.offline = kwargs.get('offline', '')
-        self.available_resolutions =\
-            kwargs.get('available_resolutions',
-                       ['hourly', '3hourly', '6hourly', 'hourly_instantaneous',
-                       '3hourly_instantaneous', '6hourly_instantaneous',
-                       'daily', 'monthly'])
-        self.available_networks =\
-            kwargs.get('available_networks',
-                       ['AERONET_v3_lev1.5','AERONET_v3_lev2.0','CANADA_NAPS','CAPMoN','CHILE_SINCA',
-                        'EANET','EBAS','EEA_AIRBASE','EEA_AQ_eReporting','JAPAN_NIES','MEXICO_CDMX',
-                        'MITECO','NOAA_ISD','NOAA_ISD_EU','NOAA_ISD_IP','NOAA_ISD_NA',
-                        'SEARCH','UK_AIR','US_EPA_AQS','US_EPA_CASTNET','US_NADP_AMNet','US_NADP_AMoN','WMO_WDCGG'])
-        self.network = kwargs.get('network', '')
-        self.species = kwargs.get('species', '')
-        self.resolution = kwargs.get('resolution', '')
-        self.start_date = kwargs.get('start_date', '')
-        self.end_date = kwargs.get('end_date', '')
-        self.experiments = kwargs.get('experiments', '')
-        self.temporal_colocation = kwargs.get('temporal_colocation', False)
-        self.spatial_colocation = kwargs.get('spatial_colocation', True)
-        self.filter_species = kwargs.get('filter_species', '')
-        self.report_type = kwargs.get('report_type', 'standard')
-        self.report_summary = kwargs.get('report_summary', True)
-        self.report_stations = kwargs.get('report_stations', False)
-        self.report_title = kwargs.get('report_title ', 'Report')
-        self.report_filename = kwargs.get('report_filename', 'PROVIDENTIA_Report')
-        self.map_extent = kwargs.get('map_extent', '-180, 180, -90, 90')
-        self.active_dashboard_plots = kwargs.get('active_dashboard_plots', 
-                                                 'timeseries, statsummary, distribution, periodic')
-        self.plot_characteristics_filename = kwargs.get('plot_characteristics_filename', '')
-        self.fixed_section_vars =  ['network', 'species', 'resolution', 'start_date', 'end_date', 'experiments', 
-                                    'spatial_colocation', 'report_type', 'report_summary', 'report_stations',
-                                    'report_title', 'report_filename', 'plot_characteristics_filename']
-
-        # options added if configuration file is used
-        self.selected_species = kwargs.get('selected_species', '')
-        self.selected_network = kwargs.get('selected_network', '')
-        self.selected_matrix = kwargs.get('selected_matrix', '')
-        self.selected_resolution = kwargs.get('selected_resolution', '')
-
-    def __setattr__(self, key, value):
-        super(ProvConfiguration, self).__setattr__(key, self.parse_parameter(key, value))
-=======
 class ProvConfiguration:
     """ Class that handles the configuration parameters definitions. """
 
@@ -140,7 +83,6 @@
         for k, val in var_defaults.items():
             val = kwargs.get(k, val)
             setattr(self.read_instance, k, self.parse_parameter(k, val))
->>>>>>> f9fac416
 
     def parse_parameter(self, key, value):
         """ Parse a parameter. """
