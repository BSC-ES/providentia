""" Providentia Configuration Module """

import configparser
import copy
import os
import platform
import socket
import sys
import yaml

import numpy as np
from packaging.version import Version
import pandas as pd
from itertools import compress
import ast

MACHINE = os.environ.get('BSC_MACHINE', '')

# get current path and providentia root path
CURRENT_PATH = os.path.abspath(os.path.dirname(__file__))
PROVIDENTIA_ROOT = '/'.join(CURRENT_PATH.split('/')[:-1])
data_paths = yaml.safe_load(open(os.path.join(PROVIDENTIA_ROOT, 'settings', 'data_paths.yaml')))
default_values = yaml.safe_load(open(os.path.join(PROVIDENTIA_ROOT, 'settings', 'internal', 'prov_defaults.yaml')))
multispecies_map = yaml.safe_load(open(os.path.join(PROVIDENTIA_ROOT, 'settings', 'internal', 'multispecies_shortcurts.yaml')))
interp_experiments = yaml.safe_load(open(os.path.join(PROVIDENTIA_ROOT, 'settings', 'interp_experiments.yaml')))

# set MACHINE to be the hub, workstation or local machine
if MACHINE not in ['nord3v2', 'mn5']:
    hostname = os.environ.get('HOSTNAME', '')
    ip = socket.gethostbyname(socket.gethostname())
    if "bscearth" in hostname:
        MACHINE = "workstation"
    elif "bscesdust02.bsc.es" in hostname:
        MACHINE = "dust"
    elif ip == "84.88.185.48":
        MACHINE = "hub"
    else:
        MACHINE = "local"

def parse_path(dir, f):
    if os.path.isabs(f):
        return f
    else:
        return os.path.join(dir, f)

class ProvConfiguration:
    """ Class that handles the configuration parameters definitions. """

    def __init__(self, read_instance, **kwargs):
        
        self.read_instance = read_instance 
        
        # set variable defaults
        self.var_defaults = yaml.safe_load(open(os.path.join(PROVIDENTIA_ROOT, 'settings', 'internal', 'init_prov_dev.yaml')))
        self.var_defaults['config_dir'] = os.path.join(PROVIDENTIA_ROOT, self.var_defaults['config_dir'])
        modifiable_var_defaults = yaml.safe_load(open(os.path.join(PROVIDENTIA_ROOT, 'settings', 'init_prov.yaml')))
        self.var_defaults.update(modifiable_var_defaults)

        # if variable is given by command line, set that value, otherwise set as default value 
        for k, val in self.var_defaults.items():
            val = kwargs.get(k, val)
            setattr(self.read_instance, k, self.parse_parameter(k, val))

    def parse_parameter(self, key, value, deactivate_warning=False):
        """ Parse a parameter. """
        
        # import show_mesage from warnings
        sys.path.append(os.path.join(PROVIDENTIA_ROOT, 'providentia'))
        from warnings_prv import show_message

        # when the value is default then it is as if it was a blank value
        if value == 'default':
            return self.var_defaults[key]

        # parse config file name
        if key == 'conf':
            if value != '':
                self.read_instance.config = value
            return ''

        elif key == 'config':
            if hasattr(self.read_instance, 'config'):
                if self.read_instance.config != '':
                    return self.read_instance.config
                else:
                    return value
            else:
                return value
    
        elif key == 'operating_system':
            # get operating system
            operating_system = platform.system()
            if operating_system == 'Darwin':
                operating_system = 'Mac'
            elif operating_system == 'Linux':
                operating_system = 'Linux'
            elif operating_system in ['Windows','MINGW32_NT','MINGW64_NT']:
                operating_system = 'Windows'
            else:
                error = 'Error: The OS cannot be detected.'
                sys.exit(error)
            return operating_system
        
        elif key == 'machine':
            # set filetree type
            if MACHINE in ['nord3v2', 'mn5', 'dust']:
                self.read_instance.filetree_type = 'remote'
            else:
                self.read_instance.filetree_type = 'local'
            return MACHINE

        elif key == 'available_cpus':
            # get available N CPUs
            if MACHINE in ['nord3v2', 'mn5']:
                # handle cases where are testing briefly on login nodes (1 cpu capped)
                try:
                    return int(os.getenv('SLURM_CPUS_PER_TASK'))
                except:
                    return 1
            else:
                if self.read_instance.operating_system == 'Linux':
                    return len(os.sched_getaffinity(0))
                else:
                    return os.cpu_count()

        elif key == 'cartopy_data_dir':
            # set cartopy data directory (needed on Nord3v2/MN5 as has no external
            # internet connection)
            if MACHINE == 'nord3v2':
                return '/gpfs/projects/bsc32/software/rhel/7.5/ppc64le/POWER9/software/Cartopy/0.17.0-foss-2018b-Python-3.7.0/lib/python3.7/site-packages/Cartopy-0.17.0-py3.7-linux-ppc64le.egg/cartopy/data'
            elif MACHINE == 'mn5':
                return '/gpfs/projects/bsc32/software/rhel/9.2/software/Cartopy/0.23.0-foss-2023b-Python-3.11.5/lib/python3.11/site-packages/cartopy/data'
            # on all other machines pull from internet

        elif key == 'n_cpus':
            # define number of CPUs to process on (leave empty to automatically
            # utilise all available CPUs) NOTE: if this value is set higher than the
            # actual number of CPUs available, then the max number of CPUs is used.

            if (value == '') or (int(value) > self.read_instance.available_cpus):
                return self.read_instance.available_cpus

        elif key == 'ghost_root':
            # define GHOST observational root data directory (if undefined it is
            # automatically taken from the BSC machine the tool is ran on)

            # set default if left undefined
            if value == '':
                ghost_root = data_paths[MACHINE]["ghost_root"]
                return os.path.expanduser(ghost_root[0])+ghost_root[1:]

        elif key == 'nonghost_root':
            # define non-GHOST observational root data directory (if undefined it is
            # automatically taken from the BSC machine the tool is ran on)

            # set default if left undefined
            if value == '':
                nonghost_root = data_paths[MACHINE]["nonghost_root"]
                return os.path.expanduser(nonghost_root[0])+nonghost_root[1:]

        elif key == 'exp_root':
            # define experiment root data directory
            # set experiment root data directory if left undefined
            if value == '':
                exp_root = data_paths[MACHINE]["exp_root"]
                return os.path.expanduser(exp_root[0])+exp_root[1:]
            
        elif key == 'ghost_version':
            # parse GHOST version

            # import GHOST standards 
            sys.path = [path for path in sys.path if 'dependencies/GHOST_standards/' not in path]            
            sys.path.insert(1, os.path.join(CURRENT_PATH, 'dependencies/GHOST_standards/{}'.format(value)))
            if 'GHOST_standards' in sys.modules:
                del sys.modules['GHOST_standards']
            from GHOST_standards import standard_parameters
            from GHOST_standards import get_standard_metadata
            from GHOST_standards import standard_data_flag_name_to_data_flag_code
            from GHOST_standards import standard_QA_name_to_QA_code
            from GHOST_standards import standard_networks
            from GHOST_standards import standard_temporal_resolutions
            
            # get GHOST networks
            self.read_instance.ghost_available_networks = list(standard_networks.keys())

            # get GHOST resolutions
            self.read_instance.ghost_available_resolutions = [resolution_dict['temporal_resolution_path'] for resolution_dict in standard_temporal_resolutions.values()]

            # modify standard parameter dictionary to have BSC standard parameter names as keys (rather than GHOST)
            self.read_instance.parameter_dictionary = dict()
            for _, param_dict in standard_parameters.items():
                self.read_instance.parameter_dictionary[param_dict['bsc_parameter_name']] = param_dict
            
            # get standard metadata dictionary
            self.read_instance.standard_metadata = get_standard_metadata({'standard_units': ''})
            
            # create list of GHOST metadata variables to read
            self.read_instance.ghost_metadata_vars_to_read = [key for key in self.read_instance.standard_metadata.keys() if
                                                              pd.isnull(self.read_instance.standard_metadata[key]['metadata_type']) == False]
            self.read_instance.ghost_metadata_dtype = [(key, self.read_instance.standard_metadata[key]['data_type']) 
                                                       for key in self.read_instance.ghost_metadata_vars_to_read]
            self.read_instance.standard_data_flag_name_to_data_flag_code = standard_data_flag_name_to_data_flag_code
            self.read_instance.standard_QA_name_to_QA_code = standard_QA_name_to_QA_code

            return str(value)

        elif key == 'network':
            # parse network

            if isinstance(value, str):
                # treat leaving the field blank as default
                if value == '':
                    return self.var_defaults[key]
                # parse multiple networks
                if ',' in value:
                    return [network.strip() for network in value.split(',')]
                else:
                    return [value.strip()]

        elif key == 'species':
            # parse species

            if isinstance(value, str):
                # treat leaving the field blank as default
                if value == '':
                    return self.var_defaults[key]
                # parse multiple species
                if ',' in value:
                    return [speci.strip() for speci in value.split(',')]
                else:
                    return [value.strip()]

        elif key == 'resolution':
            # parse resolution
            
            if isinstance(value, str):
                # treat leaving the field blank as default
                if value == '':
                    return self.var_defaults[key]
                # parse multiple species only in interpolation and download
                if self.read_instance.interpolation or self.read_instance.download:
                    return [res.strip() for res in value.split(',')]
                else:        
                    return value.strip()

        elif key == 'start_date':
            # parse start_date

            if (isinstance(value, str)) or (isinstance(value, int)):
                # treat leaving the field blank as default
                if value == '':
                    return self.var_defaults[key]
                # throw error if start_date is empty str
                value = str(value)
                return value.strip()

        elif key == 'end_date':
            # parse end_date

            if (isinstance(value, str)) or (isinstance(value, int)):
                # treat leaving the field blank as default
                if value == '':
                    return self.var_defaults[key]
                # throw error if start_date is empty str
                value = str(value)
                return value.strip()
        
        elif key == 'qa':
            # parse qa

            from GHOST_standards import providentia_defaults

            # set default qa codes (can differ per GHOST version)
            self.read_instance.default_qa_standard = [self.read_instance.standard_QA_name_to_QA_code[qa_name] 
                                                      for qa_name in providentia_defaults['qa_standard']]
            self.read_instance.default_qa_non_negative = [self.read_instance.standard_QA_name_to_QA_code[qa_name] 
                                                          for qa_name in providentia_defaults['qa_non_negative']]

            # if not None then set QA by that given
            if value is not None:
                # if conf has only 1 QA
                if isinstance(value, int):
                    return [value]
                # empty string
                elif value == "":
                    return []
                # if the QAs are written with their names
                elif isinstance(value, str):
                    return sorted([self.read_instance.standard_QA_name_to_QA_code[q.strip()] for q in value.split(",")])
                # list of integer codes
                else:
                    return sorted(list(value))
            # otherwise, set default QA per species (set later)
            else:
                # set qa to be empty dict (to be later filled)
                return {}

        elif key == 'flags':
            # parse flags

            from GHOST_standards import providentia_defaults

            # if not None then set flags by that given
            if value is not None:
                # if conf has only one flag
                if isinstance(value, int):
                    return [value]
                # empty string
                elif value == "":
                    return []
                # if the flags are written with their names
                elif isinstance(value, str):
                    return sorted([self.read_instance.standard_data_flag_name_to_data_flag_code[f.strip()] for f in value.split(",")])
                # list of integer codes
                else:
                    return sorted(list(value))
            # otherwise, set default flags
            else:
                return sorted([self.read_instance.standard_data_flag_name_to_data_flag_code[flag_name] for flag_name in providentia_defaults['flag']])

        elif key in ['add_qa','subtract_qa']:
            # parse add/subtract qa

            # if not None then set QA by that given
            if value is not None:
                # if conf has only one QA
                if isinstance(value, int):
                    return [value]
                # empty string
                elif value == "":
                    return []
                # if the QAs are written with their names
                elif isinstance(value, str):
                    return sorted([self.read_instance.standard_QA_name_to_QA_code[q.strip()] for q in value.split(",")])
                # list of integer codes
                else:
                    return sorted(list(value))
            # otherwise, return empty list
            else:
                return []

        elif key in ['add_flags','subtract_flags']:
            # parse add/subtract flags

            # if not None then set flags by that given
            if value is not None:
                # if conf has only one flag
                if isinstance(value, int):
                    return [value]
                # empty string
                elif value == "":
                    return []
                # if the flags are written with their names
                elif isinstance(value, str):
                    # check if all the flags appear in the GHOST_standards of the current version
                    for flag in value.split(","):
                        if flag.strip() not in self.read_instance.standard_data_flag_name_to_data_flag_code:
                            error = (f"Error: Flag '{flag}' not in this GHOST version ({self.read_instance.ghost_version}).")
                            sys.exit(error)
                    return sorted([self.read_instance.standard_data_flag_name_to_data_flag_code[f.strip()] for f in value.split(",")])
                # list of integer codes
                else:
                    return sorted(list(value))
            # otherwise, return empty list
            else:
                return []

        elif key == "domain": # TODO maybe there's no need of domain because it is included on experiments
            # parse domain

            if value != None:
                # treat leaving the field blank as default
                if value == '':
                    return self.var_defaults[key]
                # split list, if only one domain, then creates list of one element
                domains = [dom.strip() for dom in value.split(",")]      
                return domains
            else:
                return []

        elif key == "ensemble_options": # TODO maybe there's no need of ensemble num because it is included on experiments
            # parse ensemble_options

            if value != None:
                # treat leaving the field blank as default
                if value == '':
                    return self.var_defaults[key]
                # split list, if only one ensemble_options, then creates list of one element
                # if it is a number, then make it 3 digits, if not it stays as it is
                ensemble_opts = [opt.strip().zfill(3) for opt in str(value).split(",")]  
                return ensemble_opts
            else:
                return []
            
        elif key == 'experiments':
            # parse experiments

            if isinstance(value, str):
                # empty string
                if value == "":
                    return []
                # split experiments
                else:
                    # have alternative experiment names for the legend, then parse them?
                    if ('(' in value) & (')' in value):
                        exps = [exp.strip() for exp in value.split('(')[0].strip().split(",")]
                        exps_legend = [exp_legend.strip() for exp_legend in value.split('(')[1].split(')')[0].strip().split(",")]
                    # otherwise set legend names as given experiment names in full
                    else: 
                        exps = [exp.strip() for exp in value.split(",")]
                        exps_legend = []


                    if exps_legend:
                        # to set an alias is mandatory to have the same number of experiments and legends
                        if len(exps)==len(exps_legend): 
                            # if all experiments are full length ([expID]-[domain]-[ensembleNum]) or there's only one experiment with only one possible combination,
                            # then they can be set as alias     
                            if all([len(exp.split("-"))==3 for exp in exps]) or \
                                (len(exps) == 1 and len(self.read_instance.domain) == 1 and len(self.read_instance.ensemble_options) == 1):
                                self.read_instance.alias_flag = True
                        
                        # show warning if alias not possible to be set
                        if not deactivate_warning and not self.read_instance.alias_flag:
                            msg = "Alias could not be set."
                            show_message(self.read_instance, msg, from_conf=self.read_instance.from_conf, deactivate=deactivate_warning)

                    # set alias
                    if self.read_instance.alias_flag:
                        self.read_instance.alias = exps_legend

                    return exps

                    # TODO check if this was a good idea
                    # return {exp:exp_legend for exp,exp_legend in zip(exps,exps_legend)}

        elif key == 'map_extent':
            # parse map extent

            # map_extent empty?
            if not value:
                # if dashboard, if map extent not defined then fix to global default extent
                if (not self.read_instance.offline) and (not self.read_instance.interactive):
                    return [-180, 180, -90, 90]
            # otherwise parse it
            else:
                if isinstance(value, str):
                    return [float(c.strip()) for c in value.split(',')]

        elif key == 'filter_species':
            # parse filter species

            # per networkspecies to filter by, save in dict as networkspecies:[lower_limit, upper_limit] 
            if isinstance(value, str):

                # strip all whitespace
                value_strip = "".join(value.split())

                # return empty dict if empty str
                if value_strip == '':
                    return {}
                else:
                    # split per networkspecies
                    networkspecies_split = value_strip.split('),')

                    # iterate through networkspecies, saving list of limits per networkspecies
                    filter_networkspecies_dict = {}
                    for networkspeci_split in networkspecies_split:
                        
                        networkspeci_split_2 = networkspeci_split.split('(')

                        # get networkspeci
                        networkspeci = networkspeci_split_2[0].replace(':','|')

                        # get lower and upper limits
                        networkspeci_split_3 = networkspeci_split_2[1].split(',')
                        lower_limit = networkspeci_split_3[0]

                        # if it has fill value
                        if len(networkspeci_split_3) > 2:
                            upper_limit = networkspeci_split_3[1]
                            filter_species_fill_value = float(networkspeci_split_3[2].replace(')',''))
                        # only bounds, fill value will be nan
                        else:
                            upper_limit = networkspeci_split_3[1].replace(')','')
                            filter_species_fill_value = np.nan

                        # save limits per networkspecies
                        if networkspeci in filter_networkspecies_dict:
                             filter_networkspecies_dict[networkspeci].append([lower_limit, upper_limit, 
                                                                              filter_species_fill_value])
                        else:
                            filter_networkspecies_dict[networkspeci] = [[lower_limit, upper_limit, 
                                                                         filter_species_fill_value]]
                    
                    return filter_networkspecies_dict

        elif key == 'lower_bound':
            # parse lower_bound
            
            # if not None then set lower_bound by that given
            # make sure it is a list of values
            if value is not None:
                if value == "":
                    return []
                elif isinstance(value, str):
                    return [np.float32(c.strip()) for c in value.split(',')]
                elif (isinstance(value, int)) or (isinstance(value, float)):
                    return [value]
                #otherwise must be a already a list of values
                else:
                    return value
            # lower_bound empty?
            # then set lower bound using GHOST extreme lower limit for all species in memory (set later)
            else:
                return {}

        elif key == 'upper_bound':
            # parse upper bound

            # if not None then set upper_bound by that given
            # make sure it is a list of values
            if value is not None:
                if value == "":
                    return []
                elif isinstance(value, str):
                    return [np.float32(c.strip()) for c in value.split(',')]
                elif (isinstance(value, int)) or (isinstance(value, float)):
                    return [value]
                # otherwise must be a already a list of values
                else:
                    return value
            # upper_bound empty?
            # then set upper bound using GHOST extreme upper limit for all species in memory (set later)
            else:
                return {}

        elif key == 'active_dashboard_plots':
            # parse active_dashboard_plots

            if isinstance(value, str):
                # parse multiple active_dashboard_plots
                if ',' in value:
                    return [plot.strip() for plot in value.split(',')]
                else:
                    return [value.strip()]

        elif key == 'resampling_resolution':
            # parse resampling resolution

            if isinstance(value, str):
                return value.strip()

        elif key == 'plot_characteristics_filename':
            # parse plot characteristics filename
    
            if isinstance(value, str):
                if value != "":
                    # various paths were provided
                    if "," in value:
                        if ("dashboard:" in value) and ((not self.read_instance.offline) and (not self.read_instance.interactive)):
                            return value.split("dashboard:")[1].split(',')[0]
                        elif ("offline:" in value) and (self.read_instance.offline):
                            return value.split("offline:")[1].split(',')[0]
                        elif ("interactive:" in value) and (self.read_instance.interactive):
                            return value.split("interactive:")[1].split(',')[0]
                        else:
                            msg = 'It is necessary to include the words dashboard, offline or interactive to set different plot characteristics filenames, as in: '
                            msg += 'plot_characteristics_filename = dashboard:/path/plot_characteristics_dashboard.yaml, offline:/path/plot_characteristics_offline.yaml.'
                            sys.exit(msg)
                    # one path was provided
                    else:
                        return value

        elif key == 'calibration_factor':
            # parse calibration factor

            if isinstance(value, (str)):

                # convert to string if not
                if np.issubdtype(type(value), np.number):
                    value = str(value)

                # strip all whitespace
                if ',' in value:
                    return [calibration_factor.strip() for calibration_factor in value.split(',')]
                else:
<<<<<<< HEAD
                    return [value.strip()]
=======
                    for i, experiment in enumerate(self.read_instance.experiments):
                        calibration_factor_dict[experiment] = value

                return calibration_factor_dict
        
        elif key in ['n_neighbors','statistic_mode','statistic_aggregation','periodic_statistic_mode','timeseries_statistic_aggregation']:
            # treat leaving the field blank as default
            if value == '':
                return self.var_defaults[key]
>>>>>>> fd18a4c7
            
        # if no special parsing treatment for variable, simply return value
        return value

    def decompose_experiments(self):
        """ Get experiment components (experiment-domain-ensemble_options) and fill the class variables with their value."""
        # get possible domains
        possible_domains = default_values["domain"]

        # get separated experiment parts list
        split_experiments = [exp.split("-") for exp in self.read_instance.experiments]

        # check if all the experiments are written in the same way
        if len(set([len(exp) for exp in split_experiments])) > 1:
            error = (f"Error: All the experiments have to follow the same structure: [expID], [expID]-[domain], [expID]-[ensembleNum] or [expID]-[domain]-[ensembleNum].")
            sys.exit(error)

        # get original domain and ensemble options as passed in the configuration file
        config_domain = copy.deepcopy(self.read_instance.domain) 
        config_ensemble_options = copy.deepcopy(self.read_instance.ensemble_options)

        # initialize id, domain and ensemble options for each of the experiments
        exp_id, exp_dom, exp_ens = None, None, None

        # iterate through all the experiments
        for exp_i, split_experiment in enumerate(split_experiments):
            # get experiment name
            exp_id = split_experiment[0]

            # if experiment is composed by more than 3 parts, break
            if len(split_experiment) > 3:
                error = 'Invalid experiment format, experiments have to consist of three elements maximum.'
                sys.exit(error)
            
            # [expID]-[domain] or [expID]-[ensembleNum] 
            elif len(split_experiment) == 2:
                end_experiment = split_experiment[-1]
                
                # [expID]-[domain]
                if end_experiment in possible_domains: 
                    # other experiment goes by the format [expID]-[ensembleNum]
                    if exp_ens:
                        error = (f"Error: All the experiments have to follow the same structure: [expID], [expID]-[domain], [expID]-[ensembleNum] or [expID]-[domain]-[ensembleNum].")
                        sys.exit(error)

                    exp_dom = end_experiment
                    self.read_instance.domain.append(exp_dom)
                # [expID]-[ensembleNum]   
                else:
                    # other experiment goes by the format [expID]-[domain]
                    if exp_dom:
                        error = (f"Error: All the experiments have to follow the same structure: [expID], [expID]-[domain], [expID]-[ensembleNum] or [expID]-[domain]-[ensembleNum].")
                        sys.exit(error)

                    exp_ens = end_experiment
                    self.read_instance.ensemble_options.append(exp_ens)

            # [expID]-[domain]-[ensembleNum]
            elif len(split_experiment) == 3:               
                exp_dom, exp_ens = split_experiment[1], split_experiment[2]
                self.read_instance.domain.append(exp_dom)
                self.read_instance.ensemble_options.append(exp_ens)

            # add experiment id to the list
            self.read_instance.exp_id.append(exp_id)

            # check if tried to put domain or ensemble option when there's already a domain or ensemble opt
            if exp_dom and config_domain:
                error = (f"Error: Unable to set domain/s as {', '.join(config_domain)} because experiment {self.read_instance.experiments[exp_i]}"
                f" already contain the domain.")     
                sys.exit(error)
            elif exp_ens and config_ensemble_options:
                error = (f"Error: Unable to set ensemble option/s as {', '.join(config_ensemble_options)} because experiment {self.read_instance.experiments[exp_i]}"
                f" already contain the ensemble option.")                  
                sys.exit(error)  

        # when there's no domain/ensemble opt passed in the config file or got from the experiment, then set the default option to true
        self.default_domain, self.default_ensemble_options = not (bool(exp_dom) or bool(config_domain)), not (bool(exp_ens) or bool(config_ensemble_options))

        # set the bool which tells you if domain/ensemble_options have to be combined as it was done in interpolation mode or not
        self.combined_domain, self.combined_ensemble_options = bool(config_domain or self.default_domain), bool(config_ensemble_options or self.default_ensemble_options)

    def check_experiment(self, full_experiment, deactivate_warning):
        # TODO Check if i can only import one time
        from warnings_prv import show_message

        """ Check individual experiment and get list of options."""
        # split full experiment
        experiment, domain, ensemble_option = full_experiment.split('-')
        
        # get all possible experiments
        exp_path = os.path.join(self.read_instance.exp_root,self.read_instance.ghost_version)
        self.possible_experiments = [] if not os.path.exists(exp_path) else os.listdir(exp_path)

        # initialise list of possible ghost versions
        available_ghost_versions = []

        # remove possible ghost versions if they are not really in the directories
        possible_ghost_versions = list(set(os.listdir(self.read_instance.exp_root)) & set(self.read_instance.possible_ghost_versions))

        # if allmembers, get all the possible ensemble options
        if ensemble_option == "allmembers":
            exp_found = list(filter(lambda x:x.startswith(experiment+'-'+domain), self.possible_experiments))
           
            # search for other ghost versions
            if not exp_found:
                for ghost_version in possible_ghost_versions:
                    ghost_exp_found = list(filter(lambda x:x.startswith(experiment+'-'+domain), os.listdir(os.path.join(self.read_instance.exp_root,ghost_version))))
                    if ghost_exp_found:
                        available_ghost_versions.append(ghost_version)
        else:
            exp_found = [full_experiment] if full_experiment in self.possible_experiments else []

            # search for other ghost versions
            if not exp_found:
                available_ghost_versions = list(filter(lambda x:full_experiment in os.listdir(os.path.join(self.read_instance.exp_root,x)), possible_ghost_versions))
        
        # if not found because of the ghost version, tell the user
        if available_ghost_versions:
            msg = f"There is no data available for {full_experiment} experiment for the current ghost version ({self.read_instance.ghost_version}). Please check one of the available versions: {', '.join(sorted(available_ghost_versions))}"
            show_message(self.read_instance, msg, from_conf=self.read_instance.from_conf, deactivate=deactivate_warning)

        return bool(exp_found), exp_found
    
    # TODO use inheritance in the future 
    # TODO add more checking, for now only this is enough
    def check_experiment_interpolation(self, full_experiment, deactivate_warning):
        # TODO Check if i can only import one time
        from warnings_prv import show_message

        """ Checks if experiment, domain and ensemble option combination works for interpolation.
        Returns if experiment if valid and the experiment type (if there is one) """
        
        # get experiment type and specific directory 
        # TODO think about what to do about experiment type 
        # puede que haga una lista con el experiment type para asi no tener que importar de nuevo
        # split full experiment
        experiment, domain, ensemble_option = full_experiment.split('-')

        experiment_exists = False
        for experiment_type, experiment_dict in interp_experiments.items():
            if experiment in experiment_dict["experiments"]:
                experiment_exists = True
                break
        
        # if experiment id is not defined, exit
        if not experiment_exists:
            msg = f"Cannot find the experiment ID '{experiment}' in '{os.path.join('settings', 'interp_experiments.yaml')}'. Please add it to the file."
            show_message(self.read_instance, msg, from_conf=self.read_instance.from_conf, deactivate=deactivate_warning)
        else:
            self.read_instance.experiment_types.append(experiment_type)

        return experiment_exists, [full_experiment]
    
    def check_experiment_download(self, full_experiment, deactivate_warning):
        """ Check individual experiment and get list of options."""

        # TODO Check if i can only import one time
        from warnings_prv import show_message

        self.read_instance.connect()

        # split full experiment
        experiment, domain, ensemble_option = full_experiment.split('-')
        
        # get all possible experiments
        exp_path = os.path.join(self.read_instance.exp_remote_path,self.read_instance.ghost_version)
        self.possible_experiments = self.read_instance.sftp.listdir(exp_path)

        # initialise list of possible ghost versions
        available_ghost_versions = []

        # if allmembers, get all the possible ensemble options
        if ensemble_option == "allmembers":
            exp_found = list(filter(lambda x:x.startswith(experiment+'-'+domain), self.possible_experiments))
           
            # search for other ghost versions
            if not exp_found:
                for ghost_version in self.read_instance.possible_ghost_versions:
                    ghost_exp_found = list(filter(lambda x:x.startswith(experiment+'-'+domain), self.read_instance.sftp.listdir(os.path.join(self.read_instance.exp_remote_path,ghost_version))))
                    if ghost_exp_found:
                        available_ghost_versions.append(ghost_version)
        else:
            exp_found = [full_experiment] if full_experiment in self.possible_experiments else []

            # search for other ghost versions
            if not exp_found:
                available_ghost_versions = list(filter(lambda x:full_experiment in self.read_instance.sftp.listdir(os.path.join(self.read_instance.exp_remote_path,x)), self.read_instance.possible_ghost_versions))
        
        # if not found because of the ghost version, tell the user
        if available_ghost_versions:
            msg = f"There is no data available for {full_experiment} experiment for the current ghost version ({self.read_instance.ghost_version}). Please check one of the available versions: {', '.join(sorted(available_ghost_versions))}"
            show_message(self.read_instance, msg, from_conf=self.read_instance.from_conf, deactivate=deactivate_warning)

        return bool(exp_found), exp_found        

    def check_validity(self, deactivate_warning=False):
        """ Check validity of set variables after parsing. """
       
        # import matplotlib for Taylor Diagrams
        import matplotlib

        # import check_for_ghost and get_default_qa
        from read_aux import check_for_ghost, get_default_qa

        # import show_mesage from warnings
        from warnings_prv import show_message

        # check if species is valid
        if self.read_instance.species:
            for speci in self.read_instance.species:
                if '*' not in speci and speci not in self.read_instance.parameter_dictionary:
                    error = f'Error: species "{speci}" not valid.'
                    sys.exit(error)

        # get non-default fields on config file if launching from a config file
        if hasattr(self.read_instance, "sub_opts"):
            self.read_instance.fields_per_section = {}
            for field_name, fields in self.read_instance.sub_opts.items():
                if field_name in self.read_instance.subsection_names:
                    section_field_name = field_name.split('·')[0]
                    self.read_instance.fields_per_section[field_name] = \
                        fields.keys() - set(self.read_instance.fields_per_section[section_field_name])
                else:
                    self.read_instance.fields_per_section[field_name] = set(fields.keys())
            self.read_instance.non_default_fields_per_section = {
                field_name:fields-set(self.var_defaults) 
                for field_name, fields in self.read_instance.fields_per_section.items()}
          
        # check have network information, 
        # if offline, throw message, stating are using default instead
        # in download mode is allowed to not have network, so continue
        if not self.read_instance.network and not self.read_instance.download:
            #default = ['GHOST']
            if self.read_instance.interpolation:
                default = self.read_instance.ghost_available_networks
            else:
                default = default_values['network']
            msg = "Network (network) was not defined in the configuration file. Using '{}' as default.".format(default)
            show_message(self.read_instance, msg, from_conf=self.read_instance.from_conf, deactivate=deactivate_warning)
            self.read_instance.network = default

        # check have species information, TODO REFACTOR INTERPOLATION STUFF
        # if offline, throw message, stating are using default instead
        # in download mode is allowed to not pass any species, so continue
        if (not self.read_instance.species and not self.read_instance.download and not self.read_instance.interpolation):
            if self.read_instance.interpolation:
                default = [self.standard_parameters[param]['bsc_parameter_name'] for param in self.standard_parameters.keys()] 
            else:
                default = default_values['species']
            msg = "Species (species) was not defined in the configuration file. Using '{}' as default.".format(default)
            show_message(self.read_instance, msg, from_conf=self.read_instance.from_conf, deactivate=deactivate_warning)
            self.read_instance.species = default

        # if number of networks and species is not the same,
        # and len of one of network or species == 1,
        # then duplicate respestive network/species
        # in download mode is allowed to not have a different number, so continue
        # TODO in download mode and interpolation separate this somehow.
        if len(self.read_instance.network) != len(self.read_instance.species) and not (self.read_instance.download or self.read_instance.interpolation):

            # 1 network?
            if len(self.read_instance.network) == 1:
                # duplicate network to match species len
                self.read_instance.network = self.read_instance.network * len(self.read_instance.species)

            # 1 species?
            elif len(self.read_instance.species) == 1:
                # duplicate species to match network len
                self.read_instance.species = self.read_instance.species * len(self.read_instance.network)

            # otherwise throw error
            else:
                error = 'Error: The number of "network" and "species" fields is not the same.'
                sys.exit(error)

        # throw error if one of networks are non all GHOST or non-GHOST
        # in download mode it is allowed to have mixed networks #TODO Change this
        if not self.read_instance.download and not self.read_instance.interpolation:
            for network_ii, network in enumerate(self.read_instance.network):
                if network_ii == 0:
                    previous_is_ghost = check_for_ghost(network)
                else:
                    is_ghost = check_for_ghost(network)
                    if is_ghost != previous_is_ghost:
                        error = 'Error: "network" must be all GHOST or non-GHOST'
                        sys.exit(error)
                    previous_is_ghost = is_ghost

        # check have resolution information, TODO when refactoring init change this way of checking defaults
        # if offline, throw message, stating are using default instead
        if (not self.read_instance.resolution and not self.read_instance.download):
            if self.read_instance.interpolation:
                default = ["hourly", "hourly_instantaneous", "daily", "monthly"]
            else:
                #default = 'monthly'
                default = default_values['resolution']
            msg = "Resolution (resolution) was not defined in the configuration file. Using '{}' as default.".format(default)
            show_message(self.read_instance, msg, from_conf=self.read_instance.from_conf, deactivate=deactivate_warning)
            self.read_instance.resolution = default

        # check start_date format, TODO START DATE IS DIFFERENT IN INTERPOLATION (check in the refactoring)
        # if offline, throw message, stating are using default instead
        if not self.read_instance.start_date:
            if self.read_instance.interpolation:
                default = '201801'
            else:
                default = default_values['start_date']
            msg = "Start date (start_date) was not defined in the configuration file. Using '{}' as default.".format(default)
            show_message(self.read_instance, msg, from_conf=self.read_instance.from_conf, deactivate=deactivate_warning)
            self.read_instance.start_date = default
        else:
            len_start_date = len(self.read_instance.start_date)
            if self.read_instance.interpolation:
                if len_start_date != 6:
                    if len_start_date == 8:
                        self.read_instance.start_date = self.read_instance.start_date[:-2]
                        msg = "Start date (start_date) was defined as YYYYMMDD, changing it to YYYYMM. Using '{}'.".format(self.read_instance.start_date)
                        show_message(self.read_instance, msg, from_conf=self.read_instance.from_conf, deactivate=deactivate_warning)
                    else:
                        error = "Format of Start date (start_date) not correct, please change it to YYYYMM."
                        sys.exit(error)
            else:
                if len_start_date != 8:
                    if len_start_date == 6:
                        self.read_instance.start_date = self.read_instance.start_date + "01"
                        msg = "Start date (start_date) was defined as YYYYMM, changing it to YYYYMMDD. Using '{}'.".format(self.read_instance.start_date)
                        show_message(self.read_instance, msg, from_conf=self.read_instance.from_conf, deactivate=deactivate_warning)
                    else:
                        error = "The format of Start date (start_date) is not correct, please change it to YYYYMMDD."
                        sys.exit(error)

        # check end_date  format, TODO START DATE IS DIFFERENT IN INTERPOLATION (check in the refactoring)
        # if offline, throw message, stating are using default instead
        if not self.read_instance.end_date:
            if self.read_instance.interpolation:
                default = '201901'
            else:
                default = default_values['end_date']
            msg = "End date (end_date) was not defined in the configuration file. Using '{}' as default.".format(default)
            show_message(self.read_instance, msg, from_conf=self.read_instance.from_conf, deactivate=deactivate_warning)
            self.read_instance.end_date = default
        else:
            len_end_date = len(self.read_instance.end_date)
            if self.read_instance.interpolation:
                if len_end_date != 6:
                    if len_end_date == 8:
                        self.read_instance.end_date = self.read_instance.end_date[:-2]
                        msg = "End Date (end_date) was defined as YYYYMMDD, changing it to YYYYMM. Using '{}'.".format(self.read_instance.end_date)
                        show_message(self.read_instance, msg, from_conf=self.read_instance.from_conf, deactivate=deactivate_warning)
                    else:
                        error = "Format of End Date (end_date) not correct, please change it to YYYYMM."
                        sys.exit(error)
            else:
                if len_end_date != 8:
                    if len_end_date == 6:
                        self.read_instance.end_date = self.read_instance.end_date + "01"
                        msg = "End Date (end_date) was defined as YYYYMM, changing it to YYYYMMDD. Using '{}'.".format(self.read_instance.end_date)
                        show_message(self.read_instance, msg, from_conf=self.read_instance.from_conf, deactivate=deactivate_warning)
                    else:
                        error = "The format of End Date (end_date) is not correct, please change it to YYYYMMDD."
                        sys.exit(error)

        # check have n_neighbours information, TODO ONLY FOR INTERPOLATION
        # if offline, throw message, stating are using default instead
        # TODO CHANGE THE MESSAGE WHEN ITS DEFAULT AND WHEN ITS BECAUSE I DIDNT PUT THE NAME
        if self.read_instance.interpolation and not self.read_instance.n_neighbours:
            default = default_values['n_neighbours']
            msg = "Number of neighbours (n_neighbours) was not defined in the configuration file. Using '{}' as default.".format(default)
            show_message(self.read_instance, msg, from_conf=self.read_instance.from_conf, deactivate=deactivate_warning)
            self.read_instance.n_neighbours = default
    
        # TODO MAYBE CHANGE THIS initialization to somewhere else or take it from another place
        # TODO and should it be provconf or no????
        # initialise possible domains
        self.default_domain = False
        self.default_ensemble_options = False

        # get domain, ensemble options, experiment ids and flag to get the default values of these variables
        self.decompose_experiments()

        # check have domain information, TODO ONLY FOR INTERPOLATION
        # TODO think if we need one separated variable for this one because it is already included on experiments
        # if offline, throw message, stating are using default instead
        if self.read_instance.experiments and self.default_domain:
            default = default_values['domain']
            msg = "Domain (domain) was not defined in the configuration file. Using '{}' as default.".format(default)
            show_message(self.read_instance, msg, from_conf=self.read_instance.from_conf, deactivate=deactivate_warning)
            self.read_instance.domain = default

        # check have ensemble_options information, TODO ONLY FOR INTERPOLATION
        # TODO think if we need one separated variable for this one because it is already included on experiments
        # if offline, throw message, stating are using default instead
        # TODO maybe think this a bit better, if i dont pass it it should check better if i already passed it in experiments and so
        if self.read_instance.experiments and self.default_ensemble_options:
            default = default_values['ensemble_options']
            msg = "Ensemble options (ensemble_options) was not defined in the configuration file. Using '{}' as default.".format(default)
            show_message(self.read_instance, msg, from_conf=self.read_instance.from_conf, deactivate=deactivate_warning)
            self.read_instance.ensemble_options = default

        # get correct check experiment function
        # TODO do it using heritage
        if self.read_instance.interpolation:
            check_experiment_fun = self.check_experiment_interpolation
        elif self.read_instance.download:
            check_experiment_fun = self.check_experiment_download
        else:
            check_experiment_fun = self.check_experiment

        # get ghost_version list
        self.read_instance.possible_ghost_versions = os.listdir(os.path.join(CURRENT_PATH,'dependencies', 'GHOST_standards'))

        # temp dictionary to store experiments
        # TODO change names
        final_experiments = []
        correct_experiments = {}

        # join experiments
        # TODO I think the concept of having the same variable with two different types of values is kind of a bad idea
        for exp_i, experiment in enumerate(self.read_instance.exp_id):
            # experiment, domain, ensemble_options
            if self.combined_domain and self.combined_ensemble_options:
                final_experiments += [f'{experiment}-{domain}-{ens_opt}' for domain in self.read_instance.domain for ens_opt in self.read_instance.ensemble_options]
            else:
                if self.combined_domain or self.combined_ensemble_options:
                    # experiment-ensemble_options, domain
                    if self.combined_domain:
                        final_experiments += [f'{experiment}-{domain}-{self.read_instance.ensemble_options[exp_i]}' for domain in self.read_instance.domain]
                    # experiment-domain, ensemble_options 
                    else:
                        final_experiments += [f'{experiment}-{self.read_instance.domain[exp_i]}-{ens_opt}' for ens_opt in self.read_instance.ensemble_options]
                # experiment-domain-ensemble_options
                else:
                    final_experiments.append(f'{experiment}-{self.read_instance.domain[exp_i]}-{self.read_instance.ensemble_options[exp_i]}')

        for exp_i, experiment in enumerate(final_experiments):
            # TODO change boolean name
            exp_is_valid, valid_exp_list = check_experiment_fun(experiment, deactivate_warning)
            if exp_is_valid:
                for valid_exp in valid_exp_list:
                    if self.read_instance.alias_flag:
                        correct_experiments[valid_exp] = self.read_instance.alias[exp_i]
                    else:
                        correct_experiments[valid_exp] = valid_exp
        
        # if experiments were passed and there's no valid experiment, show warning
        if self.read_instance.experiments != [] and correct_experiments == {}:
            msg = 'No experiment data available.'
            if self.read_instance.interpolation:
                sys.exit("Error: " + msg)
            else:
                show_message(self.read_instance, msg, from_conf=self.read_instance.from_conf, deactivate=deactivate_warning)

        # replace experiments by new ones found
        self.read_instance.experiments = correct_experiments

        # check calibration factor
        if self.read_instance.calibration_factor:

            # detect if calibration factor is passed by experiment
            calibration_by_experiment = not self.read_instance.calibration_factor[0][0] in ['+', '-', '*', '/']

            # control that calibration factor not by experiment can only be one element
            if not calibration_by_experiment and len(self.read_instance.calibration_factor) > 1:
                error = "Error: When calibration factor is not provided by the experiment, only one value can be passed."
                sys.exit(error)

            # create dictionary per experiment
            calibration_factor_dict = {}

            # if calibration is by experiment
            if calibration_by_experiment:
                for i, experiment in enumerate(self.read_instance.experiments):
                    for calibration_factor in self.read_instance.calibration_factor:
                        if experiment in calibration_factor:
                            calibration_factor_exp = calibration_factor.split("(")[1][:-1]
                            calibration_factor_dict[experiment] = calibration_factor_exp
            # if the same calibration is applied to all experiments
            else:
                calibration_factor_dict = {experiment:self.read_instance.calibration_factor[0] for experiment in self.read_instance.experiments}                 

            # replace calibration factors by new dictionary
            self.read_instance.calibration_factor = calibration_factor_dict

        # check have statistic_mode information,
        # if offline, throw message, stating are using default instead
        # TODO not needed in interpolation 
        if not self.read_instance.statistic_mode and not self.read_instance.interpolation:
            default = default_values['statistic_mode']
            msg = "Statistic mode (statistic_mode) was not defined in the configuration file. Using '{}' as default.".format(default)
            show_message(self.read_instance, msg, from_conf=self.read_instance.from_conf, deactivate=deactivate_warning)
            self.read_instance.statistic_mode = default

        # check have statistic_aggregation information,
        # if offline, throw message, stating are using default instead
        # TODO not needed in interpolation 
        if not self.read_instance.interpolation:
            default = default_values['statistic_aggregation'][self.read_instance.statistic_mode]
            if not self.read_instance.statistic_aggregation:  
                if self.read_instance.statistic_mode != 'Flattened':
                    msg = "Statistic aggregation (statistic_aggregation) was not defined in the configuration file. Using '{}' as default.".format(default)
                    show_message(self.read_instance, msg, from_conf=self.read_instance.from_conf, deactivate=deactivate_warning)
                self.read_instance.statistic_aggregation = default
            # if statistic_aggregation is defined ensure that it matches with the statistic_mode
            elif (self.read_instance.statistic_mode == 'Flattened'):
                    msg = "statistic_mode is set to be 'Flattened', therefore statistic_aggregation must be empty, not '{}'. Setting to be empty.".format(self.read_instance.statistic_aggregation)                
                    show_message(self.read_instance, msg, from_conf=self.read_instance.from_conf, deactivate=deactivate_warning)
                    self.read_instance.statistic_aggregation = default

        # check have periodic_statistic_mode information,
        # if offline, throw message, stating are using default instead
        # TODO not needed in interpolation 
        if not self.read_instance.periodic_statistic_mode and not self.read_instance.interpolation:
            #default = 'Cycle'
            default = default_values['periodic_statistic_mode']
            msg = "Periodic statistic mode (periodic_statistic_mode) was not defined in the configuration file. Using '{}' as default.".format(default)
            show_message(self.read_instance, msg, from_conf=self.read_instance.from_conf, deactivate=deactivate_warning)
            self.read_instance.periodic_statistic_mode = default

        # check have periodic_statistic_aggregation information,
        # if offline, throw message, stating are using default instead
        # TODO not needed in interpolation 
        if not self.read_instance.periodic_statistic_aggregation and not self.read_instance.interpolation:
            default = default_values['periodic_statistic_aggregation']
            msg = "Periodic statistic aggregation (periodic_statistic_aggregation) was not defined in the configuration file. Using '{}' as default.".format(default)
            show_message(self.read_instance, msg, from_conf=self.read_instance.from_conf, deactivate=deactivate_warning)
            self.read_instance.periodic_statistic_aggregation = default

        # check have timeseries_statistic_aggregation information,
        # if offline, throw message, stating are using default instead
        # TODO not needed in interpolation 
        if not self.read_instance.timeseries_statistic_aggregation and not self.read_instance.interpolation:
            default = default_values['timeseries_statistic_aggregation']
            msg = "Timeseries statistic aggregation (timeseries_statistic_aggregation) was not "
            msg += "defined in the configuration file. Using '{}' as default.".format(default)
            show_message(self.read_instance, msg, from_conf=self.read_instance.from_conf, deactivate=deactivate_warning)
            self.read_instance.timeseries_statistic_aggregation = default
        else:
            if ((self.read_instance.statistic_mode == 'Spatial|Temporal')
                and (self.read_instance.timeseries_statistic_aggregation != self.read_instance.statistic_aggregation)):
                msg = "Aggregation statistic and timeseries aggregation statistic are not "
                msg += "the same and Spatial|Temporal mode is active."
                show_message(self.read_instance, msg, from_conf=self.read_instance.from_conf, deactivate=deactivate_warning)

        # check have correct active_dashboard_plots information, 
        # should have 4 plots if non-empty, throw error if using dashboard if not
        if not self.read_instance.active_dashboard_plots:
            default = default_values['active_dashboard_plots']
            self.read_instance.active_dashboard_plots = default
        # TODO: For Taylor diagrams, remove this piece of code when we stop using Matplotlib 3.3
        else:
            if Version(matplotlib.__version__) < Version("3.8"):
                if 'taylor' in self.read_instance.active_dashboard_plots:
                    error = 'It is not possible to create Taylor diagrams yet, please remove from settings/report_plots.yaml.'
                    sys.exit(error)

        if (len(self.read_instance.active_dashboard_plots) != 4) and (not self.read_instance.offline) & (not self.read_instance.interactive):
            error = 'Error: there must be 4 "active_dashboard_plots"'
            sys.exit(error)
        
        # if filter_species is active, and spatial_colocation is not active, then cannot filter by species
        # set filter_species to empty dict and advise user of this
        if (self.read_instance.filter_species) and (not self.read_instance.spatial_colocation):
            self.read_instance.filter_species = {}
            msg = 'Spatial colocation (spatial_colocation) must be set to True if wanting to filter by species.'
            show_message(self.read_instance, msg, from_conf=self.read_instance.from_conf, deactivate=deactivate_warning)

        # map to multiple species if have * wildcard
        # also duplicate out associated network
        # remove any species for which there exists no data
        new_species = copy.deepcopy(self.read_instance.species)
        for speci_ii, speci in enumerate(self.read_instance.species): 
            if '*' in speci:
                # throw mapping error if species not ablet to be mapped
                if speci not in multispecies_map:
                    error = f'Error: not able to map species "{speci}".'
                    sys.exit(error)
                
                mapped_species = multispecies_map[speci]
                del new_species[speci_ii]
                new_species[speci_ii:speci_ii] = mapped_species
                # in download mode is not necessary to duplicate the networks
                if not self.read_instance.download:
                    network_to_duplicate = self.read_instance.network[speci_ii]
                    del self.read_instance.network[speci_ii]
                    self.read_instance.network[speci_ii:speci_ii] = [network_to_duplicate]*len(mapped_species)
        self.read_instance.species = copy.deepcopy(new_species)

        # get species and filter species which are not on the current ghost version
        invalid_species = set(self.read_instance.species) - set(self.read_instance.parameter_dictionary.keys())
        invalid_filter_species = set(map(lambda x:x.split('|')[1], self.read_instance.filter_species)) - set(self.read_instance.parameter_dictionary.keys())                          
        
        # check species, remove the ones that are not on the ghost version       
        if invalid_species:                                                            
            msg = f'Removing invalid species {", ".join(invalid_species)} for the current GHOST version ({self.read_instance.ghost_version})'
            show_message(self.read_instance, msg, from_conf=self.read_instance.from_conf, deactivate=deactivate_warning)
            for inv_species in invalid_species:
                self.read_instance.species.remove(inv_species)
            # exit if there are no valid species left
            if not self.read_instance.species:
                error = f"Error: No valid species for the current GHOST version ({self.read_instance.ghost_version})"
                sys.exit(error)

        # check filter species, remove the ones that are not on the ghost version     
        if invalid_filter_species:
            msg = f'Removing invalid filter species {", ".join(invalid_filter_species)} for the current GHOST version ({self.read_instance.ghost_version})'
            show_message(self.read_instance, msg, from_conf=self.read_instance.from_conf, deactivate=deactivate_warning)
            # remove them from the filter_species atribute
            for filter_species in self.read_instance.filter_species.keys():
                if filter_species.split('|')[1] in invalid_filter_species:
                    del self.read_instance.filter_species[filter_species]

        # TODO change this in the refactoring, not do this in download mode
        if not self.read_instance.download: 
            # create variable for all unique species (plus filter species)
            filter_species = []
            species_plus_filter_species = copy.deepcopy(self.read_instance.species)
            if self.read_instance.filter_species:
                for networkspeci in self.read_instance.filter_species:
                    speci = networkspeci.split('|')[1]
                    if speci not in self.read_instance.species:
                        filter_species.append(speci)
                        species_plus_filter_species.append(speci)
                        
            # set lower_bound and upper_bound as dicts with limits per species (including filter species)
            # if type is dict then set bound using GHOST extreme limits per species

            # lower_bound
            # type is dict, then set as default limit per species using GHOST limits
            if isinstance(self.read_instance.lower_bound, dict):
                self.read_instance.lower_bound = {speci:
                                                np.float32(self.read_instance.parameter_dictionary[speci]['extreme_lower_limit']) 
                                                for speci in species_plus_filter_species}
            # otherwise set list values to dict, saving limits per species
            # if have just 1 limit apply for all read species, but if have multiple, set limits per species
            # throw error if have multiple lower bounds, but not equal to number of species to read  
            else:      
                lower_bound_dict = {}
                if len(self.read_instance.lower_bound) == 1:
                    for speci in species_plus_filter_species:
                        lower_bound_dict[speci] = self.read_instance.lower_bound[0]
                elif len(self.read_instance.lower_bound) > 1:
                    if len(self.read_instance.species) != len(self.read_instance.lower_bound):
                        error = 'Error: "lower_bound" variable must be same length as number of species read.'
                        sys.exit(error)
                    else:
                        for speci_ii, speci in enumerate(self.read_instance.species):
                            lower_bound_dict[speci] = self.read_instance.lower_bound[speci_ii] 
                        # add filter_species (using GHOST limits)
                        for speci in filter_species:
                            lower_bound_dict[speci] = np.float32(self.read_instance.parameter_dictionary[speci]['extreme_lower_limit'])
                self.read_instance.lower_bound = lower_bound_dict

            # upper_bound
            # type is dict, then set as default limit per species using GHOST limits
            if isinstance(self.read_instance.upper_bound, dict):
                self.read_instance.upper_bound = {speci:np.float32(self.read_instance.parameter_dictionary[speci]['extreme_upper_limit']) 
                                                for speci in species_plus_filter_species}
            # otherwise set list values to dict, saving limits per species
            # if have just 1 limit apply for all read species, but if have multiple, set limits per species
            # throw error if have multiple upper bounds, but not equal to number of species to read  
            else:      
                upper_bound_dict = {}
                if len(self.read_instance.upper_bound) == 1:
                    for speci in species_plus_filter_species:
                        upper_bound_dict[speci] = self.read_instance.upper_bound[0]
                elif len(self.read_instance.upper_bound) > 1:
                    if len(self.read_instance.species) != len(self.read_instance.upper_bound):
                        error = 'Error: "upper_bound" variable must be same length as number of species read.'
                        sys.exit(error)
                    else:
                        for speci_ii, speci in enumerate(self.read_instance.species):
                            upper_bound_dict[speci] = self.read_instance.upper_bound[speci_ii] 
                        # add filter_species (using GHOST limits)
                        for speci in filter_species:
                            upper_bound_dict[speci] = np.float32(self.read_instance.parameter_dictionary[speci]['extreme_upper_limit'])
                self.read_instance.upper_bound = upper_bound_dict

            # create a variable to set qa per species (including filter species), setting defaults in the process
            if isinstance(self.read_instance.qa, dict):
                self.read_instance.qa_per_species = {speci:get_default_qa(self.read_instance, speci) 
                                                    for speci in species_plus_filter_species}
                # set qa to be first of qa per species pairs
                self.read_instance.qa = self.read_instance.qa_per_species[list(self.read_instance.qa_per_species.keys())[0]]
            else:
                self.read_instance.qa_per_species = {speci:self.read_instance.qa for speci in species_plus_filter_species}

        # add to qa
        if self.read_instance.add_qa:
            for qa_flag_to_add in self.read_instance.add_qa:
                if qa_flag_to_add not in self.read_instance.qa:
                    self.read_instance.qa.append(qa_flag_to_add)
                for speci in self.read_instance.qa_per_species:
                    if qa_flag_to_add not in self.read_instance.qa_per_species[speci]:
                        self.read_instance.qa_per_species[speci].append(qa_flag_to_add)

            self.read_instance.qa = sorted(self.read_instance.qa) 
            for speci in self.read_instance.qa_per_species:
                self.read_instance.qa_per_species[speci] = sorted(self.read_instance.qa_per_species[speci])

        # subtract from qa
        if self.read_instance.subtract_qa:
            for qa_flag_to_remove in self.read_instance.subtract_qa:
                if qa_flag_to_remove in self.read_instance.qa:
                    self.read_instance.qa.remove(qa_flag_to_remove)
                for speci in self.read_instance.qa_per_species:
                    if qa_flag_to_remove in self.read_instance.qa_per_species[speci]:
                        self.read_instance.qa_per_species[speci].remove(qa_flag_to_remove)

            self.read_instance.qa = sorted(self.read_instance.qa) 
            for speci in self.read_instance.qa_per_species:
                self.read_instance.qa_per_species[speci] = sorted(self.read_instance.qa_per_species[speci])

        # add to flags
        if self.read_instance.add_flags:
            for flag_to_add in self.read_instance.add_flags:
                if flag_to_add not in self.read_instance.flags:
                    self.read_instance.flags.append(flag_to_add)

            self.read_instance.flags = sorted(self.read_instance.flags) 

        # subtract from flags
        if self.read_instance.subtract_flags:
            for flag_to_remove in self.read_instance.subtract_flags:
                if flag_to_remove in self.read_instance.flags:
                    self.read_instance.flags.remove(flag_to_remove)

            self.read_instance.flags = sorted(self.read_instance.flags) 

        # if are using dashboard then just take first network/species pair, as multivar not supported yet
        if ((len(self.read_instance.network) > 1) and (len(self.read_instance.species) > 1) and 
            (not self.read_instance.offline) and (not self.read_instance.interactive) and (not self.read_instance.download) and (not self.read_instance.interpolation)):
             
            msg = 'Multiple networks/species are not supported in the dashboard. First ones will be taken.'
            show_message(self.read_instance, msg, from_conf=self.read_instance.from_conf, deactivate=deactivate_warning)

            self.read_instance.network = [self.read_instance.network[0]]
            self.read_instance.species = [self.read_instance.species[0]]
        
        # check bounds inside filter_species
        if self.read_instance.filter_species:
            for networkspeci in self.read_instance.filter_species: 
                for networkspeci_limit_ii, networkspeci_limit in enumerate(self.read_instance.filter_species[networkspeci]):
                    
                    # get bounds
                    lower_limit = networkspeci_limit[0]
                    upper_limit = networkspeci_limit[1]
                    filter_species_fill_value = networkspeci_limit[2]
                    
                    # modify lower bound to be :, or contain > or >=
                    if ('<' in lower_limit):
                        msg = 'Lower bound ({}) for {} cannot contain < or <=. '.format(lower_limit, networkspeci)
                        lower_limit = '>=' + lower_limit.replace('<', '').replace('=', '')
                        msg += 'Setting it to be {}.'.format(lower_limit)
                        show_message(self.read_instance, msg, from_conf=self.read_instance.from_conf, deactivate=deactivate_warning)
                    elif (':' not in lower_limit) and ('>' not in lower_limit):
                        msg = 'Lower bound ({}) for {} should contain > or >=. '.format(lower_limit, networkspeci)
                        lower_limit = '>=' + lower_limit
                        msg += 'Setting it to be {}.'.format(lower_limit)
                        show_message(self.read_instance, msg, from_conf=self.read_instance.from_conf, deactivate=deactivate_warning)

                    # modify upper bound to be :, or contain < or <=
                    if ('>' in upper_limit):
                        msg = 'Upper bound ({}) for {} cannot contain > or >=. '.format(upper_limit, networkspeci)
                        upper_limit = '<=' + upper_limit.replace('>', '').replace('=', '')
                        msg += 'Setting it to be {}.'.format(upper_limit)
                        show_message(self.read_instance, msg, from_conf=self.read_instance.from_conf, deactivate=deactivate_warning)
                    elif (':' not in upper_limit) and ('<' not in upper_limit):
                        msg = 'Upper bound ({}) for {} should contain < or <=. '.format(upper_limit, networkspeci)
                        upper_limit = '<=' + upper_limit
                        msg += 'Setting it to be {}.'.format(upper_limit)
                        show_message(self.read_instance, msg, from_conf=self.read_instance.from_conf, deactivate=deactivate_warning)
                    
                    # update symbols next to values
                    self.read_instance.filter_species[networkspeci][networkspeci_limit_ii] = [lower_limit, upper_limit, 
                                                                                              filter_species_fill_value]

def read_conf(fpath=None):
    """ Read configuration files. """

    res = {}
    res_sub = {}
    config = {}
    all_sections = []
    all_sections_modified = []
    all_sections_commented = []
    repeated_subsections = []
    repeated_subsections_modified = {}
    subsections = []
    subsections_modified = []
    parent_sections = []
    filenames = []

    # get section names (e.g. [SECTIONA], [[Spain]]) and modified names (e.g. SECTIONA, SECTIONA-Spain)
    with open(fpath) as file:
        for line in file:
            if '[' in line and ']' in line and '[[' not in line and ']]' not in line:
                section = line.strip()
                #if first character is comment do not parse section
                if section[0] != '#':
                    section_modified = section.split('[')[1].split(']')[0]
                    if section_modified not in all_sections_modified:
                        parent_sections.append(section_modified)
                        all_sections_modified.append(section_modified)
                    else:
                        error = 'Error: It is not possible to have two sections with the same name.'
                        sys.exit(error)
            elif '[[' in line and ']]' in line:
                subsection = line.strip()
                # if first character is comment do not parse subsection
                if subsection[0] != '#':
                    subsection_modified = section_modified + '·' + line.split('[[')[1].split(']]')[0]
                    subsections.append(subsection)
                    subsections_modified.append(subsection_modified)
                    all_sections_modified.append(subsection_modified)

            if '[' in line and ']' in line:
                # if first character is comment then add section to list to avoid parsing
                if line.strip()[0] == '#':
                    all_sections_commented.append(line.strip())
                else:
                    all_sections.append(line.strip())

    # get repeated elements
    repetition_counts = {section:subsections_modified.count(section) for section in subsections_modified}
    for section, counts in repetition_counts.items():
        if counts > 1:
            repeated_subsections.append(section)
            repeated_subsections_modified[section] = [x for x in all_sections_modified 
                                                        if section.split('[[')[1].split(']]')[0] in x]

    # get attributes for each section and store in dict
    for (i, section), section_modified in zip(enumerate(all_sections), all_sections_modified):
        
        repetition = 0
        copy = False
        config[section_modified] = {}
        
        with open(fpath) as file:
            for line in file:
                line_strip = line.strip().split('#')[0]
                # parsing all but last section 
                if section_modified != all_sections_modified[-1]:
                    # start of relevant section 
                    if line_strip == all_sections[i]:
                        if line_strip in repeated_subsections:
                            position = repeated_subsections_modified[section].index(section_modified)
                            if position == repetition:
                                copy = True
                            else:
                                copy = False
                            repetition += 1
                        else:
                            copy = True
                        continue
                    # start of next section, or commented section
                    elif (line_strip == all_sections[i+1]) or (line_strip in all_sections_commented):
                        copy = False
                        continue
                
                # parsing last section
                else:
                    # start of relevant section ?
                    if line_strip == all_sections[-1]:
                        if line_strip in repeated_subsections:
                            position = repeated_subsections_modified[section].index(section_modified)
                            if position == repetition:
                                copy = True
                            else:
                                copy = False
                            repetition += 1
                        else:
                            copy = True
                        continue

                    # start of commented section
                    elif line_strip in all_sections_commented:
                        copy = False
                        continue
                
                # set section attributes
                if copy:
                    # if lines are not empty and not commented
                    if (line_strip != '') and ('#' not in line_strip):
                        # initial definition of parameter - value
                        if '=' in line_strip:
                            key = line_strip.split('=', 1)[0].strip()
                            value = line_strip.split('=', 1)[1].strip()
                            config[section_modified][key] = value
                        
                        # lines after adding line breaks for long values
                        # make sure it is not a section name
                        elif ('=' not in line_strip) and (line_strip not in all_sections):
                            # get last key and add current value to values from last key
                            last_key = list(config[section_modified].keys())[-1]
                            value = config[section_modified][last_key] + line_strip.strip()

                            # update values for last key in dict
                            del config[section_modified][last_key]
                            config[section_modified][last_key] = value

    # add section attributes to subsection if do not exist there (e.g. add SECTIONA values to SECTIONA-Spain)
    for section_modified in all_sections_modified:
        
        # determine if subsection or not
        if '·' in section_modified:
            is_subsection = True
            par_section = section_modified.split('·')[0]
            # add attributes from parent section
            for par_k, par_val in config[par_section].items():
                # if first character of key is comment character (#), do not parse this attribute
                if par_k[0] == '#':
                    continue
                # transform str booleans, ints, floats etc. to their real type if possible
                try:
                    par_val = ast.literal_eval(par_val)
                except:
                    pass
                res_sub[par_k] = par_val
        else:
            is_subsection = False

        # add attributes from current section/subsection
        for k, val in config[section_modified].items():
            if not is_subsection:
                # store filename
                if k == 'report_filename':
                    filenames.append(val)

            # if first character of key is comment character (#), do not parse this attribute
            if k[0] == '#':
                continue
            # overwrite attributes from current subsection
            # transform str booleans, ints, floats etc. to their real type if possible
            try:
                val = ast.literal_eval(val)
            except:
                pass
            res_sub[k] = val

        # store pairs into res variable
        res[section_modified] = res_sub

        # reset res variable
        res_sub = {}

    return res, all_sections_modified, parent_sections, subsections_modified, filenames

def write_conf(section, subsection, fpath, opts):
    """ Write configurations on file. """

    config = configparser.RawConfigParser()

    # update configuration
    for section, section_name in zip(['section', 'subsection'], [section, subsection]):
        if opts[section]:
            config.add_section(section_name)
            for item in opts[section]:
                val = opts[section][item]
                config.set(section_name, item, val)

    # write configuration
    with open(fpath, 'w') as configfile:
        config.write(configfile)

def load_conf(self, fpath=None):
    """ Load existing configurations from file
        for running offline Providentia.
    """
    sys.path.append(os.path.join(PROVIDENTIA_ROOT, 'providentia'))
    from configuration import read_conf

    if fpath is None:
        print("No configuration file found")
        sys.exit(1)

    # if DEFAULT is not present, then return
    if not os.path.isfile(fpath):
        print(("Error %s" % fpath))
        return

    self.sub_opts, self.all_sections, self.parent_section_names, self.subsection_names, self.filenames = read_conf(fpath)

def split_options(read_instance, conf_string, separator="||"):
    """ For the options in the configuration that define the keep and remove
        options. Returns the values in two lists, the keeps and removes.
    """
    # import show_mesage from warnings
    from .warnings_prv import show_message
    
    keeps, removes = [], []

    if separator not in conf_string:
        if ("keep:" in conf_string) and ("remove:" not in conf_string):
            keep_start = conf_string.find("keep:")
            keeps = conf_string[keep_start+5:]
            keeps = keeps.split(",")
            keeps = [k.strip() for k in keeps]
        elif ("keep:" not in conf_string) and ("remove:" in conf_string):
            remove_start = conf_string.find("remove:")
            removes = conf_string[remove_start+7:]
            removes = removes.split(",")
            removes = [r.strip() for r in removes]
        elif ("keep:" in conf_string) and ("remove:" in conf_string):
            msg = 'In order to define the keep and remove options, these must be separated by ||.'
            show_message(msg, from_conf=read_instance.from_conf)
    else:
        if "keep:" in conf_string:
            keep_start, keep_end = conf_string.find("keep:"), conf_string.find(separator)
            keeps = conf_string[keep_start+5:keep_end]
            keeps = keeps.split(",")
            keeps = [k.strip() for k in keeps]
        if "remove:" in conf_string:
            remove_start = conf_string.find("remove:")
            removes = conf_string[remove_start+7:]
            removes = removes.split(",")
            removes = [r.strip() for r in removes]
    
    return keeps, removes<|MERGE_RESOLUTION|>--- conflicted
+++ resolved
@@ -585,19 +585,12 @@
                 if ',' in value:
                     return [calibration_factor.strip() for calibration_factor in value.split(',')]
                 else:
-<<<<<<< HEAD
                     return [value.strip()]
-=======
-                    for i, experiment in enumerate(self.read_instance.experiments):
-                        calibration_factor_dict[experiment] = value
-
-                return calibration_factor_dict
         
         elif key in ['n_neighbors','statistic_mode','statistic_aggregation','periodic_statistic_mode','timeseries_statistic_aggregation']:
             # treat leaving the field blank as default
             if value == '':
                 return self.var_defaults[key]
->>>>>>> fd18a4c7
             
         # if no special parsing treatment for variable, simply return value
         return value
