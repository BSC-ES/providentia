""" Providentia Configuration Module """

import os
import re
import subprocess


MACHINE = os.environ.get('BSC_MACHINE', '')

def parse_path(dir, f):
    #print "Opening data file", f
    if os.path.isabs(f):
        return f
    else:
        #log.info("Input: %s", f)
        return os.path.join(dir, f)


class ProvConfiguration(object):
    """ Configuration parameters definitions """

    def __init__(self, **kwargs):
        self.config_dir = kwargs.get('config_dir', \
             os.path.join(os.environ['HOME'], '.providentia'))
        self.ghost_version = kwargs.get('ghost_version', '1.2')
        self.cartopy_data_dir = kwargs.get('cartopy_data_dir', '')
        self.available_cpus = kwargs.get('available_cpus', '')
        self.n_cpus = kwargs.get('n_cpus', '')
        self.obs_root = kwargs.get('obs_root', '')
        self.exp_root = kwargs.get('exp_root', '')
        self.sequential_colourmap = kwargs.get('sequential_colourmap',
                                               'viridis')
        self.sequential_colourmap_warm = \
                kwargs.get('sequential_colourmap_warm', 'Reds')

        self.diverging_colourmap = kwargs.get('diverging_colourmap', 'bwr')
        self.unsel_station_markersize = \
                                   kwargs.get('unsel_station_markersize', 3)
        self.sel_station_markersize = \
                                   kwargs.get('sel_station_markersize', 8)
        self.legend_markersize = kwargs.get('legend_markersize', 11)
        self.time_series_markersize = \
                                   kwargs.get('time_series_markersize', 1.1)
        self.temp_agg_markersize = \
                                   kwargs.get('temp_agg_markersize', 3)
        self.temp_agg_expbias_markersize = \
                kwargs.get('temp_agg_expbias_markersize', 3)
        self.map_coastline_resolution = \
                kwargs.get('map_coastline_resolution', 'low')
        self.available_networks = \
<<<<<<< HEAD
                kwargs.get('available_networks', "['EBAS', 'EEA_AQ_eReporting']")
=======
                kwargs.get('available_networks', "['EBAS','EEA_AQ_eReporting']")
>>>>>>> 269052ee

    def __setattr__(self, key, value):
        super(ProvConfiguration, self).__setattr__(key, self.parse_parameter(key, value))

    def parse_parameter(self, key, value):
        """ parse parameters """

        # get available N CPUs
        if key == 'available_cpus':
            if (MACHINE == 'power') or (MACHINE == 'mn4'):
                bash_command = 'squeue -h -o "%C"'
                process = subprocess.Popen(bash_command.split(), stdout=subprocess.PIPE)
                output, _ = process.communicate()
                return int(re.findall(r'\d+', str(output))[0])

            value = int(os.cpu_count())

        elif key == 'cartopy_data_dir':
            # set cartopy data directory (needed on CTE-POWER/MN4 as has no external
            # internet connection)

            if (MACHINE == 'power') or (MACHINE == 'mn4'):
                value = '/gpfs/projects/bsc32/software/rhel/7.5/ppc64le/POWER9/software/Cartopy/0.17.0-foss-2018b-Python-3.7.0/lib/python3.7/site-packages/Cartopy-0.17.0-py3.7-linux-ppc64le.egg/cartopy/data'
            # on all machines except CTE-POWER/MN4, pull from internet

        elif key == 'n_cpus':
            # Define number of CPUs to process on (leave empty to automatically
            # utilise all available CPUs) NOTE: if this value is set higher than the
            # actual number of CPUs available, then the max number of CPUs is used.

            if (value == '') or (int(value) > self.available_cpus):
                value = self.available_cpus

        elif key == 'obs_root':
            # Define observational root data directory (if undefined it is
            # automatically taken from the BSC machine the tool is ran on)

            # set observational root data directory if left undefined
            if value == '':
                # running on CTE-POWER/MN4?
                if (MACHINE == 'power') or (MACHINE == 'mn4'):
                    value = '/gpfs/projects/bsc32/AC_cache/obs/ghost'
                else:
                    # running on workstation?
                    value = '/esarchive/obs/ghost'

        elif key == 'exp_root':
            # Define experiment root data directory
            # set experiment root data directory if left undefined
            if value == '':
                # running on CTE-POWER?
                if (MACHINE == 'power') or (MACHINE == 'mn4'):
                    return '/gpfs/projects/bsc32/AC_cache/recon/exp_interp'

                # running on workstation?
                value = '/esarchive/recon/ghost_interp_new'

        return value<|MERGE_RESOLUTION|>--- conflicted
+++ resolved
@@ -48,11 +48,7 @@
         self.map_coastline_resolution = \
                 kwargs.get('map_coastline_resolution', 'low')
         self.available_networks = \
-<<<<<<< HEAD
-                kwargs.get('available_networks', "['EBAS', 'EEA_AQ_eReporting']")
-=======
                 kwargs.get('available_networks', "['EBAS','EEA_AQ_eReporting']")
->>>>>>> 269052ee
 
     def __setattr__(self, key, value):
         super(ProvConfiguration, self).__setattr__(key, self.parse_parameter(key, value))
