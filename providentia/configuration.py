--- conflicted
+++ resolved
@@ -170,16 +170,6 @@
             if value == '':
                 exp_root = data_paths[MACHINE]["exp_root"]
                 return os.path.expanduser(exp_root[0])+exp_root[1:]
-<<<<<<< HEAD
-            
-        elif key == 'exp_to_interp_root':
-            # TODO use this when moving the non interpolated exps from one machine to another
-            # TODO remove the "local"
-            if value == '':
-                exp_root = data_paths["local"]["exp_to_interp_root"]
-                return os.path.expanduser(exp_root[0])+exp_root[1:]
-            
-=======
 
         elif key == 'exp_to_interp_root':
             # define experiment root data directory
@@ -189,7 +179,6 @@
                 if exp_to_interp_root != '': 
                     return os.path.expanduser(exp_to_interp_root[0])+exp_to_interp_root[1:]       
         
->>>>>>> ac82ef80
         elif key == 'ghost_version':
             # parse GHOST version
 
