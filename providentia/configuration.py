--- conflicted
+++ resolved
@@ -1173,11 +1173,6 @@
         final_experiments = []
         correct_experiments = {}
 
-<<<<<<< HEAD
-        # TODO keep the check only in download or configuration
-
-=======
->>>>>>> ec3926e1
         # join experiments
         for exp_i, experiment in enumerate(self.read_instance.exp_ids):
             # experiment, domain, ensemble_options
@@ -1203,11 +1198,7 @@
                         correct_experiments[valid_exp] = self.read_instance.alias[exp_i]
                     else:
                         correct_experiments[valid_exp] = valid_exp
-<<<<<<< HEAD
-    
-=======
-        
->>>>>>> ec3926e1
+        
         # if experiments were passed and there's no valid experiment, show warning
         if self.read_instance.experiments != [] and correct_experiments == {}:
             msg = 'No experiment data available.'
