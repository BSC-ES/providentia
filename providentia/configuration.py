""" Providentia Configuration Module """

import configparser
import copy
import json
import os
import platform
import re
import socket
import subprocess
import sys
import yaml

import matplotlib
import numpy as np
from packaging.version import Version
import pandas as pd

from .read_aux import check_for_ghost, get_default_qa
from .warnings import show_message

MACHINE = os.environ.get('BSC_MACHINE', '')
CURRENT_PATH = os.path.abspath(os.path.dirname(__file__))
PROVIDENTIA_ROOT = '/'.join(CURRENT_PATH.split('/')[:-1])
data_paths = yaml.safe_load(open(os.path.join(PROVIDENTIA_ROOT, 'settings/data_paths.yaml')))

# set MACHINE to be the hub, workstation or local machine
if MACHINE not in ['power', 'mn4', 'nord3v2', 'mn5']:
    hostname = os.environ.get('HOSTNAME', '')
    ip = socket.gethostbyname(socket.gethostname())
    if "bscearth" in hostname:
        MACHINE = "workstation"
    elif "bscesdust02.bsc.es" in hostname:
        MACHINE = "dust"
    elif ip == "84.88.185.48":
        MACHINE = "hub"
    else:
        MACHINE = "local"


def parse_path(dir, f):
    if os.path.isabs(f):
        return f
    else:
        return os.path.join(dir, f)

class ProvConfiguration:
    """ Class that handles the configuration parameters definitions. """

    def __init__(self, read_instance, **kwargs):
        
        self.read_instance = read_instance 

        # set variable defaults
        self.var_defaults = {
            'ghost_version': '1.5',
            'conf': '',
            'config': '',
            'config_dir': os.path.join(PROVIDENTIA_ROOT, 'configurations/'),
            'operating_system': '',
            'machine': '',
            'cartopy_data_dir': '',
            'available_cpus': '',
            'n_cpus': '',
            'ghost_root': '',
            'nonghost_root': '',
            'exp_root': '',
            'generate_file_tree': False,
            'offline': False,
            'interactive': False,
            'available_resolutions': ['hourly', '3hourly', '6hourly', 'hourly_instantaneous',
                                      '3hourly_instantaneous', '6hourly_instantaneous',
                                      'daily', 'monthly'],
            'available_networks': ['GHOST','AERONET_v3_lev1.5','AERONET_v3_lev2.0','BJMEMC','CANADA_NAPS','CAPMoN',
                                   'CHILE_SINCA','CNEMC','EANET','EBAS','EBAS-ACTRIS','EBAS-AMAP','EBAS-CAMP', 
                                   'EBAS_COLOSSAL','EBAS-EMEP','EBAS-EUCAARI','EBAS-EUSAAR','EBAS-GUAN','EBAS-HELCOM','EBAS-HTAP',
                                   'EBAS-IMPACTS','EBAS-IMPROVE','EBAS-Independent','EBAS-MOE','EBAS-NILU',
                                   'EBAS-NOAA_ESRL','EBAS-NOAA_GGGRN','EBAS-OECD','EBAS-UK_DECC','EBAS-WMO_WDCA', 'EBAS-WMO_WDCRG',
                                   'EEA_AIRBASE','EEA_AQ_eReporting','JAPAN_NIES','MEXICO_CDMX','MITECO',
                                   'NOAA_ISD','NOAA_ISD_EU','NOAA_ISD_IP','NOAA_ISD_NA','SEARCH','UK_AIR',
                                   'US_EPA_AirNow_DOS','US_EPA_AQS','US_EPA_CASTNET','US_NADP_AMNet','US_NADP_AMoN','WMO_WDCGG'], 
            'network': None,
            'species': None,
            'resolution': None,
            'start_date': None,
            'end_date': None,
            'observations_data_label': 'observations',
            'experiments': {},
            'qa': None,
            'flags': None,
            'temporal_colocation': False,
            'spatial_colocation': True,
            'map_extent': None, 
            'filter_species': {},
            'calibration_factor': {},
            'lower_bound': None,
            'upper_bound': None,
            'report_type': 'standard',
            'report_summary': True,
            'report_stations': False,
            'report_title': 'Providentia Offline Report',
            'report_filename': 'PROVIDENTIA_Report',
            'active_dashboard_plots': None,
            'resampling_resolution': None,
            'statistic_mode': None,
            'statistic_aggregation': None,
            'periodic_statistic_mode': None,
            'periodic_statistic_aggregation': None,
            'timeseries_statistic_aggregation': None,
            'plot_characteristics_filename': '',
            'harmonise_summary': True,
            'harmonise_stations': True,
            'remove_extreme_stations': None,
            'fixed_section_vars':  ['ghost_version', 'config_dir', 'operating_system', 'cartopy_data_dir', 'available_cpus', 
                                    'n_cpus', 'ghost_root', 'nonghost_root', 'exp_root', 'offline', 'interactive',
                                    'available_resolutions', 'available_networks',
                                    'network', 'species', 'resolution', 'start_date', 'end_date', 
                                    'observations_data_label', 'experiments', 'temporal_colocation', 'spatial_colocation', 
                                    'report_type', 'report_summary', 'report_stations', 'report_title', 
                                    'report_filename', 'plot_characteristics_filename', 
                                    'harmonise_summary', 'harmonise_stations']
        }

        # if variable is given by command line, set that value, otherwise set as default value 
        for k, val in self.var_defaults.items():
            val = kwargs.get(k, val)
            setattr(self.read_instance, k, self.parse_parameter(k, val))

    def parse_parameter(self, key, value):
        """ Parse a parameter. """

        # parse config file name
        if key == 'conf':
            if value != '':
                self.read_instance.config = value
            return ''

        elif key == 'config':
            if hasattr(self.read_instance, 'config'):
                if self.read_instance.config != '':
                    return self.read_instance.config
                else:
                    return value
            else:
                return value
    
        elif key == 'operating_system':
            # get operating system
            operating_system = platform.system()
            if operating_system == 'Darwin':
                operating_system = 'Mac'
            elif operating_system == 'Linux':
                operating_system = 'Linux'
            elif operating_system in ['Windows','MINGW32_NT','MINGW64_NT']:
                operating_system = 'Windows'
            else:
                error = 'Error: The OS cannot be detected.'
                sys.exit(error)
            return operating_system
        
        elif key == 'machine':
            return MACHINE

        elif key == 'available_cpus':
            # get available N CPUs
            if MACHINE in ['power', 'mn4', 'nord3v2', 'mn5']:
                # handle cases where are testing briefly on login nodes (1 cpu capped)
                try:
                    return int(os.getenv('SLURM_CPUS_PER_TASK'))
                except:
                    return 1
            else:
                if self.read_instance.operating_system == 'Linux':
                    return len(os.sched_getaffinity(0))
                else:
                    return os.cpu_count()

        elif key == 'cartopy_data_dir':
            # set cartopy data directory (needed on CTE-POWER/MN4/Nord3v2 as has no external
            # internet connection)
            if MACHINE in ['power', 'mn4', 'nord3v2', 'mn5']:
                return '/gpfs/projects/bsc32/software/rhel/7.5/ppc64le/POWER9/software/Cartopy/0.17.0-foss-2018b-Python-3.7.0/lib/python3.7/site-packages/Cartopy-0.17.0-py3.7-linux-ppc64le.egg/cartopy/data'
<<<<<<< HEAD
=======
            # set directory in MN5 to avoid network issues
            elif MACHINE == 'mn5':
                return '/gpfs/projects/bsc32/software/rhel/7.5/ppc64le/POWER9/software/Cartopy/0.17.0-foss-2018b-Python-3.7.0/lib/python3.7/site-packages/Cartopy-0.17.0-py3.7-linux-ppc64le.egg/cartopy/data'
>>>>>>> 04ada24c
            # on all other machines pull from internet

        elif key == 'n_cpus':
            # define number of CPUs to process on (leave empty to automatically
            # utilise all available CPUs) NOTE: if this value is set higher than the
            # actual number of CPUs available, then the max number of CPUs is used.

            if (value == '') or (int(value) > self.read_instance.available_cpus):
                return self.read_instance.available_cpus

        elif key == 'ghost_root':
            # define GHOST observational root data directory (if undefined it is
            # automatically taken from the BSC machine the tool is ran on)

            # set default if left undefined
            if value == '':
                return data_paths[MACHINE]["ghost_root"]

        elif key == 'nonghost_root':
            # define non-GHOST observational root data directory (if undefined it is
            # automatically taken from the BSC machine the tool is ran on)

            # set default if left undefined
            if value == '':
                return data_paths[MACHINE]["nonghost_root"]

        elif key == 'exp_root':
            # define experiment root data directory
            # set experiment root data directory if left undefined
            if value == '':
                return data_paths[MACHINE]["exp_root"]

        elif key == 'ghost_version':
            # parse GHOST version

            # import GHOST standards 
            sys.path = [path for path in sys.path if 'dependencies/GHOST_standards/' not in path]            
            sys.path.insert(1, os.path.join(CURRENT_PATH, 'dependencies/GHOST_standards/{}'.format(value)))
            if 'GHOST_standards' in sys.modules:
                del sys.modules['GHOST_standards']
            from GHOST_standards import standard_parameters
            from GHOST_standards import get_standard_metadata
            from GHOST_standards import standard_data_flag_name_to_data_flag_code
            from GHOST_standards import standard_QA_name_to_QA_code

            # modify standard parameter dictionary to have BSC standard parameter names as keys (rather than GHOST)
            self.read_instance.parameter_dictionary = dict()
            for _, param_dict in standard_parameters.items():
                self.read_instance.parameter_dictionary[param_dict['bsc_parameter_name']] = param_dict
            
            # get standard metadata dictionary
            self.read_instance.standard_metadata = get_standard_metadata({'standard_units': ''})
            
            # create list of GHOST metadata variables to read
            self.read_instance.ghost_metadata_vars_to_read = [key for key in self.read_instance.standard_metadata.keys() if
                                                              pd.isnull(self.read_instance.standard_metadata[key]['metadata_type']) == False]
            self.read_instance.ghost_metadata_dtype = [(key, self.read_instance.standard_metadata[key]['data_type']) 
                                                       for key in self.read_instance.ghost_metadata_vars_to_read]
            self.read_instance.standard_data_flag_name_to_data_flag_code = standard_data_flag_name_to_data_flag_code
            self.read_instance.standard_QA_name_to_QA_code = standard_QA_name_to_QA_code

            return str(value)

        elif key == 'network':
            # parse network

            if isinstance(value, str):
                # parse multiple networks
                if ',' in value:
                    return [network.strip() for network in value.split(',')]
                else:
                    return [value.strip()]

        elif key == 'species':
            # parse species

            if isinstance(value, str):
                # parse multiple species
                if ',' in value:
                    return [speci.strip() for speci in value.split(',')]
                else:
                    return [value.strip()]

        elif key == 'resolution':
            # parse resolution

            if isinstance(value, str):
                return value.strip()

        elif key == 'start_date':
            # parse start_date

            if (isinstance(value, str)) or (isinstance(value, int)):
                # throw error if start_date is empty str
                value = str(value)
                return value.strip()

        elif key == 'end_date':
            # parse end_date

            if (isinstance(value, str)) or (isinstance(value, int)):
                # throw error if start_date is empty str
                value = str(value)
                return value.strip()
        
        elif key == 'qa':
            # parse qa

            # set default qa codes (can differ per GHOST version)
            from GHOST_standards import providentia_defaults
            self.read_instance.default_qa_standard = [self.read_instance.standard_QA_name_to_QA_code[qa_name] 
                                                      for qa_name in providentia_defaults['qa_standard']]
            self.read_instance.default_qa_non_negative = [self.read_instance.standard_QA_name_to_QA_code[qa_name] 
                                                          for qa_name in providentia_defaults['qa_non_negative']]

            # if not None then set QA by that given
            if value is not None:
                # if conf has only 1 QA
                if isinstance(value, int):
                    return [value]
                # empty string
                elif value == "":
                    return []
                # if the QAs are written with their names
                elif isinstance(value, str):
                    return sorted([self.read_instance.standard_QA_name_to_QA_code[q.strip()] for q in value.split(",")])
                # list of integer codes
                else:
                    return sorted(list(value))
            # otherwise, set default QA per species (set later)
            else:
                # set qa to be empty dict (to be later filled)
                return {}

        elif key == 'flags':
            # parse flags

            # if not None then set flags by that given
            if value is not None:
                # if conf has only one flag
                if isinstance(value, int):
                    return [value]
                # empty string
                elif value == "":
                    return []
                # if the flags are written with their names
                elif isinstance(value, str):
                    return [self.read_instance.standard_data_flag_name_to_data_flag_code[f.strip()]
                            for f in value.split(",")]
                # list of integer codes
                else:
                    return sorted(list(value))
            # otherwise, set default (empty list)
            else:
                return []

        elif key == 'experiments':
            # parse experiments

            if isinstance(value, str):
                # empty string
                if value == "":
                    return {}
                # split experiments
                else:
                    # have alternative experiment names for the legend, then parse them?
                    if ('(' in value) & (')' in value):
                        exps = [exp.strip() for exp in value.split('(')[0].strip().split(",")]
                        exps_legend = [exp_legend.strip() for exp_legend in value.split('(')[1].split(')')[0].strip().split(",")]
                    # otherwise set legend names as given experiment names in full
                    else: 
                        exps = [exp.strip() for exp in value.split(",")]
                        exps_legend = copy.deepcopy(exps)
                    return {exp:exp_legend for exp,exp_legend in zip(exps,exps_legend)}

        elif key == 'map_extent':
            # parse map extent

            # map_extent empty?
            if not value:
                # if dashboard, if map extent not defined then fix to global default extent
                if (not self.read_instance.offline) and (not self.read_instance.interactive):
                    return [-180, 180, -90, 90]
            # otherwise parse it
            else:
                if isinstance(value, str):
                    return [float(c.strip()) for c in value.split(',')]

        elif key == 'filter_species':
            # parse filter species

            # per networkspecies to filter by, save in dict as networkspecies:[lower_limit, upper_limit] 
            if isinstance(value, str):

                # strip all whitespace
                value_strip = "".join(value.split())

                # return empty dict if empty str
                if value_strip == '':
                    return {}
                else:
                    # split per networkspecies
                    networkspecies_split = value_strip.split('),')

                    # iterate through networkspecies, saving list of limits per networkspecies
                    filter_networkspecies_dict = {}
                    for networkspeci_split in networkspecies_split:
                        
                        networkspeci_split_2 = networkspeci_split.split('(')

                        # get networkspeci
                        networkspeci = networkspeci_split_2[0].replace(':','|')

                        # get lower and upper limits
                        networkspeci_split_3 = networkspeci_split_2[1].split(',')
                        lower_limit = networkspeci_split_3[0]

                        # if it has fill value
                        if len(networkspeci_split_3) > 2:
                            upper_limit = networkspeci_split_3[1]
                            filter_species_fill_value = float(networkspeci_split_3[2].replace(')',''))
                        # only bounds, fill value will be nan
                        else:
                            upper_limit = networkspeci_split_3[1].replace(')','')
                            filter_species_fill_value = np.nan

                        # save limits per networkspecies
                        if networkspeci in filter_networkspecies_dict:
                             filter_networkspecies_dict[networkspeci].append([lower_limit, upper_limit, 
                                                                              filter_species_fill_value])
                        else:
                            filter_networkspecies_dict[networkspeci] = [[lower_limit, upper_limit, 
                                                                         filter_species_fill_value]]
                    
                    return filter_networkspecies_dict

        elif key == 'lower_bound':
            # parse lower_bound
            
            # if not None then set lower_bound by that given
            # make sure it is a list of values
            if value is not None:
                if value == "":
                    return []
                elif isinstance(value, str):
                    return [np.float32(c.strip()) for c in value.split(',')]
                elif (isinstance(value, int)) or (isinstance(value, float)):
                    return [value]
                #otherwise must be a already a list of values
                else:
                    return value
            # lower_bound empty?
            # then set lower bound using GHOST extreme lower limit for all species in memory (set later)
            else:
                return {}

        elif key == 'upper_bound':
            # parse upper bound

            # if not None then set upper_bound by that given
            # make sure it is a list of values
            if value is not None:
                if value == "":
                    return []
                elif isinstance(value, str):
                    return [np.float32(c.strip()) for c in value.split(',')]
                elif (isinstance(value, int)) or (isinstance(value, float)):
                    return [value]
                # otherwise must be a already a list of values
                else:
                    return value
            # upper_bound empty?
            # then set upper bound using GHOST extreme upper limit for all species in memory (set later)
            else:
                return {}

        elif key == 'active_dashboard_plots':
            # parse active_dashboard_plots

            if isinstance(value, str):
                # parse multiple active_dashboard_plots
                if ',' in value:
                    return [plot.strip() for plot in value.split(',')]
                else:
                    return [value.strip()]

        elif key == 'resampling_resolution':
            # parse resampling resolution

            if isinstance(value, str):
                return value.strip()

        elif key == 'plot_characteristics_filename':
            # parse plot characteristics filename
    
            if isinstance(value, str):
                if value != "":
                    # various paths were provided
                    if "," in value:
                        if ("dashboard:" in value) and ((not self.read_instance.offline) and (not self.read_instance.interactive)):
                            return value.split("dashboard:")[1].split(',')[0]
                        elif ("offline:" in value) and (self.read_instance.offline):
                            return value.split("offline:")[1].split(',')[0]
                        elif ("interactive:" in value) and (self.read_instance.interactive):
                            return value.split("interactive:")[1].split(',')[0]
                        else:
                            msg = 'It is necessary to include the words dashboard, offline or interactive to set different plot characteristics filenames, as in: '
                            msg += 'plot_characteristics_filename = dashboard:/path/plot_characteristics_dashboard.yaml, offline:/path/plot_characteristics_offline.yaml.'
                            sys.exit(msg)
                    # one path was provided
                    else:
                        return value

        elif key == 'calibration_factor':
            # parse calibration factor
            
            if isinstance(value, str):

                # strip all whitespace
                value_strip = "".join(value.split())

                calibration_by_experiment = False
                for experiment in self.read_instance.experiments.keys():
                    if experiment in value_strip:
                        calibration_by_experiment = True
                        break
                
                if calibration_by_experiment:
                    calibration_factor_dict = {}
                    for i, experiment in enumerate(self.read_instance.experiments.keys()):
                        calibration_factor_exp = value_strip.split('(')[i+1].split(')')[0]
                        calibration_factor_dict[experiment] = calibration_factor_exp
                    return calibration_factor_dict
                else:
                    if np.issubdtype(type(value), np.number):
                        return str(value)

        # if no special parsing treatment for variable, simply return value
        return value

    def check_validity(self):
        """ Check validity of set variables after parsing. """
        
        # get non-default fields on config file if launching from a config file
        if hasattr(self.read_instance, "sub_opts"):
            self.read_instance.fields_per_section = {}
            for field_name, fields in self.read_instance.sub_opts.items():
                if field_name in self.read_instance.subsection_names:
                    section_field_name = field_name.split('·')[0]
                    self.read_instance.fields_per_section[field_name] = \
                        fields.keys() - set(self.read_instance.fields_per_section[section_field_name])
                else:
                    self.read_instance.fields_per_section[field_name] = set(fields.keys())
            self.read_instance.non_default_fields_per_section = {
                field_name:fields-set(self.var_defaults) 
                for field_name, fields in self.read_instance.fields_per_section.items()}
       
        # check have network information, 
        # if offline, throw message, stating are using default instead
        if not self.read_instance.network:
            #default = ['GHOST']
            default = ['EBAS']
            msg = "Network (network) was not defined in the configuration file. Using '{}' as default.".format(default)
            show_message(self.read_instance, msg, from_conf=self.read_instance.from_conf)
            self.read_instance.network = default

        # check have species information, 
        # if offline, throw message, stating are using default instead
        if not self.read_instance.species:
            default = ['sconco3']
            msg = "Species (species) was not defined in the configuration file. Using '{}' as default.".format(default)
            show_message(self.read_instance, msg, from_conf=self.read_instance.from_conf)
            self.read_instance.species = default

        # if number of networks and species is not the same,
        # and len of one of network or species == 1,
        # then duplicate respestive network/species
        if len(self.read_instance.network) != len(self.read_instance.species):

            # 1 network?
            if len(self.read_instance.network) == 1:
                # duplicate network to match species len
                self.read_instance.network = self.read_instance.network * len(self.read_instance.species)

            # 1 species?
            elif len(self.read_instance.species) == 1:
                # duplicate species to match network len
                self.read_instance.species = self.read_instance.species * len(self.read_instance.network)

            # otherwise throw error
            else:
                error = 'Error: The number of "network" and "species" fields is not the same.'
                sys.exit(error)

        # throw error if one of networks are non all GHOST or non-GHOST
        for network_ii, network in enumerate(self.read_instance.network):
            if network_ii == 0:
                previous_is_ghost = check_for_ghost(network)
            else:
                is_ghost = check_for_ghost(network)
                if is_ghost != previous_is_ghost:
                    error = 'Error: "network" must be all GHOST or non-GHOST'
                    sys.exit(error)
                previous_is_ghost = is_ghost

        # check have resolution information, 
        # if offline, throw message, stating are using default instead
        if not self.read_instance.resolution:
            #default = 'monthly'
            default = 'hourly'
            msg = "Resolution (resolution) was not defined in the configuration file. Using '{}' as default.".format(default)
            show_message(self.read_instance, msg, from_conf=self.read_instance.from_conf)
            self.read_instance.resolution = default

        # check have start_date information, 
        # if offline, throw message, stating are using default instead
        if not self.read_instance.start_date:
            default = '20180101'
            msg = "Start date (start_date) was not defined in the configuration file. Using '{}' as default.".format(default)
            show_message(self.read_instance, msg, from_conf=self.read_instance.from_conf)
            self.read_instance.start_date = default

        # check have end_date information, 
        # if offline, throw message, stating are using default instead
        if not self.read_instance.end_date:
            default = '20190101'
            msg = "End date (end_date) was not defined in the configuration file. Using '{}' as default.".format(default)
            show_message(self.read_instance, msg, from_conf=self.read_instance.from_conf)
            self.read_instance.end_date = default

        # check have statistic_mode information,
        # if offline, throw message, stating are using default instead
        if not self.read_instance.statistic_mode:
            default = 'Temporal|Spatial'
            msg = "Statistic mode (statistic_mode) was not defined in the configuration file. Using '{}' as default.".format(default)
            show_message(self.read_instance, msg, from_conf=self.read_instance.from_conf)
            self.read_instance.statistic_mode = default

        # check have statistic_aggregation information,
        # if offline, throw message, stating are using default instead
        if not self.read_instance.statistic_aggregation:
            if self.read_instance.statistic_mode == 'Flattened':
                default = ''
            else:    
                default = 'Median'
                msg = "Statistic aggregation (statistic_aggregation) was not defined in the configuration file. Using '{}' as default.".format(default)
                show_message(self.read_instance, msg, from_conf=self.read_instance.from_conf)
            self.read_instance.statistic_aggregation = default
        # if statistic_aggregation is defined ensure that it matches with the statistic_mode
        else:
            if (self.read_instance.statistic_mode == 'Flattened') & (self.read_instance.statistic_aggregation != ''):
                msg = "statistic_mode is set to be 'Flattened', therefore statistic_aggregation must be empty, not '{}'. Setting to be empty.".format(self.read_instance.statistic_aggregation)                
                show_message(self.read_instance, msg, from_conf=self.read_instance.from_conf)
                self.read_instance.statistic_aggregation = ''
            elif (self.read_instance.statistic_mode != 'Flattened') & (self.read_instance.statistic_aggregation == ''):
                default = 'Median'
                msg = "statistic_mode is set to be '{}', therefore statistic_aggregation must not be empty. Setting to be '{}'.".format(self.read_instance.statistic_mode, default)                
                show_message(self.read_instance, msg, from_conf=self.read_instance.from_conf)
                self.read_instance.statistic_aggregation = default

        # check have periodic_statistic_mode information,
        # if offline, throw message, stating are using default instead
        if not self.read_instance.periodic_statistic_mode:
            #default = 'Cycle'
            default = 'Independent'
            msg = "Periodic statistic mode (periodic_statistic_mode) was not defined in the configuration file. Using '{}' as default.".format(default)
            show_message(self.read_instance, msg, from_conf=self.read_instance.from_conf)
            self.read_instance.periodic_statistic_mode = default

        # check have periodic_statistic_aggregation information,
        # if offline, throw message, stating are using default instead
        if not self.read_instance.periodic_statistic_aggregation:
            default = 'Median'
            msg = "Periodic statistic aggregation (periodic_statistic_aggregation) was not defined in the configuration file. Using '{}' as default.".format(default)
            show_message(self.read_instance, msg, from_conf=self.read_instance.from_conf)
            self.read_instance.periodic_statistic_aggregation = default

        # check have timeseries_statistic_aggregation information,
        # if offline, throw message, stating are using default instead
        if not self.read_instance.timeseries_statistic_aggregation:
            default = 'Median'
            msg = "Timeseries statistic aggregation (timeseries_statistic_aggregation) was not "
            msg += "defined in the configuration file. Using '{}' as default.".format(default)
            show_message(self.read_instance, msg, from_conf=self.read_instance.from_conf)
            self.read_instance.timeseries_statistic_aggregation = default
        else:
            if ((self.read_instance.statistic_mode == 'Spatial|Temporal')
                and (self.read_instance.timeseries_statistic_aggregation != self.read_instance.statistic_aggregation)):
                msg = "Aggregation statistic and timeseries aggregation statistic are not "
                msg += "the same and Spatial|Temporal mode is active."
                show_message(self.read_instance, msg, from_conf=self.read_instance.from_conf)

        # check have correct active_dashboard_plots information, 
        # should have 4 plots if non-empty, throw error if using dashboard if not
        if not self.read_instance.active_dashboard_plots:
            default = ['timeseries', 'statsummary', 'distribution', 'periodic']
            self.read_instance.active_dashboard_plots = default
        # TODO: For Taylor diagrams, remove this piece of code when we stop using Matplotlib 3.3
        else:
            if Version(matplotlib.__version__) < Version("3.8"):
                if 'taylor' in self.read_instance.active_dashboard_plots:
                    error = 'It is not possible to create Taylor diagrams yet, please remove.'
                    sys.exit(error)

        if (len(self.read_instance.active_dashboard_plots) != 4) and (not self.read_instance.offline) & (not self.read_instance.interactive):
            error = 'Error: there must be 4 "active_dashboard_plots"'
            sys.exit(error)
        
        # if filter_species is active, and spatial_colocation is not active, then cannot filter by species
        # set filter_species to empty dict and advise user of this
        if (self.read_instance.filter_species) and (not self.read_instance.spatial_colocation):
            self.read_instance.filter_species = {}
            msg = 'Spatial colocation (spatial_colocation) must be set to True if wanting to filter by species.'
            show_message(self.read_instance, msg, from_conf=self.read_instance.from_conf)

        # map to multiple species if have * wildcard
        # also duplicate out associated network
        # remove any species for which there exists no data
        new_species = copy.deepcopy(self.read_instance.species)
        for speci_ii, speci in enumerate(self.read_instance.species): 
            if '*' in speci:
                mapped_species = self.multispecies_mapping(speci)
                del new_species[speci_ii]
                new_species[speci_ii:speci_ii] = mapped_species
                network_to_duplicate = self.read_instance.network[speci_ii]
                del self.read_instance.network[speci_ii]
                self.read_instance.network[speci_ii:speci_ii] = [network_to_duplicate]*len(mapped_species)
        self.read_instance.species = copy.deepcopy(new_species)

        # create variable for all unique species (plus filter species)
        filter_species = []
        species_plus_filter_species = copy.deepcopy(self.read_instance.species)
        if self.read_instance.filter_species:
            for networkspeci in self.read_instance.filter_species:
                speci = networkspeci.split('|')[1]
                if speci not in self.read_instance.species:
                    filter_species.append(speci)
                    species_plus_filter_species.append(speci)
                    
        # set lower_bound and upper_bound as dicts with limits per species (including filter species)
        # if type is dict then set bound using GHOST extreme limits per species

        # lower_bound
        # type is dict, then set as default limit per species using GHOST limits
        if isinstance(self.read_instance.lower_bound, dict):
            self.read_instance.lower_bound = {speci:
                                              np.float32(self.read_instance.parameter_dictionary[speci]['extreme_lower_limit']) 
                                              for speci in species_plus_filter_species}
        # otherwise set list values to dict, saving limits per species
        # if have just 1 limit apply for all read species, but if have multiple, set limits per species
        # throw error if have multiple lower bounds, but not equal to number of species to read  
        else:      
            lower_bound_dict = {}
            if len(self.read_instance.lower_bound) == 1:
                for speci in species_plus_filter_species:
                    lower_bound_dict[speci] = self.read_instance.lower_bound[0]
            elif len(self.read_instance.lower_bound) > 1:
                if len(self.read_instance.species) != len(self.read_instance.lower_bound):
                    error = 'Error: "lower_bound" variable must be same length as number of species read.'
                    sys.exit(error)
                else:
                    for speci_ii, speci in enumerate(self.read_instance.species):
                        lower_bound_dict[speci] = self.read_instance.lower_bound[speci_ii] 
                    # add filter_species (using GHOST limits)
                    for speci in filter_species:
                        lower_bound_dict[speci] = np.float32(self.read_instance.parameter_dictionary[speci]['extreme_lower_limit'])
            self.read_instance.lower_bound = lower_bound_dict

        # upper_bound
        # type is dict, then set as default limit per species using GHOST limits
        if isinstance(self.read_instance.upper_bound, dict):
            self.read_instance.upper_bound = {speci:np.float32(self.read_instance.parameter_dictionary[speci]['extreme_upper_limit']) 
                                              for speci in species_plus_filter_species}
        # otherwise set list values to dict, saving limits per species
        # if have just 1 limit apply for all read species, but if have multiple, set limits per species
        # throw error if have multiple upper bounds, but not equal to number of species to read  
        else:      
            upper_bound_dict = {}
            if len(self.read_instance.upper_bound) == 1:
                for speci in species_plus_filter_species:
                    upper_bound_dict[speci] = self.read_instance.upper_bound[0]
            elif len(self.read_instance.upper_bound) > 1:
                if len(self.read_instance.species) != len(self.read_instance.upper_bound):
                    error = 'Error: "upper_bound" variable must be same length as number of species read.'
                    sys.exit(error)
                else:
                    for speci_ii, speci in enumerate(self.read_instance.species):
                        upper_bound_dict[speci] = self.read_instance.upper_bound[speci_ii] 
                    # add filter_species (using GHOST limits)
                    for speci in filter_species:
                        upper_bound_dict[speci] = np.float32(self.read_instance.parameter_dictionary[speci]['extreme_upper_limit'])
            self.read_instance.upper_bound = upper_bound_dict

        # create a variable to set qa per species (including filter species)
        if isinstance(self.read_instance.qa, dict):
            self.read_instance.qa_per_species = {speci:get_default_qa(self.read_instance, speci) 
                                                 for speci in species_plus_filter_species}
            # set qa to be first of qa per species pairs
            self.read_instance.qa = self.read_instance.qa_per_species[list(self.read_instance.qa_per_species.keys())[0]]
        else:
            self.read_instance.qa_per_species = {speci:self.read_instance.qa for speci in species_plus_filter_species}

        # if are using dashboard then just take first network/species pair, as multivar not supported yet
        if ((len(self.read_instance.network) > 1) and (len(self.read_instance.species) > 1) and 
            (not self.read_instance.offline) and (not self.read_instance.interactive)):
             
            msg = 'Multiple networks/species are not supported in the dashboard. First ones will be taken.'
            show_message(self.read_instance, msg, from_conf=self.read_instance.from_conf)

            self.read_instance.network = [self.read_instance.network[0]]
            self.read_instance.species = [self.read_instance.species[0]]
        
        # check bounds inside filter_species
        if self.read_instance.filter_species:
            for networkspeci in self.read_instance.filter_species: 
                for networkspeci_limit_ii, networkspeci_limit in enumerate(self.read_instance.filter_species[networkspeci]):
                    
                    # get bounds
                    lower_limit = networkspeci_limit[0]
                    upper_limit = networkspeci_limit[1]
                    filter_species_fill_value = networkspeci_limit[2]
                    
                    # modify lower bound to be :, or contain > or >=
                    if ('<' in lower_limit):
                        msg = 'Lower bound ({}) for {} cannot contain < or <=. '.format(lower_limit, networkspeci)
                        lower_limit = '>=' + lower_limit.replace('<', '').replace('=', '')
                        msg += 'Setting it to be {}.'.format(lower_limit)
                        show_message(self.read_instance, msg, from_conf=self.read_instance.from_conf)
                    elif (':' not in lower_limit) and ('>' not in lower_limit):
                        msg = 'Lower bound ({}) for {} should contain > or >=. '.format(lower_limit, networkspeci)
                        lower_limit = '>=' + lower_limit
                        msg += 'Setting it to be {}.'.format(lower_limit)
                        show_message(self.read_instance, msg, from_conf=self.read_instance.from_conf)

                    # modify upper bound to be :, or contain < or <=
                    if ('>' in upper_limit):
                        msg = 'Upper bound ({}) for {} cannot contain > or >=. '.format(upper_limit, networkspeci)
                        upper_limit = '<=' + upper_limit.replace('>', '').replace('=', '')
                        msg += 'Setting it to be {}.'.format(upper_limit)
                        show_message(self.read_instance, msg, from_conf=self.read_instance.from_conf)
                    elif (':' not in upper_limit) and ('<' not in upper_limit):
                        msg = 'Upper bound ({}) for {} should contain < or <=. '.format(upper_limit, networkspeci)
                        upper_limit = '<=' + upper_limit
                        msg += 'Setting it to be {}.'.format(upper_limit)
                        show_message(self.read_instance, msg, from_conf=self.read_instance.from_conf)
                    
                    # update symbols next to values
                    self.read_instance.filter_species[networkspeci][networkspeci_limit_ii] = [lower_limit, upper_limit, 
                                                                                              filter_species_fill_value]

    def multispecies_mapping(self, species):
        """ Map species special case str to multiple species names. """

        multi_species_map = {'vconcaerobin*':['vconcaerobin1','vconcaerobin2','vconcaerobin3','vconcaerobin4',
                            'vconcaerobin5','vconcaerobin6','vconcaerobin7','vconcaerobin8','vconcaerobin9',
                            'vconcaerobin10','vconcaerobin11','vconcaerobin12','vconcaerobin13','vconcaerobin14',
                            'vconcaerobin15','vconcaerobin16','vconcaerobin17','vconcaerobin18','vconcaerobin19',
                            'vconcaerobin20','vconcaerobin21','vconcaerobin22']}

        return multi_species_map[species]


def read_conf(fpath=None):
    """ Read configuration files. """

    res = {}
    res_sub = {}
    config = {}
    all_sections = []
    all_sections_modified = []
    all_sections_commented = []
    repeated_subsections = []
    repeated_subsections_modified = {}
    subsections = []
    subsections_modified = []
    parent_sections = []
    filenames = []

    # get section names (e.g. [SECTIONA], [[Spain]]) and modified names (e.g. SECTIONA, SECTIONA-Spain)
    with open(fpath) as file:
        for line in file:
            if '[' in line and ']' in line and '[[' not in line and ']]' not in line:
                section = line.strip()
                #if first character is comment do not parse section
                if section[0] != '#':
                    section_modified = section.split('[')[1].split(']')[0]
                    if section_modified not in all_sections_modified:
                        parent_sections.append(section_modified)
                        all_sections_modified.append(section_modified)
                    else:
                        error = 'Error: It is not possible to have two sections with the same name.'
                        sys.exit(error)
            elif '[[' in line and ']]' in line:
                subsection = line.strip()
                # if first character is comment do not parse subsection
                if subsection[0] != '#':
                    subsection_modified = section_modified + '·' + line.split('[[')[1].split(']]')[0]
                    subsections.append(subsection)
                    subsections_modified.append(subsection_modified)
                    all_sections_modified.append(subsection_modified)

            if '[' in line and ']' in line:
                # if first character is comment then add section to list to avoid parsing
                if line.strip()[0] == '#':
                    all_sections_commented.append(line.strip())
                else:
                    all_sections.append(line.strip())

    # get repeated elements
    repetition_counts = {section:subsections_modified.count(section) for section in subsections_modified}
    for section, counts in repetition_counts.items():
        if counts > 1:
            repeated_subsections.append(section)
            repeated_subsections_modified[section] = [x for x in all_sections_modified 
                                                        if section.split('[[')[1].split(']]')[0] in x]

    # get attributes for each section and store in dict
    for (i, section), section_modified in zip(enumerate(all_sections), all_sections_modified):
        
        repetition = 0
        copy = False
        config[section_modified] = {}
        
        with open(fpath) as file:
            for line in file:
                line_strip = line.strip()
                # parsing all but last section 
                if section_modified != all_sections_modified[-1]:
                    # start of relevant section 
                    if line_strip == all_sections[i]:
                        if line_strip in repeated_subsections:
                            position = repeated_subsections_modified[section].index(section_modified)
                            if position == repetition:
                                copy = True
                            else:
                                copy = False
                            repetition += 1
                        else:
                            copy = True
                        continue
                    # start of next section, or commented section
                    elif (line_strip == all_sections[i+1]) or (line_strip in all_sections_commented):
                        copy = False
                        continue
                
                # parsing last section
                else:
                    # start of relevant section ?
                    if line_strip == all_sections[-1]:
                        if line_strip in repeated_subsections:
                            position = repeated_subsections_modified[section].index(section_modified)
                            if position == repetition:
                                copy = True
                            else:
                                copy = False
                            repetition += 1
                        else:
                            copy = True
                        continue

                    # start of commented section
                    elif line_strip in all_sections_commented:
                        copy = False
                        continue
                
                # set section attributes
                if copy:
                    # if lines are not empty and not commented
                    if (line_strip != '') and ('#' not in line_strip):
                        # initial definition of parameter - value
                        if '=' in line_strip:
                            key = line_strip.split('=', 1)[0].strip()
                            value = line_strip.split('=', 1)[1].strip()
                            config[section_modified][key] = value
                        
                        # lines after adding line breaks for long values
                        # make sure it is not a section name
                        elif ('=' not in line_strip) and (line_strip not in all_sections):
                            # get last key and add current value to values from last key
                            last_key = list(config[section_modified].keys())[-1]
                            value = config[section_modified][last_key] + line_strip.strip()

                            # update values for last key in dict
                            del config[section_modified][last_key]
                            config[section_modified][last_key] = value

    # add section attributes to subsection if do not exist there (e.g. add SECTIONA values to SECTIONA-Spain)
    for section_modified in all_sections_modified:
        
        # determine if subsection or not
        if '·' in section_modified:
            is_subsection = True
            par_section = section_modified.split('·')[0]
            # add attributes from parent section
            for par_k, par_val in config[par_section].items():
                # if first character of key is comment character (#), do not parse this attribute
                if par_k[0] == '#':
                    continue
                try:
                    res_sub[par_k] = eval(par_val)
                except:
                    res_sub[par_k] = par_val
        else:
            is_subsection = False

        # add attributes from current section/subsection
        for k, val in config[section_modified].items():
            if not is_subsection:
                # store filename
                if k == 'report_filename':
                    filenames.append(val)

            # if first character of key is comment character (#), do not parse this attribute
            if k[0] == '#':
                continue
            # overwrite attributes from current subsection
            try:
                res_sub[k] = eval(val)
            except:
                res_sub[k] = val

        # store pairs into res variable
        res[section_modified] = res_sub

        # reset res variable
        res_sub = {}

    return res, all_sections_modified, parent_sections, subsections_modified, filenames
   

def write_conf(section, subsection, fpath, opts):
    """ Write configurations on file. """

    config = configparser.RawConfigParser()

    # update configuration
    for section, section_name in zip(['section', 'subsection'], [section, subsection]):
        if opts[section]:
            config.add_section(section_name)
            for item in opts[section]:
                val = opts[section][item]
                config.set(section_name, item, val)

    # write configuration
    with open(fpath, 'w') as configfile:
        config.write(configfile)


def load_conf(self, fpath=None):
    """ Load existing configurations from file
        for running offline Providentia.
    """

    from .configuration import read_conf

    if fpath is None:
        print("No configuration file found")
        sys.exit(1)

    # if DEFAULT is not present, then return
    if not os.path.isfile(fpath):
        print(("Error %s" % fpath))
        return

    self.sub_opts, self.all_sections, self.parent_section_names, self.subsection_names, self.filenames = read_conf(fpath)


def split_options(read_instance, conf_string, separator="||"):
    """ For the options in the configuration that define the keep and remove
        options. Returns the values in two lists, the keeps and removes.
    """
    
    keeps, removes = [], []

    if separator not in conf_string:
        if ("keep:" in conf_string) and ("remove:" not in conf_string):
            keep_start = conf_string.find("keep:")
            keeps = conf_string[keep_start+5:]
            keeps = keeps.split(",")
            keeps = [k.strip() for k in keeps]
        elif ("keep:" not in conf_string) and ("remove:" in conf_string):
            remove_start = conf_string.find("remove:")
            removes = conf_string[remove_start+7:]
            removes = removes.split(",")
            removes = [r.strip() for r in removes]
        elif ("keep:" in conf_string) and ("remove:" in conf_string):
            msg = 'In order to define the keep and remove options, these must be separated by ||.'
            show_message(msg, from_conf=read_instance.from_conf)
    else:
        if "keep:" in conf_string:
            keep_start, keep_end = conf_string.find("keep:"), conf_string.find(separator)
            keeps = conf_string[keep_start+5:keep_end]
            keeps = keeps.split(",")
            keeps = [k.strip() for k in keeps]
        if "remove:" in conf_string:
            remove_start = conf_string.find("remove:")
            removes = conf_string[remove_start+7:]
            removes = removes.split(",")
            removes = [r.strip() for r in removes]
    
    return keeps, removes<|MERGE_RESOLUTION|>--- conflicted
+++ resolved
@@ -180,12 +180,6 @@
             # internet connection)
             if MACHINE in ['power', 'mn4', 'nord3v2', 'mn5']:
                 return '/gpfs/projects/bsc32/software/rhel/7.5/ppc64le/POWER9/software/Cartopy/0.17.0-foss-2018b-Python-3.7.0/lib/python3.7/site-packages/Cartopy-0.17.0-py3.7-linux-ppc64le.egg/cartopy/data'
-<<<<<<< HEAD
-=======
-            # set directory in MN5 to avoid network issues
-            elif MACHINE == 'mn5':
-                return '/gpfs/projects/bsc32/software/rhel/7.5/ppc64le/POWER9/software/Cartopy/0.17.0-foss-2018b-Python-3.7.0/lib/python3.7/site-packages/Cartopy-0.17.0-py3.7-linux-ppc64le.egg/cartopy/data'
->>>>>>> 04ada24c
             # on all other machines pull from internet
 
         elif key == 'n_cpus':
