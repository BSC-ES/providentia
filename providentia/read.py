""" Class that reads observational/experiment data into memory """

import copy
import ctypes
import datetime
import multiprocessing
import os
import sys
import time

from dateutil.relativedelta import relativedelta
from netCDF4 import Dataset, chartostring
import numpy as np
import pandas as pd

from .plot_aux import update_plotting_parameters
from .read_aux import (check_for_ghost, get_default_qa, get_frequency_code, get_yearmonths_to_read, 
                       init_shared_vars_read_netcdf_data, read_netcdf_data, read_netcdf_metadata)
from .spatial_colocation import (resolve_duplicate_spatial_colocation_matches, spatial_colocation_ghost, 
                                 spatial_colocation_nonghost)
<<<<<<< HEAD
from .warnings_prv import show_message
=======
from .warnings import show_message
from .fields_menus import (init_representativity, update_representativity_fields)
>>>>>>> e980ba52

CURRENT_PATH = os.path.abspath(os.path.dirname(__file__))


class DataReader:

    def __init__(self, read_instance):
        self.read_instance = read_instance
        
    def read_setup(self, operations, experiments_to_remove=None, experiments_to_read=None):
        """ Setup structures for read of new observational/experiment data and then perform read.

            :param operations: list of instructions on how to adjust data structures
            :type operation: list
            :param experiments_to_remove: list of experiments to remove from arrays
            :type experiments_to_remove: list
            :param experiments_to_read: list of experiments to add to arrays
            :type experiments_to_read: list
        """

        # changing time dimension ?
        if ('reset' in operations) or ('read_left' in operations) or ('read_right' in operations) or ('cut_left' in operations) or ('cut_right' in operations):

            # turn off read from configuration
            if 'reset' not in operations:
                self.read_instance.from_conf = False

            # determine if reading GHOST or non-GHOST
            self.read_instance.reading_ghost = check_for_ghost(self.read_instance.network[0])

            # get active frequency code
            self.read_instance.active_frequency_code = get_frequency_code(self.read_instance.resolution)

            # get time array
            self.read_instance.time_array = pd.date_range(start=datetime.datetime(int(str(self.read_instance.start_date)[:4]),
                                                                                  int(str(self.read_instance.start_date)[4:6]),
                                                                                  int(str(self.read_instance.start_date)[6:8])),
                                                          end=datetime.datetime(int(str(self.read_instance.end_date)[:4]),
                                                                                int(str(self.read_instance.end_date)[4:6]),
                                                                                int(str(self.read_instance.end_date)[6:8])),
                                                          freq=self.read_instance.active_frequency_code)[:-1]

            # show warning when the data consists only of less than 2 timesteps
            if len(self.read_instance.time_array) < 2:
                self.read_instance.invalid_read = True
                msg = 'Extend the time range or enhance the resolution (e.g. from monthly to daily) to create plots. '
                msg += 'Plots will only be created when period is longer than 2 timesteps.'
                show_message(self.read_instance, msg)
                if (self.read_instance.from_conf) and (not self.read_instance.offline) and (not self.read_instance.interactive):
                    sys.exit('Error: Providentia will not be launched.')
                elif (self.read_instance.offline):
                    sys.exit('Error: Offline report will not be created.')
                elif (self.read_instance.interactive):
                    sys.exit('Error: Data cannot be read')
                else:
                    self.read_instance.first_read = True
                    return
            else:
                # get list of extra networkspecies to read, used for filtering data
                # read only networkspecies not present in current networkspecies to read
                self.read_instance.filter_networkspecies = []
                if self.read_instance.filter_species:
                    for networkspeci in self.read_instance.filter_species:
                        if networkspeci not in self.read_instance.networkspecies:
                            self.read_instance.filter_networkspecies.append(networkspeci)
                    
                    # do not update data bounds for current networkspecies
                    filter_species = copy.deepcopy(self.read_instance.filter_species)
                    for networkspeci in filter_species:
                        if networkspeci in self.read_instance.networkspecies:
                            msg = 'The current network-species ({}) cannot be selected as a filter species. '.format(networkspeci)
                            msg += 'If you want to change its data bounds, use the lower and upper bounds parameters.'
                            show_message(self.read_instance, msg)
                            del self.read_instance.filter_species[networkspeci]

                # get yearmonths in data range (incomplete months are removed for monthly resolution)
                self.read_instance.yearmonths = list(np.unique(['{}0{}'.format(dti.year,dti.month) if len(str(dti.month)) == 1 else '{}{}'.format(dti.year,dti.month) \
                                                                for dti in self.read_instance.time_array]))
                
                # get time array as integer timestamps
                self.read_instance.timestamp_array = self.read_instance.time_array.asi8

                # get N indices per yearmonth
                self.read_instance.N_inds_per_yearmonth = np.array([np.count_nonzero(np.all(
                    [self.read_instance.time_array >= datetime.datetime.strptime(start_yyyymm+'01','%Y%m%d'),
                    self.read_instance.time_array < datetime.datetime.strptime(self.read_instance.yearmonths[month_ii + 1]+'01','%Y%m%d')], axis=0)) 
                    if month_ii != (len(self.read_instance.yearmonths) - 1) else np.count_nonzero(
                    self.read_instance.time_array >= datetime.datetime.strptime(start_yyyymm+'01','%Y%m%d')) 
                    for month_ii, start_yyyymm in enumerate(self.read_instance.yearmonths)])

                # get unique basic metadata across networkspecies
                # for this step include filter networkspecies
                self.read_basic_metadata()

                # iterate through station_references per networkspecies
                # if have 0 valid stations then drop  
                for networkspeci, stn_refs in self.read_instance.station_references.items():
                    if len(stn_refs) == 0:
                        if networkspeci in self.read_instance.networkspecies:
                            self.read_instance.networkspecies.remove(networkspeci)
                            print('Warning: There is no available observational data for the network|species: {}. Dropping.'.format(networkspeci))
                        elif networkspeci in self.read_instance.filter_networkspecies:
                            self.read_instance.filter_networkspecies.remove(networkspeci)
                            print('Warning: There is no available observational data for the filter network|species: {}. Dropping.'.format(networkspeci))

                # if have zero networkspecies left, then return with invalid_read
                if len(self.read_instance.networkspecies) == 0:
                    self.read_instance.invalid_read = True
                    return

                # set invalid_read to be False if have data to read
                self.read_instance.invalid_read = False

        # need to reset all data structures 
        if 'reset' in operations:  

            # uninitialise filter object
            if (not self.read_instance.offline) and (not self.read_instance.interactive):
                self.read_instance.mpl_canvas.filter_data = None

            # data
            self.read_instance.data_in_memory = {networkspeci: 
                                                 np.full((len(self.read_instance.data_labels),
                                                          len(self.read_instance.station_references[networkspeci]),
                                                          len(self.read_instance.time_array)),
                                                          np.NaN, dtype=np.float32) for networkspeci in self.read_instance.networkspecies}

            # filter data (if active)
            if self.read_instance.filter_species:
                self.read_instance.filter_data_in_memory = {networkspeci: 
                                                            np.full((len(self.read_instance.station_references[networkspeci]),
                                                                     len(self.read_instance.time_array)),
                                                                     np.NaN, dtype=np.float32) for networkspeci in self.read_instance.filter_networkspecies}
            else:
                self.read_instance.filter_data_in_memory = {}

            # initialise variables and get representativity resolutions
            self.read_instance.ghost_data_in_memory = {}
            self.read_instance.ghost_data_vars_to_read = []
            self.read_instance.nonghost_data_vars_to_read = []
            if self.read_instance.resolution in ['hourly', 'hourly_instantaneous']:
                resolution = 'hourly'
            elif self.read_instance.resolution in ['daily', '3hourly', '6hourly', '3hourly_instantaneous', '6hourly_instantaneous']:
                resolution = 'daily'
            elif self.read_instance.resolution == 'monthly':
                resolution = 'monthly'

            # get data variables which change per measurement (for filtering)
            if self.read_instance.reading_ghost:
                # get representativity fields (only native)
                self.read_instance.ghost_data_vars_to_read = self.read_instance.representativity_info['ghost'][resolution]['map_vars']
                self.read_instance.ghost_data_vars_to_read = [var for var in self.read_instance.ghost_data_vars_to_read if 'native' in var]
                
                # add annual reprentativity and daytime and seasonal variables
                self.read_instance.ghost_data_vars_to_read += ['annual_native_representativity_percent', 'season_code']
                if self.read_instance.resolution != 'monthly':
                    self.read_instance.ghost_data_vars_to_read += ['weekday_weekend_code']
                if self.read_instance.resolution not in ['monthly', 'daily']:
                    self.read_instance.ghost_data_vars_to_read += ['day_night_code']

                # initialise data in memory for GHOST with NaN for these variables
                self.read_instance.ghost_data_in_memory = {networkspeci:
                                        np.full((len(self.read_instance.ghost_data_vars_to_read),
                                                 len(self.read_instance.station_references[networkspeci]),
                                                 len(self.read_instance.time_array)),
                                                 np.NaN, dtype=np.float32) for networkspeci in self.read_instance.networkspecies} 
            else:
                # get representativity fields
                self.read_instance.nonghost_data_vars_to_read = self.read_instance.representativity_info['nonghost'][resolution]['map_vars']
            
            # metadata 
            # non-GHOST
            if not self.read_instance.reading_ghost:
                self.read_instance.metadata_dtype = [(nonghost_var, self.read_instance.standard_metadata[nonghost_var]['data_type'])
                                                      for nonghost_var in self.read_instance.nonghost_metadata_vars_to_read]
                self.read_instance.metadata_vars_to_read = self.read_instance.nonghost_metadata_vars_to_read
            # GHOST
            else:
                self.read_instance.metadata_dtype = self.read_instance.ghost_metadata_dtype
                self.read_instance.metadata_vars_to_read = self.read_instance.ghost_metadata_vars_to_read

            # show warning when there is a non-defined field if launching from a config file
            if hasattr(self.read_instance, "non_default_fields_per_section"):
                # get all the valid args in one list
                period_set = ['period'] if self.read_instance.reading_ghost else []
                valid_fields = self.read_instance.metadata_vars_to_read + self.read_instance.ghost_data_vars_to_read + \
                    period_set + self.read_instance.nonghost_data_vars_to_read

                # remove all the valid fields from the invalid field list
                self.read_instance.invalid_fields = {field_name: fields-set(valid_fields)
                    for field_name, fields in self.read_instance.non_default_fields_per_section.items() 
                    if field_name==self.read_instance.section or field_name.startswith(self.read_instance.section+"·")}

                # show warning if there's an invalid field
                invalid_var = [f"""{i} ('{"', '".join(j)}')""" for i,j in self.read_instance.invalid_fields.items() if j]
                if invalid_var:
                    msg = f"Invalid field(s) in configuration file {self.read_instance.config.split('/')[-1]}. "
                    msg += f"Section(s) and Field(s): {', '.join(invalid_var)}."
                    show_message(self.read_instance, msg)

                    # delete from instance all invalid fields from the configuration file
                    for section_invalid_fields in self.read_instance.invalid_fields.values():
                        for k in section_invalid_fields:
                            # control if the atribute exists because in offline mode the subsection ones are not set yet
                            if hasattr(self.read_instance, k):
                                delattr(self.read_instance, k)                 

            self.read_instance.metadata_in_memory = {networkspeci: 
                                                     np.full((len(self.read_instance.station_references['{}'.format(networkspeci)]),
                                                              len(self.read_instance.yearmonths)),
                                                              np.NaN, dtype=self.read_instance.metadata_dtype) 
                                                              for networkspeci in self.read_instance.networkspecies}

            # get list of yearmonths to read
            yearmonths_to_read = get_yearmonths_to_read(self.read_instance.yearmonths, self.read_instance.start_date,
                                                        self.read_instance.end_date, self.read_instance.resolution)

            # read data 
            self.read_data(yearmonths_to_read, self.read_instance.data_labels)

            # update measurement units for all species (take standard units for each speci from parameter dictionary)
            # non-GHOST
            if not self.read_instance.reading_ghost:
                # import unit converter
                sys.path.insert(1, os.path.join(CURRENT_PATH, 'dependencies/unit-converter'))
                import unit_converter

                # convert non-GHOST units to standard format
                nonghost_standard_units = {}
                for speci in self.read_instance.nonghost_units.keys():
                    input_units = self.read_instance.nonghost_units[speci]
                    if input_units != '-':
                        output_units = copy.deepcopy(input_units)
                        conv_obj = unit_converter.convert_units(input_units, output_units, 1)
                        nonghost_standard_units[speci] = conv_obj.output_standard_units
                    else:
                        nonghost_standard_units[speci] = 'unitless'
                self.read_instance.measurement_units = {speci:nonghost_standard_units[speci] 
                                                        for speci in self.read_instance.species}
            # GHOST
            else:
                self.read_instance.measurement_units = {speci:self.read_instance.parameter_dictionary[speci]['standard_units'] 
                                                        for speci in self.read_instance.species}

            # reset plotting params
            self.read_instance.plotting_params = {}

            # iterate through data labels
            for data_label in self.read_instance.data_labels:
                self.read_instance.plotting_params[data_label] = {}

                # get experiment specific grid edges for exp, from first relevant file
                if data_label != self.read_instance.observations_data_label:
                    # iterate through networkspecies until find one which has valid files to read
                    for valid_networkspeci in self.read_instance.networkspecies:
                        if data_label in self.files_to_read[valid_networkspeci]:
                            exp_nc_root = Dataset(self.files_to_read[valid_networkspeci][data_label][0])
                            self.read_instance.plotting_params[data_label]['grid_edge_longitude'] = exp_nc_root['grid_edge_longitude'][:]
                            self.read_instance.plotting_params[data_label]['grid_edge_latitude'] = exp_nc_root['grid_edge_latitude'][:]
                            exp_nc_root.close()
                            break
            
            # update plotting parameters colours and zorder
            update_plotting_parameters(self.read_instance) 

        # need to read on left / read on right / cut on left / cut on right (for dashboard)
        if ('read_left' in operations) or ('read_right' in operations) or ('cut_left' in operations) or ('cut_right' in operations):  

            # if station references array has changed then as cutting / appending to
            # need to rearrange existing metadata/data arrays accordingly
            if not np.array_equal(self.read_instance.previous_station_references[self.read_instance.networkspecies[0]], \
                                    self.read_instance.station_references[self.read_instance.networkspecies[0]]):

                # get indices of stations in previous station references array in current station references array
                old_station_inds = np.where(np.in1d(self.read_instance.previous_station_references[self.read_instance.networkspecies[0]],
                                                    self.read_instance.station_references[self.read_instance.networkspecies[0]]))[0]
                                                    
                # get indices of stations in current station references array
                # that were in previous station references array
                new_station_inds = np.where(np.in1d(self.read_instance.station_references[self.read_instance.networkspecies[0]],
                                                    self.read_instance.previous_station_references[self.read_instance.networkspecies[0]]))[0]

                # rearrange metadata station dimension
                new_metadata_in_memory = np.full((len(self.read_instance.station_references[self.read_instance.networkspecies[0]]),
                                                  len(self.read_instance.previous_yearmonths)),
                                                  np.NaN, dtype=self.read_instance.metadata_dtype)
                new_metadata_in_memory[new_station_inds, :] = self.read_instance.metadata_in_memory[self.read_instance.networkspecies[0]][old_station_inds, :]
                self.read_instance.metadata_in_memory[self.read_instance.networkspecies[0]] = new_metadata_in_memory

                # rearrage data array station dimension
                new_data_in_memory = np.full((len(self.read_instance.previous_data_labels),
                                              len(self.read_instance.station_references[self.read_instance.networkspecies[0]]),
                                              len(self.read_instance.previous_time_array)),
                                              np.NaN, dtype=np.float32)
                # put the old data into new array in the correct positions
                new_data_in_memory[:, new_station_inds, :] = self.read_instance.data_in_memory[self.read_instance.networkspecies[0]][:, old_station_inds, :]
                # overwrite data array with reshaped version
                self.read_instance.data_in_memory[self.read_instance.networkspecies[0]] = new_data_in_memory

                # rearrage filter data array station dimension
                # iterate through all filter networkspecies
                if self.read_instance.filter_species:    
                    for filter_networkspeci in self.read_instance.filter_networkspecies:            
                        new_filter_data_in_memory = np.full((len(self.read_instance.station_references[filter_networkspeci]),
                                                             len(self.read_instance.previous_time_array)),
                                                             np.NaN, dtype=np.float32)
                        # put the old data into new array in the correct positions
                        new_filter_data_in_memory[new_station_inds, :] = self.read_instance.filter_data_in_memory[filter_networkspeci][old_station_inds, :]
                        # overwrite data array with reshaped version
                        self.read_instance.filter_data_in_memory[filter_networkspeci] = new_filter_data_in_memory

                # rearrage ghost data array station dimension
                if self.read_instance.reading_ghost:
                    new_ghost_data_in_memory = np.full((len(self.read_instance.ghost_data_vars_to_read),
                                                        len(self.read_instance.station_references[self.read_instance.networkspecies[0]]),
                                                        len(self.read_instance.previous_time_array)),
                                                        np.NaN, dtype=np.float32)
                    # put the old ghost data into new array in the correct positions
                    new_ghost_data_in_memory[:, new_station_inds, :] = self.read_instance.ghost_data_in_memory[self.read_instance.networkspecies[0]][:, old_station_inds, :]
                    # overwrite ghost data array with reshaped version
                    self.read_instance.ghost_data_in_memory[self.read_instance.networkspecies[0]] = new_ghost_data_in_memory

            # need to cut on left / cut on right
            if ('cut_left' in operations) or ('cut_right' in operations):

                # set default edge limits as current edges
                data_left_edge_ind = 0
                data_right_edge_ind = len(self.read_instance.previous_time_array)

                metadata_left_edge_ind = 0
                metadata_right_edge_ind = len(self.read_instance.previous_yearmonths)

                # need to cut on left data edge?
                if 'cut_left' in operations:
                    data_left_edge_ind = np.where(self.read_instance.previous_time_array == self.read_instance.time_array[0])[0][0]
                    str_first_yearmonth = str(self.read_instance.yearmonths[0])
                    str_previous_first_yearmonth = str(self.read_instance.previous_yearmonths[0])
                    monthly_relative_delta = relativedelta(
                        datetime.datetime(int(str_first_yearmonth[:4]), int(str_first_yearmonth[4:6]),
                                        1, 0, 0), datetime.datetime(int(str_previous_first_yearmonth[:4]),
                                                                    int(str_previous_first_yearmonth[4:6]),
                                                                    1, 0, 0))
                    metadata_left_edge_ind = (monthly_relative_delta.years * 12) + monthly_relative_delta.months

                # need to cut on right data edge?
                if 'cut_right' in operations:
                    data_right_edge_ind = np.where(self.read_instance.previous_time_array == self.read_instance.time_array[-1])[0][0] + 1
                    str_last_yearmonth = str(self.read_instance.yearmonths[-1])
                    str_previous_last_yearmonth = str(self.read_instance.previous_yearmonths[-1])
                    monthly_relative_delta = relativedelta(
                        datetime.datetime(int(str_previous_last_yearmonth[:4]),
                                        int(str_previous_last_yearmonth[4:6]),
                                        1, 0, 0), datetime.datetime(int(str_last_yearmonth[:4]),
                                                                    int(str_last_yearmonth[4:6]), 1, 0, 0))
                    metadata_right_edge_ind = \
                        metadata_right_edge_ind - ((monthly_relative_delta.years * 12) + monthly_relative_delta.months)

                # cut edges of metadata array
                if metadata_left_edge_ind == metadata_right_edge_ind:
                    self.read_instance.metadata_in_memory[self.read_instance.networkspecies[0]] = \
                        self.read_instance.metadata_in_memory[self.read_instance.networkspecies[0]][:, [metadata_left_edge_ind]]
                else:
                    self.read_instance.metadata_in_memory[self.read_instance.networkspecies[0]] = \
                        self.read_instance.metadata_in_memory[self.read_instance.networkspecies[0]][:, metadata_left_edge_ind:metadata_right_edge_ind]

                # cut edges of data array
                self.read_instance.data_in_memory[self.read_instance.networkspecies[0]] = \
                    self.read_instance.data_in_memory[self.read_instance.networkspecies[0]][:, :, data_left_edge_ind:data_right_edge_ind]

                # cut edges of filter data array
                if self.read_instance.filter_species:  
                    self.read_instance.filter_data_in_memory[self.read_instance.networkspecies[0]] = \
                        self.read_instance.filter_data_in_memory[self.read_instance.networkspecies[0]][:, data_left_edge_ind:data_right_edge_ind]

                # cut edges of ghost data array
                if self.read_instance.reading_ghost:
                    self.read_instance.ghost_data_in_memory[self.read_instance.networkspecies[0]] = \
                        self.read_instance.ghost_data_in_memory[self.read_instance.networkspecies[0]][:, :, data_left_edge_ind:data_right_edge_ind]

            # need to read on left / read on right
            if ('read_left' in operations) or ('read_right' in operations):

                # save list of all yearmonths to read on both edges
                all_yearmonths_to_read = []

                # need to read on left 
                if 'read_left' in operations:

                    # get n number of new elements on left edge
                    if self.read_instance.previous_time_array.size > 0:
                        n_new_left_data_inds = np.where(self.read_instance.time_array == self.read_instance.previous_time_array[0])[0][0]
                    else:
                        n_new_left_data_inds = len(self.read_instance.time_array)

                    # get list of yearmonths to read
                    yearmonths_to_read = get_yearmonths_to_read(self.read_instance.yearmonths, self.read_instance.start_date,
                                                                self.read_instance.previous_start_date, self.read_instance.resolution)
                                                            
                    # check which yearmonths_to_read previously read
                    yearmonths_previously_read = np.isin(yearmonths_to_read, self.read_instance.previous_yearmonths)

                    # get yearmonths not currently accounted for
                    if isinstance(yearmonths_to_read, list):
                        yearmonths_to_read = np.asarray(yearmonths_to_read)
                    yearmonths_to_read = list(yearmonths_to_read[~yearmonths_previously_read])

                    # keep current month to update data array if number of months has not changed but number of days has
                    if len(yearmonths_to_read) == 0:
                        yearmonths_to_read = get_yearmonths_to_read(self.read_instance.yearmonths, self.read_instance.start_date,
                                                                    self.read_instance.previous_start_date, self.read_instance.resolution)

                    # add space for new data on left edge of the metadata array
                    self.read_instance.metadata_in_memory[self.read_instance.networkspecies[0]] = \
                        np.concatenate((np.full((len(self.read_instance.station_references[self.read_instance.networkspecies[0]]), len(yearmonths_to_read)), 
                            np.NaN, dtype=self.read_instance.metadata_dtype), self.read_instance.metadata_in_memory[self.read_instance.networkspecies[0]]), axis=1)

                    # insert space for new data on left edge of the data array
                    self.read_instance.data_in_memory[self.read_instance.networkspecies[0]] = \
                        np.concatenate((np.full((len(self.read_instance.previous_data_labels), len(self.read_instance.station_references[self.read_instance.networkspecies[0]]), n_new_left_data_inds), 
                            np.NaN, dtype=np.float32), self.read_instance.data_in_memory[self.read_instance.networkspecies[0]]), axis=2)

                    # add space for new data on left edge of the filter data array
                    if self.read_instance.filter_species:  
                        self.read_instance.filter_data_in_memory[self.read_instance.networkspecies[0]] = \
                            np.concatenate((np.full((len(self.read_instance.station_references[self.read_instance.networkspecies[0]]), n_new_left_data_inds), 
                                np.NaN, dtype=np.float32), self.read_instance.filter_data_in_memory[self.read_instance.networkspecies[0]]), axis=1)

                    # insert space for new ghost data on left edge of the ghost data array
                    if self.read_instance.reading_ghost:
                        self.read_instance.ghost_data_in_memory[self.read_instance.networkspecies[0]] = \
                            np.concatenate((np.full((len(self.read_instance.ghost_data_vars_to_read), len(self.read_instance.station_references[self.read_instance.networkspecies[0]]), n_new_left_data_inds), 
                                np.NaN, dtype=np.float32), self.read_instance.ghost_data_in_memory[self.read_instance.networkspecies[0]]), axis=2)
                    
                    # add yearmonths_to_read to list for both edges
                    all_yearmonths_to_read.extend(yearmonths_to_read)

                # need to read on right
                if 'read_right' in operations:

                    # get n number of new elements on right edge
                    if self.read_instance.previous_time_array.size > 0:
                        n_new_right_data_inds = (len(self.read_instance.time_array) - 1) - \
                                                np.where(self.read_instance.time_array == self.read_instance.previous_time_array[-1])[0][0]
                    else:
                        n_new_right_data_inds = (len(self.read_instance.time_array))

                    # get list of yearmonths to read
                    yearmonths_to_read = get_yearmonths_to_read(self.read_instance.yearmonths, self.read_instance.previous_end_date,
                                                                self.read_instance.end_date, self.read_instance.resolution)

                    # check which yearmonths_to_read previously read
                    yearmonths_previously_read = np.isin(yearmonths_to_read, self.read_instance.previous_yearmonths)

                    # get yearmonths not currently accounted for
                    if isinstance(yearmonths_to_read, list):
                        yearmonths_to_read = np.asarray(yearmonths_to_read)
                    yearmonths_to_read = list(yearmonths_to_read[~yearmonths_previously_read])

                    # keep current month to update data array if number of months has not changed but number of days has
                    if len(yearmonths_to_read) == 0:
                        yearmonths_to_read = get_yearmonths_to_read(self.read_instance.yearmonths, self.read_instance.previous_end_date,
                                                                    self.read_instance.end_date, self.read_instance.resolution)

                    # add space for new data on right edge of the metadata array
                    self.read_instance.metadata_in_memory[self.read_instance.networkspecies[0]] = \
                        np.concatenate((self.read_instance.metadata_in_memory[self.read_instance.networkspecies[0]], 
                            np.full((len(self.read_instance.station_references[self.read_instance.networkspecies[0]]), len(yearmonths_to_read)), 
                                np.NaN, dtype=self.read_instance.metadata_dtype)), axis=1)

                    # insert space for new data on right edge of the data array
                    self.read_instance.data_in_memory[self.read_instance.networkspecies[0]] = \
                        np.concatenate((self.read_instance.data_in_memory[self.read_instance.networkspecies[0]], 
                            np.full((len(self.read_instance.previous_data_labels), len(self.read_instance.station_references[self.read_instance.networkspecies[0]]), n_new_right_data_inds), 
                                np.NaN, dtype=np.float32)), axis=2)

                    # insert space for new data on right edge of the filter data array
                    if self.read_instance.filter_species: 
                        self.read_instance.filter_data_in_memory[self.read_instance.networkspecies[0]] = \
                            np.concatenate((self.read_instance.filter_data_in_memory[self.read_instance.networkspecies[0]], 
                                np.full((len(self.read_instance.station_references[self.read_instance.networkspecies[0]]), n_new_right_data_inds), 
                                    np.NaN, dtype=np.float32)), axis=1)

                    # insert space for new ghost data on right edge of the ghost data array
                    if self.read_instance.reading_ghost:
                        self.read_instance.ghost_data_in_memory[self.read_instance.networkspecies[0]] = \
                            np.concatenate((self.read_instance.ghost_data_in_memory[self.read_instance.networkspecies[0]], 
                                np.full((len(self.read_instance.ghost_data_vars_to_read), len(self.read_instance.station_references[self.read_instance.networkspecies[0]]), n_new_right_data_inds), 
                                    np.NaN, dtype=np.float32)), axis=2)    

                    # add yearmonths_to_read to list for both edges
                    all_yearmonths_to_read.extend(yearmonths_to_read)

                # read data 
                self.read_data(all_yearmonths_to_read, self.read_instance.data_labels) 

        # need to remove experiment/s ?
        if 'remove_exp' in operations: 

            # get indices of experiments to remove
            experiments_to_remove_inds = [self.read_instance.previous_data_labels.index(experiment) for experiment in experiments_to_remove]
            
            # remove experiment data
            self.read_instance.data_in_memory[self.read_instance.networkspecies[0]] = \
                np.delete(self.read_instance.data_in_memory[self.read_instance.networkspecies[0]], experiments_to_remove_inds, axis=0)

            # remove plotting paramaters for experiments removed
            for experiment in experiments_to_remove:
                del self.read_instance.plotting_params[experiment]

        # need to read experiment/s ? 
        if 'read_exp' in operations: 

            # insert space for new experiments in data array
            for experiment in experiments_to_read:
                experiments_to_read_ind = self.read_instance.data_labels.index(experiment) 
                
                self.read_instance.data_in_memory[self.read_instance.networkspecies[0]] = \
                    np.insert(self.read_instance.data_in_memory[self.read_instance.networkspecies[0]], 
                                experiments_to_read_ind,
                                np.full((1, len(self.read_instance.station_references[self.read_instance.networkspecies[0]]), len(self.read_instance.time_array)), 
                                np.NaN, dtype=np.float32),                     
                                axis=0)

            # get list of yearmonths to read
            yearmonths_to_read = get_yearmonths_to_read(self.read_instance.yearmonths, self.read_instance.start_date,
                                                        self.read_instance.end_date, self.read_instance.resolution)

            # read data
            self.read_data(yearmonths_to_read, experiments_to_read)       

            # add experiment specific grid edges for exp to plotting params
            for experiment_to_read in experiments_to_read:
                self.read_instance.plotting_params[experiment_to_read] = {}
                exp_nc_root = Dataset(self.files_to_read[self.read_instance.networkspecies[0]][experiment_to_read][0])
                self.read_instance.plotting_params[experiment_to_read]['grid_edge_longitude'] = \
                    exp_nc_root['grid_edge_longitude'][:]
                self.read_instance.plotting_params[experiment_to_read]['grid_edge_latitude'] = exp_nc_root['grid_edge_latitude'][:]
                exp_nc_root.close()

        # need to read or/and remove experiment/s ? 
        if ('read_exp' in operations) or ('remove_exp' in operations): 
            
            # update plotting parameters colours and zorder
            update_plotting_parameters(self.read_instance) 

        # print basic information species
        print('\nOBSERVATIONS')
        for network in self.read_instance.networkspecies:
            print(f" - {network}")
        if self.read_instance.filter_species:
            print('OBSERVATIONS TO FILTER BY')
            for network_experiment, parameters in self.read_instance.filter_species.items():
                print(f" - {network_experiment} {parameters}")                       
        # print experiments after observations
        if self.read_instance.experiments:
            print("EXPERIMENTS")
            for experiment, alias in self.read_instance.experiments.items():
                str_experiment = f" - {experiment}"
                if self.read_instance.hasAlias: 
                    str_experiment += f" ({alias})"
                print(str_experiment)
        print()

    def read_basic_metadata(self):     
        """ Get basic unique metadata across networkspecies wanting to read
            The basic fields are: station_reference, station_name, longitude, latitude, measurement_altitude, 
            station_classification and area_classification

            If have multiple species, then spatially colocate across species 
            to get matching stations across stations.
        """

        # define dictionaries for storing basic metadata across all species to read
        self.read_instance.station_references = {}
        self.read_instance.station_names = {}
        self.read_instance.station_longitudes = {}
        self.read_instance.station_latitudes = {}
        self.read_instance.station_measurement_altitudes = {}
        self.read_instance.nonghost_units = {}

        # iterate through network, speci pairs
        for networkspeci in (self.read_instance.networkspecies + self.read_instance.filter_networkspecies):
        
            # get indivudual network and species strings
            network = networkspeci.split('|')[0]
            speci = networkspeci.split('|')[1]

            # get species matrix
            matrix = self.read_instance.parameter_dictionary[speci]['matrix']

            # get file root
            # GHOST
            if self.read_instance.reading_ghost:
                file_root = '%s/%s/%s/%s/%s/%s_' % (self.read_instance.ghost_root, network,
                                                    self.read_instance.ghost_version, self.read_instance.resolution,
                                                    speci, speci)
            # non-GHOST
            else:
                file_root = '%s/%s/%s/%s/%s_' % (self.read_instance.nonghost_root, network,
                                                 self.read_instance.resolution, speci, speci)

            # get relevant files
            relevant_files_before_filter = sorted([file_root+str(yyyymm)+'.nc' for yyyymm in self.read_instance.yearmonths])
            relevant_files = copy.deepcopy(relevant_files_before_filter)

            # drop files if they don't exist
            for file in relevant_files_before_filter:
                if not os.path.exists(file):
                    relevant_files.remove(file)

            # if have 0 files to read for networkspeci, then drop networkspeci
            if len(relevant_files) == 0:
                if networkspeci in self.read_instance.networkspecies:
                    self.read_instance.networkspecies.remove(networkspeci)
                    print('Warning: There is no available observational data for the network|species: {}. Dropping.'.format(networkspeci))
                elif networkspeci in self.read_instance.filter_networkspecies:
                    self.read_instance.filter_networkspecies.remove(networkspeci)
                    del self.read_instance.filter_species[networkspeci]
                    print('Warning: There is no available observational data for the filter network|species: {}. Dropping.'.format(networkspeci))
                continue
                
            # get basic metadata for speci
            # GHOST - read in parallel
            if self.read_instance.reading_ghost:
                
                # define arrays for storing speci metadata
                speci_station_references = []
                speci_station_names = []
                speci_station_longitudes = []
                speci_station_latitudes = []
                speci_station_measurement_altitudes = []

                # read metadata in parallel
                tuple_arguments = []
                for fname in relevant_files:
                    tuple_arguments.append((fname, self.read_instance.reading_ghost))
                pool = multiprocessing.Pool(self.read_instance.n_cpus)
                returned_data = pool.map(read_netcdf_metadata, tuple_arguments)
                pool.close()
                pool.join()

                # unzip returned data
                for returned_data_per_month in returned_data:
                    speci_station_references = np.append(speci_station_references, returned_data_per_month[0])
                    speci_station_names = np.append(speci_station_names, returned_data_per_month[1])
                    speci_station_longitudes = np.append(speci_station_longitudes, returned_data_per_month[2])
                    speci_station_latitudes = np.append(speci_station_latitudes, returned_data_per_month[3])
                    speci_station_measurement_altitudes = np.append(speci_station_measurement_altitudes, returned_data_per_month[4])

                speci_station_references, station_unique_indices = np.unique(speci_station_references, return_index=True)
                self.read_instance.station_references[networkspeci] = speci_station_references
                self.read_instance.station_names[networkspeci] = speci_station_names[station_unique_indices]
                self.read_instance.station_longitudes[networkspeci] = speci_station_longitudes[station_unique_indices]
                self.read_instance.station_latitudes[networkspeci] = speci_station_latitudes[station_unique_indices]
                self.read_instance.station_measurement_altitudes[networkspeci] = speci_station_measurement_altitudes[station_unique_indices]

            # non-GHOST - take from first file (metadata will be same across time)
            else:
                self.read_instance.nonghost_metadata_vars_to_read = []
            
                ncdf_root = Dataset(relevant_files[0])
                if 'station_reference' in ncdf_root.variables:
                    station_reference_var = 'station_reference'
                elif 'station_code' in ncdf_root.variables:
                    station_reference_var = 'station_code'
                elif 'station_name' in ncdf_root.variables:
                    station_reference_var = 'station_name'
                else: 
                    error = 'Error: {} cannot be read because it has no station_name.'.format(relevant_files[0])
                    sys.exit(error)
                self.read_instance.nonghost_metadata_vars_to_read.append('station_reference') 

                meta_shape = ncdf_root[station_reference_var].shape
                self.read_instance.station_references[networkspeci] = ncdf_root[station_reference_var][:]
                meta_val_dtype = np.array([self.read_instance.station_references[networkspeci][0]]).dtype
                if len(meta_shape) == 2:
                    if meta_val_dtype == np.dtype(object):
                        self.read_instance.station_references[networkspeci] = np.array([''.join(val) 
                                                                    for val in self.read_instance.station_references[networkspeci]])
                    else:
                        self.read_instance.station_references[networkspeci] = chartostring(self.read_instance.station_references[networkspeci])

                # get indices of all non-NaN stations (can be NaN for some non-GHOST files)
                non_nan_station_indices = np.array([ref_ii for ref_ii, ref in enumerate(self.read_instance.station_references[networkspeci]) 
                                                    if ref.lower() != 'nan'])
                self.read_instance.station_references[networkspeci] = self.read_instance.station_references[networkspeci][non_nan_station_indices]
                
                if "latitude" in ncdf_root.variables:
                    self.read_instance.station_longitudes[networkspeci] = ncdf_root['longitude'][non_nan_station_indices]
                    self.read_instance.station_latitudes[networkspeci] = ncdf_root['latitude'][non_nan_station_indices]
                else:
                    self.read_instance.station_longitudes[networkspeci] = ncdf_root['lon'][non_nan_station_indices]
                    self.read_instance.station_latitudes[networkspeci] = ncdf_root['lat'][non_nan_station_indices]
                self.read_instance.nonghost_metadata_vars_to_read.append('longitude') 
                self.read_instance.nonghost_metadata_vars_to_read.append('latitude') 

                if "station_name" in ncdf_root.variables:
                    meta_shape = ncdf_root['station_name'].shape
                    self.read_instance.station_names[networkspeci] = ncdf_root['station_name'][non_nan_station_indices]
                    meta_val_dtype = np.array([self.read_instance.station_names[networkspeci][0]]).dtype
                    if len(meta_shape) == 2:
                        if meta_val_dtype == np.dtype(object):
                            self.read_instance.station_names[networkspeci] = np.array([''.join(val) for val in self.read_instance.station_names[networkspeci]])
                        else:
                            self.read_instance.station_names[networkspeci] = chartostring(self.read_instance.station_names[networkspeci])
                    self.read_instance.nonghost_metadata_vars_to_read.append('station_name') 

                if "measurement_altitude" in ncdf_root.variables:
                    self.read_instance.station_measurement_altitudes[networkspeci] = ncdf_root['measurement_altitude'][non_nan_station_indices]
                    self.read_instance.nonghost_metadata_vars_to_read.append('measurement_altitude') 

                # get non-GHOST measurement units
                self.read_instance.nonghost_units[speci] = ncdf_root[speci].units

                # get list of nonghost variables to read (subset of GHOST variables)
                for ghost_metadata_var in self.read_instance.ghost_metadata_vars_to_read:
                    if (ghost_metadata_var in ncdf_root.variables) & (ghost_metadata_var not in self.read_instance.nonghost_metadata_vars_to_read):
                        self.read_instance.nonghost_metadata_vars_to_read.append(ghost_metadata_var) 

                ncdf_root.close()

        # if have more than 1 networkspecies (including filter networkspecies), and spatial_colocation is active,
        # then spatially colocate stations across species
        if (len((self.read_instance.networkspecies + self.read_instance.filter_networkspecies)) > 1) & (self.read_instance.spatial_colocation):
            # get intersecting station indices across species (handle both GHOST and non-GHOST cases)
            if self.read_instance.reading_ghost:
                intersecting_indices = spatial_colocation_ghost(self.read_instance.station_longitudes, 
                                                                self.read_instance.station_latitudes, 
                                                                self.read_instance.station_measurement_altitudes)
            else:
                intersecting_indices = spatial_colocation_nonghost(self.read_instance.station_references, 
                                                                   self.read_instance.station_longitudes, 
                                                                   self.read_instance.station_latitudes)
            
            # iterate through networkspecies specific intersecting indices, setting 
            for ns, ns_intersects in intersecting_indices.items():
                self.read_instance.station_references[ns] = self.read_instance.station_references[ns][ns_intersects]
                self.read_instance.station_longitudes[ns] = self.read_instance.station_longitudes[ns][ns_intersects]
                self.read_instance.station_latitudes[ns] = self.read_instance.station_latitudes[ns][ns_intersects]
                if ns in self.read_instance.station_measurement_altitudes:
                    self.read_instance.station_measurement_altitudes[ns] = self.read_instance.station_measurement_altitudes[ns][ns_intersects]
                if ns in self.read_instance.station_names:
                    self.read_instance.station_names[ns] = self.read_instance.station_names[ns][ns_intersects]

    def read_data(self, yearmonths_to_read, data_labels):
        """ Function that handles reading of observational/experiment data.

            :param yearmonths_to_read: list of yearmonths to read
            :type yearmonths_to_read: list
            :param data_labels: Data arrays to plot
            :type data_labels: list
        """

        # create arrays to share across processes (for parallel multiprocessing use)
        # this only works for numerical dtypes, i.e. not strings
        timestamp_array_shared = multiprocessing.RawArray(ctypes.c_int64, len(self.read_instance.timestamp_array))
        if (self.read_instance.reading_ghost) & (self.read_instance.observations_data_label in data_labels):
            flags_shared = multiprocessing.RawArray(ctypes.c_uint8, len(self.read_instance.flags))
        else:
            flags_shared = None
        # fill arrays
        timestamp_array_shared[:] = self.read_instance.timestamp_array
        if (self.read_instance.reading_ghost) & (self.read_instance.observations_data_label in data_labels):
            flags_shared[:] = self.read_instance.flags

        # create dictionary for saving files to read
        self.files_to_read = {}

        # iterate through networkspecies + filter_networkspecies
        for networkspeci in (self.read_instance.networkspecies + self.read_instance.filter_networkspecies):

            # determine if filter networkspecies or not
            if networkspeci in self.read_instance.filter_networkspecies:
                filter_read = True
            else:
                filter_read = False

            # get indivudual network and species strings
            network = networkspeci.split('|')[0]
            speci = networkspeci.split('|')[1]

            # add dictionary of files to read per network-speci 
            self.files_to_read[networkspeci] = {}

            # iterate through data labels
            for data_label in data_labels:

                # get raw data label (non-alias)
                data_label_raw = self.read_instance.data_labels_raw[self.read_instance.data_labels.index(data_label)]

                # get species matrix
                matrix = self.read_instance.parameter_dictionary[speci]['matrix']

                # get relevant file start dates
                # observations
                if data_label == self.read_instance.observations_data_label:
                    
                    # GHOST
                    if self.read_instance.reading_ghost:
                        file_root = '%s/%s/%s/%s/%s/%s_' % (self.read_instance.ghost_root, network,
                                                            self.read_instance.ghost_version,
                                                            self.read_instance.resolution, speci, speci)
                        try:
                            available_yearmonths = self.read_instance.available_observation_data[network][self.read_instance.resolution][matrix][speci]
                        except KeyError:
                            continue

                    # non-GHOST
                    else:
                        file_root = '%s/%s/%s/%s/%s_' % (self.read_instance.nonghost_root, network, 
                                                        self.read_instance.resolution, speci, speci)
                        try:
                            available_yearmonths = self.read_instance.available_observation_data[network][self.read_instance.resolution][matrix][speci]
                        except KeyError:
                            continue

                # experiments 
                else:
                    # if are reading filter species continue to next data_label
                    if filter_read:
                        continue 

                    elif '/' in network:
                        file_root = \
                            '%s/%s/%s/%s/%s/%s/%s_' % (self.read_instance.exp_root, self.read_instance.ghost_version, 
                                                        data_label_raw, self.read_instance.resolution, speci, 
                                                        network.replace('/', '-'), speci)
                    else:
                        file_root = \
                            '%s/%s/%s/%s/%s/%s/%s_' % (self.read_instance.exp_root, self.read_instance.ghost_version, 
                                                       data_label_raw, self.read_instance.resolution, speci, network, speci)
                    try:
                        available_yearmonths = self.read_instance.available_experiment_data[network][self.read_instance.resolution][speci][data_label_raw]
                    except KeyError:
                        continue

                # get intersection of yearmonths_to_read and available_yearmonths
                yearmonths_to_read_intersect = list(set(yearmonths_to_read) & set(available_yearmonths))
                self.files_to_read[networkspeci][data_label] = sorted([file_root+str(yyyymm)+'.nc' for yyyymm in yearmonths_to_read_intersect])
                
            # if active qa == default qa, no need to screen by QA, so inform reading function of this
            default_qa = get_default_qa(self.read_instance, speci)
            if self.read_instance.qa_per_species[speci] == default_qa:
                default_qa_active = True
            else:
                default_qa_active = False

            # create network/speci specific arrays to share across processes (for parallel multiprocessing use)
            # this only works for numerical dtypes, i.e. not strings
            if not filter_read:
                data_in_memory_shared_shape = (len(data_labels), len(self.read_instance.station_references[networkspeci]), len(self.read_instance.time_array))
            else:
                data_in_memory_shared_shape = (1, len(self.read_instance.station_references[networkspeci]), len(self.read_instance.time_array))
            data_in_memory_shared = multiprocessing.RawArray(ctypes.c_float, data_in_memory_shared_shape[0] * data_in_memory_shared_shape[1] * data_in_memory_shared_shape[2])  
            if (self.read_instance.reading_ghost) & (self.read_instance.observations_data_label in data_labels):
                qa_shared = multiprocessing.RawArray(ctypes.c_uint8, len(self.read_instance.qa_per_species[speci]))
                if not filter_read:
                    ghost_data_in_memory_shared_shape = (len(self.read_instance.ghost_data_vars_to_read), len(self.read_instance.station_references[networkspeci]), len(self.read_instance.time_array))
                    ghost_data_in_memory_shared = multiprocessing.RawArray(ctypes.c_float, ghost_data_in_memory_shared_shape[0] * ghost_data_in_memory_shared_shape[1] * ghost_data_in_memory_shared_shape[2])  
                else:
                    ghost_data_in_memory_shared_shape = None
                    ghost_data_in_memory_shared = None
            else:
                qa_shared = None
                ghost_data_in_memory_shared_shape = None
                ghost_data_in_memory_shared = None

            # wrap data_in_memory_shared and ghost_data_in_memory_shared as numpy arrays so we can easily manipulate the data.
            data_in_memory_shared_np = np.frombuffer(data_in_memory_shared, dtype=np.float32).reshape(data_in_memory_shared_shape)
            if (self.read_instance.reading_ghost) & (self.read_instance.observations_data_label in data_labels) & (not filter_read):
                ghost_data_in_memory_shared_np = np.frombuffer(ghost_data_in_memory_shared, dtype=np.float32).reshape(ghost_data_in_memory_shared_shape)

            # fill arrays
            if not filter_read:
                data_label_indices = [self.read_instance.data_labels.index(data_label) for data_label in data_labels]
                np.copyto(data_in_memory_shared_np, self.read_instance.data_in_memory[networkspeci][data_label_indices, :, :])
            else:
                np.copyto(data_in_memory_shared_np, self.read_instance.filter_data_in_memory[networkspeci][:, :])
            if (self.read_instance.reading_ghost) & (self.read_instance.observations_data_label in data_labels):      
                qa_shared[:] = self.read_instance.qa_per_species[speci]
                if not filter_read:
                    np.copyto(ghost_data_in_memory_shared_np, self.read_instance.ghost_data_in_memory[networkspeci])  

            # iterate and read species data in all relevant netCDF files (either in serial/parallel)

            # read data in parallel
            # setup pool of N workers on N CPUs
            pool = multiprocessing.Pool(self.read_instance.n_cpus, initializer=init_shared_vars_read_netcdf_data, 
                                        initargs=(data_in_memory_shared, data_in_memory_shared_shape, 
                                                  ghost_data_in_memory_shared, ghost_data_in_memory_shared_shape, 
                                                  timestamp_array_shared, qa_shared, flags_shared))
            # read netCDF files in parallel
            tuple_argument_fields = ['filename', 'station_references', 'station_names', 'speci', 
                                     'observations_data_label', 'data_label', 'data_labels', 
                                     'reading_ghost', 'ghost_data_vars_to_read', 
                                     'metadata_dtype', 'metadata_vars_to_read', 'default_qa_active', 'filter_read']
            tuple_arguments = []

            for data_label in self.files_to_read[networkspeci]:
                for fname in self.files_to_read[networkspeci][data_label]:
                    tuple_arguments.append((fname, self.read_instance.station_references[networkspeci], 
                                            self.read_instance.station_names[networkspeci], speci, 
                                            self.read_instance.observations_data_label, data_label, data_labels, 
                                            self.read_instance.reading_ghost, 
                                            self.read_instance.ghost_data_vars_to_read, 
                                            self.read_instance.metadata_dtype, 
                                            self.read_instance.metadata_vars_to_read,
                                            default_qa_active, filter_read))
  
            returned_data = pool.map(read_netcdf_data, tuple_arguments)

            pool.close()
            # wait for worker processes to terminate before continuing
            pool.join()
            
            # do not read data if there are not enough datasets (less than 2 timesteps)
            if not returned_data:
                continue

            # finalise assignment of non-filter species
            if not filter_read:
                # iterate through read file data and place metadata into full array as appropriate
                for returned_data_ii, returned_data_per_month in enumerate(returned_data):
                    returned_filename = tuple_arguments[returned_data_ii][tuple_argument_fields.index('filename')]
                    returned_data_label = tuple_arguments[returned_data_ii][tuple_argument_fields.index('data_label')]
                    returned_yearmonth = returned_filename.split('_')[-1][:6]
                    if returned_data_label == self.read_instance.observations_data_label:
                        # if returned_data_per_month is empty list, do not add
                        if len(returned_data_per_month) > 0:
                            self.read_instance.metadata_in_memory[networkspeci][:, self.read_instance.yearmonths.index(returned_yearmonth)] = returned_data_per_month[:, 0]

                # save to data in memory
                self.read_instance.data_in_memory[networkspeci][data_label_indices, :, :] = data_in_memory_shared_np
                if (self.read_instance.reading_ghost) & (self.read_instance.observations_data_label in data_labels):
                    self.read_instance.ghost_data_in_memory[networkspeci] = ghost_data_in_memory_shared_np

                # set data array for final validation checks
                data_array = self.read_instance.data_in_memory[networkspeci]

            # finalise assignment of filter species
            else:
                # save to filter data in memory
                self.read_instance.filter_data_in_memory[networkspeci][:, :] = data_in_memory_shared_np

                # set data array for final validation checks
                data_array = self.read_instance.filter_data_in_memory[networkspeci]

            # check if read data array consist of arrays full of -9999.0 or nan values or if they are empty
            if (data_array.size == 0) or \
                (np.isin(data_array.flatten(), [-9999.0, np.nan]).all()):

                if data_array.size == 0:
                    error = 'Error: The observation and experiment arrays for {} are empty.'.format(networkspeci)
            
                elif np.isin(data_array.flatten(), [-9999.0, np.nan]).all():
                    error = 'Error: All observation and experiment arrays for {} are void.'.format(networkspeci)

                sys.exit(error)<|MERGE_RESOLUTION|>--- conflicted
+++ resolved
@@ -18,12 +18,7 @@
                        init_shared_vars_read_netcdf_data, read_netcdf_data, read_netcdf_metadata)
 from .spatial_colocation import (resolve_duplicate_spatial_colocation_matches, spatial_colocation_ghost, 
                                  spatial_colocation_nonghost)
-<<<<<<< HEAD
 from .warnings_prv import show_message
-=======
-from .warnings import show_message
-from .fields_menus import (init_representativity, update_representativity_fields)
->>>>>>> e980ba52
 
 CURRENT_PATH = os.path.abspath(os.path.dirname(__file__))
 
