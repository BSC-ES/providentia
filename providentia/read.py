--- conflicted
+++ resolved
@@ -67,17 +67,10 @@
                 self.read_instance.invalid_read = True
                 msg = 'Extend the time range or enhance the resolution (e.g. from monthly to daily) to create plots. '
                 msg += 'Plots will only be created when period is longer than 2 timesteps.'
-<<<<<<< HEAD
-                show_message(self.read_instance, msg)
-                if (self.read_instance.from_conf) and (not self.read_instance.offline):
-                    sys.exit('Error: Providentia will not be launched.')
-                elif self.read_instance.offline:
-=======
                 show_message(msg, offline=self.read_instance.offline, from_conf=self.read_instance.from_conf)
                 if (self.read_instance.from_conf) and (not self.read_instance.offline):
                     sys.exit('Error: Providentia will not be launched.')
                 elif (self.read_instance.offline):
->>>>>>> 9f9c1b8a
                     sys.exit('Error: Offline report will not be created.')
                 else:
                     self.read_instance.first_read = True
@@ -96,11 +89,7 @@
                         if networkspeci in self.read_instance.networkspecies:
                             msg = 'The current network-species ({}) cannot be selected as a filter species. '.format(networkspeci)
                             msg += 'If you want to change its data bounds, use the lower and upper bounds parameters.'
-<<<<<<< HEAD
-                            show_message(self.read_instance, msg)
-=======
                             show_message(msg, offline=self.read_instance.offline, from_conf=self.read_instance.from_conf)
->>>>>>> 9f9c1b8a
                             del self.read_instance.filter_species[networkspeci]
 
                 # get yearmonths in data range (incomplete months are removed for monthly resolution)
