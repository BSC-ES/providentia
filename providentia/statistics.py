--- conflicted
+++ resolved
@@ -38,6 +38,8 @@
         :type data_range_min: dict
         :param data_range_max: current maximum of data range per networkspecies
         :type data_range_max: dict
+        :param stddev_max: current maximum of StdDev per networkspecies
+        :type stddev_max: dict
     """
 
     if read_instance.resampling:
@@ -166,7 +168,6 @@
 
             print('active mode', time.time()-start)
                 
-<<<<<<< HEAD
             #if read_instance.statistic_mode == 'Spatial|Temporal':
             #current_min = np.nanmin(canvas_instance.selected_station_data[networkspeci]['flat'])
             #current_max = np.nanmax(canvas_instance.selected_station_data[networkspeci]['flat'])
@@ -175,6 +176,7 @@
             #    current_max = np.nanpercentile(canvas_instance.selected_station_data[networkspeci][data_label]['flat'],q=95)
             canvas_instance.selected_station_data_min[networkspeci] = np.nanmin(canvas_instance.selected_station_data[networkspeci]['flat'])
             canvas_instance.selected_station_data_max[networkspeci] = np.nanmax(canvas_instance.selected_station_data[networkspeci]['flat'])
+            canvas_instance.selected_station_stddev_max[networkspeci] = np.nanmax(np.nanstd(canvas_instance.selected_station_data[networkspeci]['flat'], axis=-1))
 
             print(time.time()-start)
 
@@ -187,45 +189,6 @@
 
 def group_periodic(read_instance, canvas_instance, networkspeci):
     """ Function that groups data into periodic chunks
-=======
-                # resample data to output resolution
-                if read_instance.resampling:
-                    canvas_instance.selected_station_data[networkspeci][data_label]['pandas_df'] = canvas_instance.selected_station_data[networkspeci][data_label]['pandas_df'].resample(
-                        temporal_resolution_to_output_code, axis=0).mean()
-
-                # apply calibration operation (if any)
-                apply_calibration_factor(read_instance, canvas_instance, networkspeci, networkspeci_ii, data_label)
-
-                # get min / max across all selected station data per network / species
-                current_min = canvas_instance.selected_station_data[networkspeci][data_label]['pandas_df']['data'].min()
-                current_max = canvas_instance.selected_station_data[networkspeci][data_label]['pandas_df']['data'].max()
-                current_stddev_max = canvas_instance.selected_station_data[networkspeci][data_label]['pandas_df']['data'].std()
-                if current_min < canvas_instance.selected_station_data_min[networkspeci]:
-                    canvas_instance.selected_station_data_min[networkspeci] = current_min
-                if current_max > canvas_instance.selected_station_data_max[networkspeci]:
-                    canvas_instance.selected_station_data_max[networkspeci] = current_max
-                if current_stddev_max > canvas_instance.selected_station_stddev_max[networkspeci]:
-                    canvas_instance.selected_station_stddev_max[networkspeci] = current_stddev_max
-
-                # get number of points per data label
-                n_points = len(canvas_instance.selected_station_data[networkspeci][data_label]['pandas_df'].dropna())
-                canvas_instance.selected_station_data_number_non_nan[networkspeci].append(n_points)
-
-        # temporally aggregate selected data dataframes (if have periodic plot to make) 
-        # (by hour, day of week, month)
-        pandas_temporal_aggregation(read_instance, canvas_instance, networkspeci)
-
-        # if have some experiment data associated with selected stations, calculate
-        # temporally aggregated basic statistic differences and bias statistics between
-        # observations and experiment data arrays
-        if len(canvas_instance.selected_station_data[networkspeci]) > 1:
-            calculate_temporally_aggregated_experiment_statistic(read_instance, canvas_instance, networkspeci)
-
-def pandas_temporal_aggregation(read_instance, canvas_instance, networkspeci):
-    """ Function that aggregates pandas dataframe data, for all data arrays,
-        into desired temporal groupings also calculates all defined basic
-        statistics for each individual temporal grouping.
->>>>>>> 67e8939e
 
         :param read_instance: Instance of class ProvidentiaMainWindow or ProvidentiaOffline
         :type read_instance: object
