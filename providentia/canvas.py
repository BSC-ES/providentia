--- conflicted
+++ resolved
@@ -132,12 +132,6 @@
 
         # setup station annotations
         self.create_station_annotation()
-<<<<<<< HEAD
-        self.annotation_visible = False
-        self.lock_annotation = False
-        self.station_annotation_event = self.figure.canvas.mpl_connect('motion_notify_event', 
-                                        self.hover_station_annotation)
-=======
         self.map_annotation_visible = False
         self.lock_map_annotation = False
         self.map_annotation_event = self.figure.canvas.mpl_connect('motion_notify_event', self.hover_map_annotation)
@@ -148,7 +142,6 @@
         self.lock_timeseries_annotation = False
         self.timeseries_annotation_event = self.figure.canvas.mpl_connect('motion_notify_event', 
                                                                           self.hover_timeseries_annotation)
->>>>>>> 6bf7f06e
 
         # setup zoom on scroll wheel on map
         self.lock_zoom = False
