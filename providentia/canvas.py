--- conflicted
+++ resolved
@@ -317,16 +317,12 @@
         zstat = get_z_statistic_comboboxes(base_zstat, second_data_label=self.read_instance.cb_z2.currentText())
 
         # calculate map z statistic (for selected z statistic) --> updating active map valid station indices
-<<<<<<< HEAD
-        z_statistic, active_map_valid_station_inds = calculate_z_statistic(
-                                                         self.read_instance, 
-                                                         self.read_instance.cb_z1.currentText(), 
-                                                         self.read_instance.cb_z2.currentText(), 
-                                                         zstat, 
-                                                         self.read_instance.networkspeci)
-=======
-        self.z_statistic, active_map_valid_station_inds = calculate_z_statistic(self.read_instance, self.read_instance.cb_z1.currentText(), self.read_instance.cb_z2.currentText(), zstat, self.read_instance.networkspeci)
->>>>>>> 274c7c72
+        self.z_statistic, active_map_valid_station_inds = calculate_z_statistic(
+                                                              self.read_instance, 
+                                                              self.read_instance.cb_z1.currentText(), 
+                                                              self.read_instance.cb_z2.currentText(), 
+                                                              zstat, 
+                                                              self.read_instance.networkspeci)
         self.active_map_valid_station_inds = active_map_valid_station_inds 
         
         # update absolute selected plotted station indices with respect to new active map valid station indices
