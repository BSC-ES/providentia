from .read_aux import drop_nans
from .filter import DataFilter
from .statistics import to_pandas_dataframe
from .statistics import calculate_z_statistic
from .statistics import generate_colourbar
from .statistics import get_z_statistic_info
from .statistics import get_z_statistic_comboboxes
from .plot import Plot

import copy
import json
import os
import sys
import time
from weakref import WeakKeyDictionary

import matplotlib
from matplotlib.offsetbox import AnchoredOffsetbox
from matplotlib.backends.backend_qt5agg import FigureCanvasQTAgg \
        as FigureCanvas

import matplotlib.pyplot as plt
from matplotlib.figure import Figure
from matplotlib.path import Path
from matplotlib.widgets import LassoSelector, Slider
import matplotlib.gridspec as gridspec
from pandas.plotting import register_matplotlib_converters
from PyQt5 import QtCore, QtGui, QtWidgets 

import numpy as np
import pandas as pd

# make sure that we are using Qt5 backend with matplotlib
matplotlib.use('Qt5Agg')
register_matplotlib_converters()

CURRENT_PATH = os.path.abspath(os.path.dirname(__file__))
basic_stats = json.load(open(os.path.join(CURRENT_PATH, 'conf/basic_stats.json')))
expbias_stats = json.load(open(os.path.join(CURRENT_PATH, 'conf/experiment_bias_stats.json')))

class MPLCanvas(FigureCanvas):
    """Class that handles the creation and updates of
    a matplotlib canvas, and associated subplots
    """

    def __init__(self, read_instance):
        """Initialise the MPL canvas"""

        # create figure and canvas objects
        self.figure = Figure(dpi=100)
        FigureCanvas.__init__(self, self.figure)

        # add passed arguments to self
        self.read_instance = read_instance

        # get characteristics per plot type
        self.plot_characteristics_templates = self.read_instance.plot_characteristics_templates
        self.plot_characteristics = {}

        # add general plot characteristics to self
        for k, val in self.plot_characteristics_templates['general'].items():
            setattr(self, k, val)

        # initialise some key vars
        self.filter_data = None

        # initialise Plot class
        self.plot = Plot(read_instance=self.read_instance, canvas_instance=self)

        # setup gridding of canvas
        self.gridspec = gridspec.GridSpec(self.gridspec_nrows, self.gridspec_ncols)
        self.gridspec.update(**self.gridspec_format)

        # create plot axes on grid
        self.plot_axes = {}
        self.plot_axes['map'] = self.figure.add_subplot(self.gridspec.new_subplotspec((2, 0), rowspan=44, colspan=42), projection=self.plotcrs)
        self.plot_axes['legend'] = self.figure.add_subplot(self.gridspec.new_subplotspec((0, 47), rowspan=8,  colspan=53))
        self.plot_axes['timeseries'] = self.figure.add_subplot(self.gridspec.new_subplotspec((12, 50), rowspan=34, colspan=50))
        self.plot_axes['periodic-violin'] = {}
        self.plot_axes['periodic-violin']['hour'] = self.figure.add_subplot(self.gridspec.new_subplotspec((56, 70), rowspan=20, colspan=30))
        self.plot_axes['periodic-violin']['dayofweek'] = self.figure.add_subplot(self.gridspec.new_subplotspec((80, 90), rowspan=20, colspan=10))
        self.plot_axes['periodic-violin']['month'] = self.figure.add_subplot(self.gridspec.new_subplotspec((80, 70), rowspan=20, colspan=18))
        self.plot_axes['distribution'] = self.figure.add_subplot(self.gridspec.new_subplotspec((56, 35), rowspan=44, colspan=30))
        self.plot_axes['metadata'] = self.figure.add_subplot(self.gridspec.new_subplotspec((56, 0),  rowspan=44, colspan=30))
        self.plot_axes['cb'] = self.figure.add_axes([0.0455, 0.536, 0.3794, 0.02])

        # define plots to update upon selecting stations
        self.selected_station_plots = ['timeseries', 'periodic-violin', 'distribution', 'metadata']

        # define all possible plots
        self.all_plots = ['legend', 'map', 'timeseries', 'periodic-violin', 'periodic', 
                          'metadata', 'distribution', 'scatter']

        # update plot characteristics for all plots
        for plot_type in self.all_plots:
            # for plot types with zstat, initialise with default zstat (Mean)
            if plot_type in ['map', 'periodic']:
                self.plot.set_plot_characteristics([plot_type], zstat='Mean')
            else:
                self.plot.set_plot_characteristics([plot_type])

        # initialise variable of valid station indices plotted on map as empty list
        self.active_map_valid_station_inds = np.array([], dtype=np.int)

        # add settings menus
        self.generate_interactive_elements()

        # setup blocker for picker events
        self.figure.canvas.mpl_connect('axes_enter_event', self.picker_block_func)

        # setup legend line selection
        self.figure.canvas.mpl_connect('pick_event', self.legend_picker_func)

        # setup interactive lasso on map
        self.lasso_left = LassoSelector(self.plot_axes['map'], onselect=self.onlassoselect_left,
                                   useblit=True, lineprops=self.lasso, button=[1])
        self.lasso_right = LassoSelector(self.plot_axes['map'], onselect=self.onlassoselect_right,
                                   useblit=True, lineprops=self.lasso, button=[3])

        # setup station annotations
        self.create_station_annotation()
        self.annotation_visible = False
        self.lock_annotation = False
        self.station_annotation_event = self.figure.canvas.mpl_connect('motion_notify_event', self.hover_station_annotation)

        # setup zoom on scroll wheel on map
        self.lock_zoom = False
        self.figure.canvas.mpl_connect('scroll_event', self.zoom_map_func)

        # format axes for map and legend
        for plot_type in ['map', 'legend']:
            ax = self.plot_axes[plot_type]
            if type(ax) == dict:
                for relevant_temporal_resolution, sub_ax in ax.items():
                    self.plot.format_axis(sub_ax, plot_type, self.plot_characteristics[plot_type], 
                                          relevant_temporal_resolution=relevant_temporal_resolution, 
                                          col_ii=-1)
            else:
                self.plot.format_axis(ax, plot_type, self.plot_characteristics[plot_type])

        # hide all plot axes
        for plot_type, ax in self.plot_axes.items():
            if type(ax) == dict:
                for relevant_temporal_resolution, sub_ax in ax.items():
                    self.remove_axis_elements(sub_ax, plot_type)
            else:
                self.remove_axis_elements(ax, plot_type)

    def update_MPL_canvas(self):
        """Function that updates MPL canvas upon clicking
        the 'READ' button, and when colocating data
        """

        print('UPDATE CANVAS')

        # clear and then hide all axes 
        for plot_type, ax in self.plot_axes.items():
            if type(ax) == dict:
                for sub_ax in ax.values():
                    self.remove_axis_elements(sub_ax, plot_type)
            else:
                self.remove_axis_elements(ax, plot_type)

        # reset relative index lists of selected station on map as empty lists
        self.previous_relative_selected_station_inds = np.array([], dtype=np.int)
        self.relative_selected_station_inds = np.array([], dtype=np.int)
        self.absolute_selected_station_inds = np.array([], dtype=np.int)

        # update plotted map z statistic
        self.update_map_z_statistic()

        # plot domain edges on map and legend if have valid data
        if len(self.active_map_valid_station_inds) > 0:

            # plot experiment grid domain edges on map
            self.update_experiment_domain_edges()

            # update legend
            self.update_legend()

        # draw changes
        self.figure.canvas.draw()

        return None

    def reset_ax_navigation_toolbar_stack(self, ax):
        """Function which resets the navigation toolbar stack
        for a given axis with the current view limits"""

        # check if have axes dictionaries in stack list
        if len(self.read_instance.navi_toolbar._nav_stack) == 0:
            # if don't have an axes dictionary in stack list, create one with current
            # axis in dictionary with current view limits
            self.read_instance.navi_toolbar._nav_stack.push(
                WeakKeyDictionary({ax: (ax._get_view(), (ax.get_position(True).frozen(), ax.get_position().frozen()))}))

        # if have existing axes dictionaries in stack list, iterate through stack list
        # removing given axis from all stack list dictionaries
        else:
            for axes_dict in self.read_instance.navi_toolbar._nav_stack:
                if ax in axes_dict.keyrefs():
                    axes_dict.pop(ax)

            # now add axis to first dictionary in stack, with the current view limits
            self.read_instance.navi_toolbar._nav_stack[0][ax] = \
                (ax._get_view(), (ax.get_position(True).frozen(), ax.get_position().frozen()))

        return None

    def handle_data_filter_update(self):
        """Function which handles updates of data filtering"""

        print('UPDATE DATA FILTER')

        # return if nothing has been loaded yet
        if not hasattr(self.read_instance, 'data_in_memory'):
            return

        QtWidgets.QApplication.setOverrideCursor(QtCore.Qt.WaitCursor)
        if self.filter_data is None:
            self.filter_data = DataFilter(self.read_instance)
        else:
            self.filter_data.filter_all()
            self.update_active_map()
        QtWidgets.QApplication.restoreOverrideCursor()

        return None

    def update_active_map(self):
        """Function that updates plotted map z statistic and updates associated plots"""

        if not self.read_instance.block_MPL_canvas_updates:

            print('UPDATE ACTIVE MAP')

            # update plotted map z statistic
            self.update_map_z_statistic()

            # if selected stations have changed from previous selected, update associated plots
            if not np.array_equal(self.previous_relative_selected_station_inds,
                                  self.relative_selected_station_inds):
                self.update_associated_selected_station_plots()

            # draw changes
            self.figure.canvas.draw()

        return None

    def handle_temporal_colocate_update(self):
        """Function that handles the update of the MPL canvas
        with colocated data upon checking of the temporal colocate checkbox"""

        if not self.read_instance.block_MPL_canvas_updates:

            print('TEMPORAL COLOCATE UPDATE')

            # if only have 1 data array in memory (i.e. observations), no colocation is possible,
            # therefore set colocation to be False, and return
            if len(self.read_instance.data_labels) == 1:
                self.read_instance.temporal_colocation = False
                return

            # else, if have loaded experiment data, check if colocate checkbox is checked or unchecked
            check_state = self.read_instance.ch_colocate.checkState()
            # update variable to inform plotting functions whether to use colocated data/or not
            if check_state == QtCore.Qt.Checked:
                self.read_instance.temporal_colocation = True
            else:
                self.read_instance.temporal_colocation = False

            # update z statistic/experiment bias comboboxes (without updating canvas)
            self.read_instance.block_MPL_canvas_updates = True
            self.handle_map_z_statistic_update()
            self.handle_experiment_bias_update()
            self.read_instance.block_MPL_canvas_updates = False

            # update plotted map z statistic
            self.update_map_z_statistic()

            # update layout field options 
            self.read_instance.update_layout_fields()

            # update associated plots with selected stations
            self.update_associated_selected_station_plots()

            # draw changes
            self.figure.canvas.draw()

        return None

    def update_map_z_statistic(self):
        """Function that updates plotted z statistic on map, with colourbar"""

        print('UPDATE MAP Z')

        # remove axis elements from map/cb
        self.remove_axis_elements(self.plot_axes['map'], 'map')
        self.remove_axis_elements(self.plot_axes['cb'], 'cb')

        # get zstat name from combobox 
        base_zstat = self.read_instance.cb_z_stat.currentText()
        zstat = get_z_statistic_comboboxes(base_zstat, second_data_label=self.read_instance.cb_z2.currentText())

        # calculate map z statistic (for selected z statistic) --> updating active map valid station indices
        z_statistic, active_map_valid_station_inds = calculate_z_statistic(self.read_instance, self.read_instance.cb_z1.currentText(), self.read_instance.cb_z2.currentText(), zstat, self.read_instance.networkspeci)
        self.active_map_valid_station_inds = active_map_valid_station_inds 
        
        # update absolute selected plotted station indices with respect to new active map valid station indices
        self.absolute_selected_station_inds = np.array(
            [np.where(self.active_map_valid_station_inds == selected_ind)[0][0] for selected_ind in
             self.relative_selected_station_inds if selected_ind in self.active_map_valid_station_inds],
            dtype=np.int)

        # if have no valid active map indices, reset absolute/relative
        # selected station indices to be empty lists
        # also uncheck select all/intersect/extent checkboxes
        if len(self.active_map_valid_station_inds) == 0:
            # unselect all/intersect/extent checkboxes
            self.read_instance.block_MPL_canvas_updates = True
            self.read_instance.ch_select_all.setCheckState(QtCore.Qt.Unchecked)
            self.read_instance.ch_intersect.setCheckState(QtCore.Qt.Unchecked)
            self.read_instance.ch_extent.setCheckState(QtCore.Qt.Unchecked)
            self.read_instance.block_MPL_canvas_updates = False
            # clear previously selected relative/absolute station indices
            self.previous_relative_selected_station_inds = copy.deepcopy(self.relative_selected_station_inds)
            self.relative_selected_station_inds = np.array([], dtype=np.int)
            self.absolute_selected_station_inds = np.array([], dtype=np.int)
            self.absolute_non_selected_station_inds = np.array([], dtype=np.int)

        # otherwise plot valid active map stations on map
        else:
            # if any of the currently selected stations are not in the current active map
            # valid station indices --> unselect selected stations (and associated plots)
            # also uncheck select all/intersect/extent checkboxes
            if not np.all(np.in1d(self.relative_selected_station_inds, self.active_map_valid_station_inds)):
                # unselect all/intersect/extent checkboxes
                self.read_instance.block_MPL_canvas_updates = True
                self.read_instance.ch_select_all.setCheckState(QtCore.Qt.Unchecked)
                self.read_instance.ch_intersect.setCheckState(QtCore.Qt.Unchecked)
                self.read_instance.ch_extent.setCheckState(QtCore.Qt.Unchecked)
                self.read_instance.block_MPL_canvas_updates = False
                # reset relative/absolute selected station indices to be empty lists
                self.previous_relative_selected_station_inds = copy.deepcopy(self.relative_selected_station_inds)
                self.relative_selected_station_inds = np.array([], dtype=np.int)
                self.absolute_selected_station_inds = np.array([], dtype=np.int)

            #get absolute non-selected station inds
            self.absolute_non_selected_station_inds = np.nonzero(~np.in1d(range(len(self.active_map_valid_station_inds)),
                                                                 self.absolute_selected_station_inds))[0]

            # plot new station points on map - coloured by currently active z statisitic, setting up plot picker
            self.plot.make_map(self.plot_axes['map'], self.read_instance.networkspeci, z_statistic, self.plot_characteristics['map'])

            # create 2D numpy array of plotted station coordinates
            self.map_points_coordinates = np.vstack((self.read_instance.station_longitudes[self.read_instance.networkspeci][self.active_map_valid_station_inds], 
                                                     self.read_instance.station_latitudes[self.read_instance.networkspeci][self.active_map_valid_station_inds])).T

            # generate colourbar
            generate_colourbar(self.read_instance, [self.plot_axes['map']], [self.plot_axes['cb']], zstat, 
                               self.plot_characteristics['map'], self.read_instance.species[0])

            # activate map/cb axes
            self.activate_axis(self.plot_axes['map'], 'map')
            self.activate_axis(self.plot_axes['cb'], 'cb')

        # update plot options
        self.update_plot_options()

        # re-draw (needed to update plotted colours before update_map_station_selection)
        self.figure.canvas.draw()

        # update map selection appropriately for z statistic
        self.update_map_station_selection()

        return None

    def update_map_station_selection(self):
        """Function that updates the visual selection of stations on map"""

        print('UPDATE STATION SELECTION')

        # update map title
        if len(self.relative_selected_station_inds) == 1:
            axis_title_label = '{} Selected'.format(
                self.read_instance.station_references[self.read_instance.networkspeci][self.relative_selected_station_inds][0])
        else:
            axis_title_label = '{} Selected Stations of {} Available'.format(
                len(self.relative_selected_station_inds), len(self.active_map_valid_station_inds))
        self.plot.set_axis_title(self.plot_axes['map'], axis_title_label, self.plot_characteristics['map'])

        # reset alphas and marker sizes of all plotted stations (if have some stations on map)
        if len(self.active_map_valid_station_inds) > 0:
            markersizes = np.full(len(self.active_map_valid_station_inds), self.plot_characteristics['map']['marker_unselected']['s'])
            for collection in self.plot_axes['map'].collections:
                if isinstance(collection, matplotlib.collections.PathCollection):
                    rgba_tuples = collection.get_facecolor()
                    rgba_tuples[:, -1] = self.plot_characteristics['map']['marker_selected']['alpha']
                    collection.set_facecolor(rgba_tuples)
                    collection.set_sizes(markersizes)

            # if have some selected stations, update map plot with station selection
            # (reducing alpha of non-selected stations, and increasing marker size of selected stations)
            if len(self.relative_selected_station_inds) > 0:
                
                # decrease alpha of non-selected stations
                if len(self.absolute_non_selected_station_inds) > 0:
                    rgba_tuples[self.absolute_non_selected_station_inds, -1] = self.plot_characteristics['map']['marker_unselected']['alpha']
                    for collection in self.plot_axes['map'].collections:
                        if isinstance(collection, matplotlib.collections.PathCollection):
                            collection.set_facecolor(rgba_tuples)

                # increase marker size of selected stations
                markersizes[self.absolute_selected_station_inds] = self.plot_characteristics['map']['marker_selected']['s']
                for collection in self.plot_axes['map'].collections:
                    if isinstance(collection, matplotlib.collections.PathCollection):
                        collection.set_sizes(markersizes)

        # redraw points
        self.figure.canvas.draw()
        self.figure.canvas.flush_events()

    def update_associated_selected_station_plot(self, plot_type):
        """Function that updates a plot associated with selected stations on map"""
    
        print('UPDATE SELECTED STATION PLOT')

        if hasattr(self, 'relative_selected_station_inds'):
            if len(self.relative_selected_station_inds) > 0:

                # get relevant axis
                ax = self.plot_axes[plot_type]

                # get options defined to configure plot (e.g. bias, individual, annotate, etc.)
                plot_options = plot_type.split('_')[1:]

                # format axis
                if type(ax) == dict:
                    for relevant_temporal_resolution, sub_ax in ax.items():
                        self.plot.format_axis(sub_ax, plot_type, self.plot_characteristics[plot_type], 
                                            relevant_temporal_resolution=relevant_temporal_resolution, 
                                            col_ii=-1)
                else:
                    self.plot.format_axis(ax, plot_type, self.plot_characteristics[plot_type])

                # get plotting function for specific plot
                func = getattr(self.plot, 'make_{}'.format(plot_type.split('-')[0]))

                # get zstat for plots with statistics, and set new axis title and ylabel
                if plot_type in ['periodic']:
                    # get currently selected experiment bias statistic name
                    base_zstat = self.read_instance.cb_experiment_bias_stat.currentText()
                    # if have no zstat, it is because no experiments are loaded so cannot make periodic bias plot
                    if not base_zstat:
                        return 
                    zstat = get_z_statistic_comboboxes(base_zstat, second_data_label='model')
                    # get zstat information 
                    zstat, base_zstat, z_statistic_type, z_statistic_sign = get_z_statistic_info(zstat=zstat) 
                    # add bias to plot options if stat is bias
                    if z_statistic_sign == 'bias':
                        plot_options.append('bias')  
                    #set new axis title
                    axis_title = '{}-{}'.format(plot_type, zstat) 
                    # set new ylabel
                    if z_statistic_type == 'basic':
                        if base_zstat not in ['Data%', 'Exceedances']:
                            ylabel = self.read_instance.measurement_units[self.read_instance.species[0]] 
                        else:
                            ylabel = basic_stats[base_zstat]['label']
                    else:
                        ylabel = expbias_stats[base_zstat]['label']
                else:
                    #set new axis title
                    axis_title = plot_type 
                    
                    # set new ylabel
                    if 'ylabel' in self.plot_characteristics[plot_type]:
                        if self.plot_characteristics[plot_type]['ylabel']['ylabel'] == 'measurement_units':
                            ylabel = self.read_instance.measurement_units[self.read_instance.species[0]]
                        else:
                            ylabel = self.plot_characteristics[plot_type]['ylabel']['ylabel']
                    else:
                        ylabel = ''

                    # set new xlabel
                    if 'xlabel' in self.plot_characteristics[plot_type]:
                        if self.plot_characteristics[plot_type]['xlabel']['xlabel'] == 'measurement_units':
                            xlabel = self.read_instance.measurement_units[self.read_instance.species[0]]
                        else:
                            xlabel = self.plot_characteristics[plot_type]['xlabel']['xlabel']
                    else:
                        xlabel = ''

                # if are making bias plot, and have no valid experiment data then cannot make plot type
                if ('bias' in plot_options) & (len(self.selected_station_data[self.read_instance.networkspeci]) < 2):
                    return

                # iterate through data array names in selected station data dictionary
                for data_label in self.selected_station_data[self.read_instance.networkspeci]:

                    # call function to update plot
                    if plot_type in ['periodic']:
                        # skip observational array if bias stat and data array is observations
                        if (z_statistic_sign == 'bias') & (data_label == 'observations'):
                            continue
                        func(ax, self.read_instance.networkspeci, data_label, self.plot_characteristics[plot_type], zstat=zstat, plot_options=plot_options)
                    else: 
                        if plot_type == 'metadata':
                            if data_label != 'observations':
                                continue
                        if plot_type == 'scatter':
                            if data_label == 'observations':
                                continue
                        func(ax, self.read_instance.networkspeci, data_label, self.plot_characteristics[plot_type], plot_options=plot_options)
                
                # format axes reset axes limits (harmonise across subplots for periodic plots), reset navigation toolbar stack, and set axis title / ylabel
                if type(ax) == dict:
                    relevant_axs = [ax[relevant_temporal_resolution] for relevant_temporal_resolution in self.read_instance.relevant_temporal_resolutions]
                    if plot_type == 'periodic-violin':
                        self.plot.harmonise_xy_lims_paradigm(relevant_axs, plot_type, self.plot_characteristics[plot_type], 
                                                             plot_options, ylim=[self.selected_station_data_min[self.read_instance.networkspeci], 
                                                                                 self.selected_station_data_max[self.read_instance.networkspeci]])
                    else:
                        self.plot.harmonise_xy_lims_paradigm(relevant_axs, plot_type, self.plot_characteristics[plot_type], 
                                                             plot_options, autoscale_y=True)

                    set_title = False
                    for relevant_temporal_resolution, sub_ax in ax.items():
                        #do not show axis if temporal resolution is not relevant
                        if relevant_temporal_resolution in self.read_instance.relevant_temporal_resolutions:
                            # set ylabel (if sub_ax in first column) and title (if sub_ax in first column and not previously set)   
                            if relevant_temporal_resolution in ['hour','month']:
                                self.plot.set_axis_label(sub_ax, 'y', ylabel, self.plot_characteristics[plot_type])
                                if not set_title:
                                    self.plot.set_axis_title(sub_ax, axis_title, self.plot_characteristics[plot_type])
                                    set_title = True
                            self.activate_axis(sub_ax, plot_type)
                            self.reset_ax_navigation_toolbar_stack(sub_ax)
                else:
                    if plot_type == 'scatter':
                        self.plot.harmonise_xy_lims_paradigm([ax], plot_type, self.plot_characteristics[plot_type], 
                                                             plot_options, relim=True)
                    else: 
                        self.plot.harmonise_xy_lims_paradigm([ax], plot_type, self.plot_characteristics[plot_type], 
                                                             plot_options, relim=True, autoscale=True)
                    self.plot.set_axis_title(ax, axis_title, self.plot_characteristics[plot_type])
                    self.plot.set_axis_label(ax, 'x', xlabel, self.plot_characteristics[plot_type])
                    self.plot.set_axis_label(ax, 'y', ylabel, self.plot_characteristics[plot_type])
                    self.activate_axis(ax, plot_type)
                    self.reset_ax_navigation_toolbar_stack(ax)

    def update_associated_selected_station_plots(self):
        """Function that updates all plots associated with selected stations on map"""

        print('UPDATE SELECTED STATION PLOTS')

        # clear all previously plotted artists from selected station plots and hide axes 
        for plot_type in self.selected_station_plots:
            ax = self.plot_axes[plot_type]
            if type(ax) == dict:
                for sub_ax in ax.values():
                    self.remove_axis_elements(sub_ax, plot_type)
            else:
                self.remove_axis_elements(ax, plot_type)

        # remove legend picker elements
        for legend_label in self.plot_elements:
            relevant_plots = list(self.plot_elements[legend_label]['plot_elements'].keys())
            for plot_type in relevant_plots:
                del self.plot_elements[legend_label]['plot_elements'][plot_type]

        # if have selected stations on map, then now remake plots
        if hasattr(self, 'relative_selected_station_inds'):
            if len(self.relative_selected_station_inds) > 0:

                # put selected data for each data array into pandas dataframes
                to_pandas_dataframe(read_instance=self.read_instance, canvas_instance=self, networkspecies=[self.read_instance.networkspeci])

                # iterate through selected_station_plots
                for plot_type in self.selected_station_plots:

                    # update plot
                    self.update_associated_selected_station_plot(plot_type)

    def update_experiment_domain_edges(self):
        """Function that plots grid domain edges of experiments in memory"""

        # remove grid domain polygon if previously plotted
        inds_to_remove = []
        for pol_ii, pol in enumerate(self.plot_axes['map'].patches):
            if isinstance(pol, matplotlib.patches.Polygon):
                inds_to_remove.append(pol_ii)
        self.plot_axes['map'].patches = list(np.delete(np.array(self.plot_axes['map'].patches), inds_to_remove))

        # create grid edge polygons for experiments in memory
        grid_edge_polygons = self.plot.make_experiment_domain_polygons()

        # plot grid edge polygons on map
        for grid_edge_polygon in grid_edge_polygons:
            self.plot_axes['map'].add_patch(grid_edge_polygon)

    def update_legend(self):
        """Function that updates legend"""

        # create legend element handles
        legend_plot_characteristics = self.plot.make_legend_handles(copy.deepcopy(self.plot_characteristics['legend']))

        # plot legend
        self.legend = self.plot_axes['legend'].legend(**legend_plot_characteristics['plot'])

        # un-hide legend
        self.activate_axis(self.plot_axes['legend'], 'legend')

        # setup element picker in legend
        self.plot_elements = {}
        for data_label, legend_label in zip(self.read_instance.data_labels, self.legend.texts):
            legend_label.set_picker(True)
            self.plot_elements[data_label] = {'visible':True, 'plot_elements':{}}

        return None

    def handle_map_z_statistic_update(self):
        """Define function which handles update of map z statistic upon interaction with map comboboxes"""

        if not self.read_instance.block_config_bar_handling_updates:

            print('MAP Z COMBOBOX UPDATE')

            # update map z statistic comboboxes
            # set variable that blocks configuration bar handling updates until all
            # changes to the z statistic comboboxes are made
            self.read_instance.block_config_bar_handling_updates = True

            # get currently selected items
            selected_z_stat = self.read_instance.cb_z_stat.currentText()
            selected_z1_array = self.read_instance.cb_z1.currentText()
            selected_z2_array = self.read_instance.cb_z2.currentText()

            # if selected_z_stat and selected_z1_array are empty strings it is
            # because they being initialised for the first time
            # force them to be 'observations' and first basic z statistic respectively
            if selected_z_stat == '':
                selected_z_stat = self.read_instance.basic_z_stats[0]
            if hasattr(self.read_instance, 'map_z'):
                if self.read_instance.map_z in self.read_instance.basic_z_stats:
                    selected_z_stat = self.read_instance.map_z
            if selected_z1_array == '':
                selected_z1_array = 'observations'

            # update z statistic field to all basic stats if colocation not-active OR z2
            # array not selected, else select basic+bias stats
            if (not self.read_instance.temporal_colocation) or (selected_z2_array == ''):
                z_stat_items = copy.deepcopy(self.read_instance.basic_z_stats)
            else:
                z_stat_items = copy.deepcopy(self.read_instance.basic_and_bias_z_stats)

            # remove selected z1/z2 items from opposite z2/z1 comboboxes (if have value
            # selected, i.e. z2 array not empty string)
            if selected_z2_array != '':
                z1_items = np.delete(self.read_instance.z1_arrays,
                                     np.where(self.read_instance.z1_arrays == selected_z2_array)[0])
            else:
                z1_items = self.read_instance.z1_arrays
            z2_items = np.delete(self.read_instance.z2_arrays,
                                 np.where(self.read_instance.z2_arrays == selected_z1_array)[0])

            # update all comboboxes (clear, then add items)
            self.read_instance.cb_z_stat.clear()
            self.read_instance.cb_z1.clear()
            self.read_instance.cb_z2.clear()
            self.read_instance.cb_z_stat.addItems(z_stat_items)
            self.read_instance.cb_z1.addItems(z1_items)
            self.read_instance.cb_z2.addItems(z2_items)
            # maintain currently selected z statistic (if exists in new item list)
            if selected_z_stat in z_stat_items:
                self.read_instance.cb_z_stat.setCurrentText(selected_z_stat)
            # maintain currently selected z1/z2 arrays
            self.read_instance.cb_z1.setCurrentText(selected_z1_array)
            self.read_instance.cb_z2.setCurrentText(selected_z2_array)

            # allow handling updates to the configuration bar again
            self.read_instance.block_config_bar_handling_updates = False

            if not self.read_instance.block_MPL_canvas_updates:

                # update plotted map z statistic
                self.update_map_z_statistic()

        return None

    def handle_experiment_bias_update(self):
        """Define function that handles update of plotted experiment bias statistics"""

        if (not self.read_instance.block_config_bar_handling_updates) & ('periodic' in self.selected_station_plots):

            print('UPDATE EXP BIAS')
            # update experiment bias comboboxes

            # set variable that blocks configuration bar handling updates until all changes
            # to the experiment bias comboboxes are made
            self.read_instance.block_config_bar_handling_updates = True

            # get currently selected items
            selected_experiment_bias_type = self.read_instance.cb_experiment_bias_type.currentText()
            base_zstat = self.read_instance.cb_experiment_bias_stat.currentText()

            # update experiment bias statistics, to all basic stats
            # if colocation not-active, and basic+bias stats if colocation active
            if not self.read_instance.temporal_colocation:
                available_experiment_bias_stats = copy.deepcopy(self.read_instance.basic_z_stats)
            else:
                available_experiment_bias_stats = copy.deepcopy(self.read_instance.basic_and_bias_z_stats)

            # if base_zstat is empty string, it is because fields are being initialised for the first time
            if base_zstat == '':
                # set experiment bias stat to be first available stat
                base_zstat = available_experiment_bias_stats[0]
                if hasattr(self.read_instance, 'exp_bias_stat'):
                    if self.read_instance.exp_bias_stat in available_experiment_bias_stats:
                        base_zstat = self.read_instance.exp_bias_stat

            # update statistic combobox (clear, then add items)
            self.read_instance.cb_experiment_bias_stat.clear()
            self.read_instance.cb_experiment_bias_stat.addItems(available_experiment_bias_stats)

            # maintain currently selected bias statistic (if exists in new item list)
            if base_zstat in available_experiment_bias_stats:
                self.read_instance.cb_experiment_bias_stat.setCurrentText(base_zstat)

            # allow handling updates to the configuration bar again
            self.read_instance.block_config_bar_handling_updates = False

            if not self.read_instance.block_MPL_canvas_updates:

                # update experiment bias plot/s if have some stations selected on map
                if len(self.relative_selected_station_inds) > 0:

                    # clear and turn off all relevant axes before updating
                    for sub_ax in self.plot_axes['periodic'].values():
                        self.remove_axis_elements(sub_ax, 'periodic')

                    # remove legend picker lines
                    for legend_label in self.plot_elements:
                        if 'periodic' in self.plot_elements[legend_label]['plot_elements']:
                            del self.plot_elements[legend_label]['plot_elements']['periodic']

                    # get currently selected experiment bias statistic name
                    zstat = get_z_statistic_comboboxes(base_zstat, second_data_label='model')
                    # get zstat information 
                    zstat, base_zstat, z_statistic_type, z_statistic_sign = get_z_statistic_info(zstat=zstat)
                    # add bias to plot options if neccessary
                    plot_options = []
                    if '_bias' in zstat:
                        plot_options.append('bias')  

                    # set new axis title
                    axis_title = 'periodic-{}'.format(zstat)
                    # set new ylabel
                    if z_statistic_type == 'basic':
                        if base_zstat not in ['Data%', 'Exceedances']:
                            ylabel = self.read_instance.measurement_units[self.read_instance.species[0]] 
                        else:
                            ylabel = basic_stats[base_zstat]['label']
                    else:
                        ylabel = expbias_stats[base_zstat]['label']

                    # if experiment bias type == 'Station Median' --> update plotted experiment bias plots
                    if selected_experiment_bias_type == 'Station Median':

                        for data_label in self.selected_station_data[self.read_instance.networkspeci]:
                            # skip observational array if bias stat
                            if (z_statistic_sign == 'bias') & (data_label == 'observations'):
                                continue
<<<<<<< HEAD
                            self.plot.make_periodic(self.plot_axes['periodic'], self.read_instance.networkspeci, 
                                                    data_label, self.plot_characteristics['periodic'], zstat=zstat)
                            valid_data_labels.append(data_label)
=======
                            self.plot.make_periodic(self.plot_axes['periodic'], self.read_instance.networkspeci, data_label, self.plot_characteristics['periodic'], zstat=zstat)
>>>>>>> dd827eef

                    # harmonise axes limits across subplots 
                    relevant_axs = [self.plot_axes['periodic'][relevant_temporal_resolution] for relevant_temporal_resolution in self.read_instance.relevant_temporal_resolutions]
                    self.plot.harmonise_xy_lims_paradigm(relevant_axs, 'periodic', self.plot_characteristics['periodic'], 
                                                         plot_options, autoscale_y=True)
                    set_title = False
                    # un-hide axes, and reset navigation toolbar stack, and set axis title and ylabel
                    for relevant_temporal_resolution, sub_ax in self.plot_axes['periodic'].items():
                        # do not show axis if temporal resolution is not relevant
                        if relevant_temporal_resolution in self.read_instance.relevant_temporal_resolutions:
                            # set ylabel (if sub_ax in first column) and title (if sub_ax in first column and not previously set)   
                            if relevant_temporal_resolution in ['hour','month']:
                                self.plot.set_axis_label(sub_ax, 'y', ylabel, self.plot_characteristics['periodic'])
                                if not set_title:
                                    self.plot.set_axis_title(sub_ax, axis_title, self.plot_characteristics['periodic'])
                                    set_title = True
                            self.activate_axis(sub_ax, 'periodic')
                            self.reset_ax_navigation_toolbar_stack(sub_ax)

                    # update plot options
                    self.update_plot_options()

                    # draw changes
                    self.figure.canvas.draw()

        return None

    def remove_axis_elements(self, ax, plot_type):
        """ Removes all plotted axis elements,
            and hide axis.
        """

        #remove all plotted axis elements
        if plot_type == 'legend':
            leg = ax.get_legend()
            if leg:
                leg.remove()

        elif plot_type == 'map':
            inds_to_remove = []
            for artist_ii, artist in enumerate(ax.artists):         
                if type(artist) == AnchoredOffsetbox:
                    inds_to_remove.append(artist_ii)
            ax.artists = list(np.delete(np.array(ax.artists), inds_to_remove))

            inds_to_remove = []
            for col_ii, col in enumerate(ax.collections):            
                if isinstance(col, matplotlib.collections.PathCollection):
                    inds_to_remove.append(col_ii)
            ax.collections = list(np.delete(np.array(ax.collections), inds_to_remove))
            self.map_menu_button.hide()

        elif plot_type == 'cb':
            ax.artists = []
            ax.collections = [] 

        elif plot_type == 'timeseries':
            ax.lines = []
            ax.artists = []
            self.timeseries_menu_button.hide()
        
        elif plot_type == 'periodic':
            ax.lines = []
            ax.artists = []
            self.periodic_menu_button.hide()

        elif plot_type == 'periodic-violin':
            ax.lines = []
            ax.artists = []
            ax.collections = []
            self.periodic_violin_menu_button.hide()

        elif plot_type == 'metadata':
            ax.texts = []

        elif plot_type == 'distribution':
            ax.lines = []
            ax.artists = []
            self.distribution_menu_button.hide()

        elif plot_type == 'scatter':
            ax.lines = []
            ax.artists = []
            self.scatter_menu_button.hide()

        if plot_type in self.interactive_elements:
            for element in self.interactive_elements[plot_type]['elements']:
                if isinstance(element, dict):
                    for sub_element in element.values():
                        sub_element.hide()
                else:
                    element.hide()

        # hide axis
        ax.axis('off')
        ax.set_visible(False)
        ax.grid(False)
        if plot_type != 'map':
            ax.clear()

        return None

    def activate_axis(self, ax, plot_type):
        """Un-hide axis"""

        # un-hide axis
        ax.axis('on')
        ax.set_visible(True)

        if plot_type != 'legend' and plot_type != 'cb' and plot_type != 'metadata':
            ax.grid(True)

        if plot_type == 'map':
            self.map_menu_button.show()

        elif plot_type == 'timeseries':
            self.timeseries_menu_button.show()

        elif plot_type == 'periodic':
            self.periodic_menu_button.show()

        elif plot_type == 'periodic-violin':
            self.periodic_violin_menu_button.show()

        elif plot_type == 'distribution':
            self.distribution_menu_button.show()
       
        elif plot_type == 'scatter':
            self.scatter_menu_button.show()

        return None

    def update_plot_options(self):
        """ Uncheck checked boxes in plot configuration options under menus and
            reapply check with new data
        """
        
        for option_box in self.options:
            if option_box.isChecked():
                option_box.setCheckState(QtCore.Qt.Unchecked)
                option_box.setCheckState(QtCore.Qt.Checked)

        return None

    def select_all_stations(self):
        """Define function that selects/unselects all plotted stations
        (and associated plots) upon ticking of checkbox"""

        print('SELECT ALL')

        if not self.read_instance.block_MPL_canvas_updates:

            # make copy of current full array relative selected stations indices, before selecting new ones
            self.previous_relative_selected_station_inds = copy.deepcopy(self.relative_selected_station_inds)

            # check if checkbox to select all stations is checked or unchecked
            check_state = self.read_instance.ch_select_all.checkState()

            # if checkbox is checked, select all plotted stations
            if check_state == QtCore.Qt.Checked:
                self.relative_selected_station_inds = copy.deepcopy(self.active_map_valid_station_inds)

                # if select intersect stations checkbox is checked then uncheck it (without updating canvas)
                if self.read_instance.ch_intersect.checkState() == QtCore.Qt.Checked:
                    self.read_instance.block_MPL_canvas_updates = True
                    self.read_instance.ch_intersect.setCheckState(QtCore.Qt.Unchecked)
                    self.read_instance.block_MPL_canvas_updates = False

                # if select extent stations checkbox is checked then uncheck it (without updating canvas)
                if self.read_instance.ch_extent.checkState() == QtCore.Qt.Checked:
                    self.read_instance.block_MPL_canvas_updates = True
                    self.read_instance.ch_extent.setCheckState(QtCore.Qt.Unchecked)
                    self.read_instance.block_MPL_canvas_updates = False

            # if checkbox is unchecked then unselect all plotted stations
            elif check_state == QtCore.Qt.Unchecked:
                self.relative_selected_station_inds = np.array([], dtype=np.int)

            # update absolute selected station indices (indices relative to plotted stations on map)
            self.absolute_selected_station_inds = np.arange(len(self.relative_selected_station_inds), dtype=np.int)

            # update map station selection
            self.update_map_station_selection()

            # if selected stations have changed from previous selected, update associated plots
            if not np.array_equal(self.previous_relative_selected_station_inds, self.relative_selected_station_inds):
                self.update_associated_selected_station_plots()

            # update plot options
            self.update_plot_options()

            # draw changes
            self.figure.canvas.draw()

        return None

    def select_intersect_stations(self):
        """Define function that selects/unselects intersection of
        stations and all experiment domains (and associated plots)
        upon ticking of checkbox
        """

        print('SELECT INTERSECT')

        if not self.read_instance.block_MPL_canvas_updates:

            # make copy of current full array relative selected stations indices, before selecting new ones
            self.previous_relative_selected_station_inds = copy.deepcopy(self.relative_selected_station_inds)

            # check if checkbox to select intersection of stations is checked or unchecked
            check_state = self.read_instance.ch_intersect.checkState()

            # if checkbox is unchecked then unselect all plotted stations
            if check_state == QtCore.Qt.Unchecked:
                self.relative_selected_station_inds = np.array([], dtype=np.int)
                self.absolute_selected_station_inds = np.array([], dtype=np.int)

            # else, if checkbox is checked then select all stations which intersect with all loaded experiment domains
            elif check_state == QtCore.Qt.Checked:

                # if have only observations loaded into memory, select all plotted stations
                if len(self.read_instance.data_labels) == 1:
                    self.relative_selected_station_inds = copy.deepcopy(self.active_map_valid_station_inds)
                    self.absolute_selected_station_inds = np.arange(len(self.relative_selected_station_inds),
                                                                    dtype=np.int)
                # else, define list of lists to get intersection between (active_map_valid_station_inds, 
                # and valid station indices associated with each loaded experiment array)
                else:
                    intersect_lists = [self.active_map_valid_station_inds]
                    for data_label in self.read_instance.data_labels:
                        if data_label != 'observations':
                            if self.read_instance.temporal_colocation:
                                valid_station_inds = self.read_instance.valid_station_inds_temporal_colocation[self.read_instance.networkspeci][data_label]
                            else:
                                valid_station_inds = self.read_instance.valid_station_inds[self.read_instance.networkspeci][data_label]
                            intersect_lists.append(valid_station_inds)
                    # get intersect between active map valid station indices and valid station indices
                    # associated with each loaded experiment array --> relative selected station indcies
                    self.relative_selected_station_inds = np.sort(list(set.intersection(*map(set, intersect_lists))))
                    # get absolute selected station indices (indices relative to plotted stations on map)
                    self.absolute_selected_station_inds = \
                        np.array([np.where(self.active_map_valid_station_inds == selected_ind)[0][0] for selected_ind
                                  in self.relative_selected_station_inds], dtype=np.int)

                # if select all stations checkbox is checked then uncheck it (without updating canvas)
                if self.read_instance.ch_select_all.checkState() == QtCore.Qt.Checked:
                    self.read_instance.block_MPL_canvas_updates = True
                    self.read_instance.ch_select_all.setCheckState(QtCore.Qt.Unchecked)
                    self.read_instance.block_MPL_canvas_updates = False

                 # if select extent checkbox is checked then uncheck it (without updating canvas)
                if self.read_instance.ch_extent.checkState() == QtCore.Qt.Checked:
                    self.read_instance.block_MPL_canvas_updates = True
                    self.read_instance.ch_extent.setCheckState(QtCore.Qt.Unchecked)
                    self.read_instance.block_MPL_canvas_updates = False

            # update map station selection
            self.update_map_station_selection()

            # if selected stations have changed from previous selected, update associated plots
            if not np.array_equal(self.previous_relative_selected_station_inds, self.relative_selected_station_inds):
                self.update_associated_selected_station_plots()

            # update plot options
            self.update_plot_options()

            # draw changes
            self.figure.canvas.draw()

        return None

    def select_extent_stations(self):
        """Define function that selects/unselects the
        stations for the current map extent (and associated plots)
        upon ticking of checkbox
        """

        if not self.read_instance.block_MPL_canvas_updates:
            
            self.read_instance.map_extent = self.plot_axes['map'].get_extent(crs=self.datacrs)

            # make copy of current full array relative selected stations indices, before selecting new ones
            self.previous_relative_selected_station_inds = copy.deepcopy(self.relative_selected_station_inds)

            # check if checkbox to select extent of stations is checked or unchecked
            check_state = self.read_instance.ch_extent.checkState()

            # if checkbox is checked, select all plotted stations
            if check_state == QtCore.Qt.Checked:

                # make copy of current full array relative selected stations indices, before selecting new ones
                self.relative_selected_station_inds = copy.deepcopy(self.active_map_valid_station_inds)

                # get inds of stations inside map extent
                extent_station_inds = []
                for ind, lon, lat in zip(self.relative_selected_station_inds, 
                                         self.read_instance.station_longitudes[self.read_instance.networkspeci][self.relative_selected_station_inds],
                                         self.read_instance.station_latitudes[self.read_instance.networkspeci][self.relative_selected_station_inds]):

                    if ((lon >= self.read_instance.map_extent[0]) and (lon <= self.read_instance.map_extent[1]) 
                        and (lat >= self.read_instance.map_extent[2]) and (lat <= self.read_instance.map_extent[3])):
                        extent_station_inds.append(ind)
                                           
                self.relative_selected_station_inds = extent_station_inds

                # if select intersect stations checkbox is checked then uncheck it (without updating canvas)
                if self.read_instance.ch_intersect.checkState() == QtCore.Qt.Checked:
                    self.read_instance.block_MPL_canvas_updates = True
                    self.read_instance.ch_intersect.setCheckState(QtCore.Qt.Unchecked)
                    self.read_instance.block_MPL_canvas_updates = False

                # if select all stations checkbox is checked then uncheck it (without updating canvas)
                if self.read_instance.ch_select_all.checkState() == QtCore.Qt.Checked:
                    self.read_instance.block_MPL_canvas_updates = True
                    self.read_instance.ch_select_all.setCheckState(QtCore.Qt.Unchecked)
                    self.read_instance.block_MPL_canvas_updates = False

            # if checkbox is unchecked then unselect all plotted stations
            elif check_state == QtCore.Qt.Unchecked:
                self.relative_selected_station_inds = np.array([], dtype=np.int)

            # get absolute selected station indices (indices relative to plotted stations on map)
            self.absolute_selected_station_inds = \
                np.array([np.where(self.active_map_valid_station_inds == selected_ind)[0][0] for selected_ind
                            in self.relative_selected_station_inds], dtype=np.int)

            # update map station selection
            self.update_map_station_selection()

            # if selected stations have changed from previous selected, update associated plots
            if not np.array_equal(self.previous_relative_selected_station_inds, self.relative_selected_station_inds):
                self.update_associated_selected_station_plots()

            # update plot options
            self.update_plot_options()

            # draw changes
            self.figure.canvas.draw()

        return None

    def onlassoselect_left(self, verts):
        """Function that handles station selection upon lasso selection with left click.

           Operation:
           Select all stations within lasso boundaries.
           If a click is made rather than using lasso, then select nearest station within tolerance.

           If no station is found with left click, all stations are unselected.
        """

        print('ON LASSO LEFT')

        # check if have any plotted stations on map, if not, return
        if len(self.active_map_valid_station_inds) == 0:
            return

        if self.lock_station_pick == False:

            # lock stations pick
            self.lock_station_pick = True

        # unselect all/intersect checkboxes
        self.read_instance.block_MPL_canvas_updates = True
        self.read_instance.ch_select_all.setCheckState(QtCore.Qt.Unchecked)
        self.read_instance.ch_intersect.setCheckState(QtCore.Qt.Unchecked)
        self.read_instance.ch_extent.setCheckState(QtCore.Qt.Unchecked)
        self.read_instance.block_MPL_canvas_updates = False

        # make copy of current full array absolute abd relative selected stations indices, before selecting new ones
        self.previous_absolute_selected_station_inds = copy.deepcopy(self.absolute_selected_station_inds)
        self.previous_relative_selected_station_inds = copy.deepcopy(self.relative_selected_station_inds)

        # get coordinates of drawn lasso
        lasso_path = Path(verts)
        lasso_path_vertices = lasso_path.vertices
        # transform lasso coordinates from projected to standard geographic coordinates
        lasso_path.vertices = self.datacrs.transform_points(self.plotcrs, lasso_path_vertices[:, 0], lasso_path_vertices[:, 1])[:, :2]
        # get absolute selected indices of stations on map (the station coordinates contained within lasso)
        self.absolute_selected_station_inds = np.nonzero(lasso_path.contains_points(self.map_points_coordinates))[0]

        # if have no valid selected indices, add a small tolerance (variable by visible map extent) to try get a match 
        if len(self.absolute_selected_station_inds) == 0:
            #take first selected point coordinates and get matches of stations within tolerance 
            current_map_extent = self.plot_axes['map'].get_extent(crs=self.datacrs)
            tolerance = np.average([current_map_extent[1]-current_map_extent[0],current_map_extent[3]-current_map_extent[2]]) / 100.0
            point_coordinates = lasso_path.vertices[0:1,:]
            sub_abs_vals = np.abs(self.map_points_coordinates[None,:,:] - point_coordinates[:,None,:])
            self.absolute_selected_station_inds = np.arange(len(self.active_map_valid_station_inds))[np.all(np.any(sub_abs_vals<=tolerance,axis=0),axis=1)]
            # if more than 1 point selected, limit this to be just nearest point
            if len(self.absolute_selected_station_inds) > 1:
                self.absolute_selected_station_inds = np.array([self.absolute_selected_station_inds[np.argmin(np.sum(sub_abs_vals[0,self.absolute_selected_station_inds,:],axis=1))]], dtype=np.int)

        # get selected station indices with respect to all available stations
        self.relative_selected_station_inds = self.map_selected_station_inds_to_all_available_inds(self.absolute_selected_station_inds)

        # hide lasso after selection
        self.lasso_left.set_visible(False)

        # if selected stations have changed from previous selected, update station selection and associated plots
        if not np.array_equal(self.previous_relative_selected_station_inds, self.relative_selected_station_inds):
            self.update_map_station_selection()
            self.update_associated_selected_station_plots()

        # update plot options
        self.update_plot_options()

        # draw changes
        self.figure.canvas.draw()

        # unlock stations pick 
        self.lock_station_pick = False

        return None

    def onlassoselect_right(self, verts):
        """Function that handles station selection upon lasso selection with right click.
        
           Operation:
           Unselect station/s (if station/s currently selected), 
           or Select station/s (if station/s currently unselected).

           If no station is found with right click, nothing happens.
        """

        print('ON LASSO RIGHT')

        # check if have any plotted stations on map, if not, return
        if len(self.active_map_valid_station_inds) == 0:
            return

        # unselect all/intersect checkboxes
        self.read_instance.block_MPL_canvas_updates = True
        self.read_instance.ch_select_all.setCheckState(QtCore.Qt.Unchecked)
        self.read_instance.ch_intersect.setCheckState(QtCore.Qt.Unchecked)
        self.read_instance.ch_extent.setCheckState(QtCore.Qt.Unchecked)
        self.read_instance.block_MPL_canvas_updates = False

        # make copy of current full array relative selected stations indices, before selecting new ones
        previous_absolute_selected_station_inds = copy.deepcopy(self.absolute_selected_station_inds)
        previous_relative_selected_station_inds = copy.deepcopy(self.relative_selected_station_inds)

        # get coordinates of drawn lasso
        lasso_path = Path(verts)
        lasso_path_vertices = lasso_path.vertices
        # transform lasso coordinates from projected to standard geographic coordinates
        lasso_path.vertices = self.datacrs.transform_points(self.plotcrs, lasso_path_vertices[:, 0], lasso_path_vertices[:, 1])[:, :2]
        # get absolute selected indices of stations on map (the station coordinates contained within lasso)
        absolute_selected_station_inds = np.nonzero(lasso_path.contains_points(self.map_points_coordinates))[0]

        # if have no valid selected indices, add a small tolerance (variable by visible map extent) to try get a match 
        if len(absolute_selected_station_inds) == 0:
            #take first selected point coordinates and get matches of stations within tolerance 
            current_map_extent = self.plot_axes['map'].get_extent(crs=self.datacrs)
            tolerance = np.average([current_map_extent[1]-current_map_extent[0],current_map_extent[3]-current_map_extent[2]]) / 100.0
            point_coordinates = lasso_path.vertices[0:1,:]
            sub_abs_vals = np.abs(self.map_points_coordinates[None,:,:] - point_coordinates[:,None,:])
            absolute_selected_station_inds = np.arange(len(self.active_map_valid_station_inds))[np.all(np.any(sub_abs_vals<=tolerance,axis=0),axis=1)]
            # if more than 1 point selected, limit this to be just nearest point
            if len(absolute_selected_station_inds) > 1:
                absolute_selected_station_inds = np.array([absolute_selected_station_inds[np.argmin(np.sum(sub_abs_vals[0,absolute_selected_station_inds,:],axis=1))]], dtype=np.int)

        # if have zero stations selected then return, doing nothing to selection
        if len(absolute_selected_station_inds) == 0:
            return 

        # update absolute indices of selected stations
        # remove stations that were previously selected, and add stations that were not previously selected
        self.absolute_selected_station_inds = np.setxor1d(previous_absolute_selected_station_inds, absolute_selected_station_inds)
        self.previous_absolute_selected_station_inds = previous_absolute_selected_station_inds

        # get new relative selected indices with respect to all available stations
        self.previous_relative_selected_station_inds = previous_relative_selected_station_inds
        self.relative_selected_station_inds = self.map_selected_station_inds_to_all_available_inds(self.absolute_selected_station_inds)

        # hide lasso after selection
        self.lasso_right.set_visible(False)

        # if selected stations have changed from previous selected, update station selection and associated plots
        if not np.array_equal(self.previous_relative_selected_station_inds, self.relative_selected_station_inds):
            self.update_map_station_selection()
            self.update_associated_selected_station_plots()

        # update plot options
        self.update_plot_options()

        # draw changes
        self.figure.canvas.draw()

        return None

    def map_selected_station_inds_to_all_available_inds(self, selected_map_inds):
        """ Takes the indices of selected stations on the map
            (potentially a subset of all available stations), and returns the indices
            of the stations inside the full loaded data arrays.
        """

        # index the array of indices of stations plotted on the map (indexed with respect to
        # all available stations), with the absolute indices of the subset of plotted selected stations
        return self.active_map_valid_station_inds[selected_map_inds]

    def generate_interactive_elements(self):

        """ Function to create settings menus for each plot and their elements."""

        self.interactive_elements = {}
        self.options = []

        # MAP SETTINGS MENU #
        # add button to map to show and hide settings menu
        self.map_menu_button = QtWidgets.QPushButton(self)
        self.map_menu_button.setObjectName('map_menu_button')
        self.map_menu_button.setIcon(QtGui.QIcon(os.path.join(CURRENT_PATH, "resources/menu_icon.png")))
        self.map_menu_button.setIconSize(QtCore.QSize(31, 35))
        self.map_menu_button.setStyleSheet("QPushButton { border: None;} "
                                           "QPushButton:hover { border: None; }")
        self.map_menu_button.hide()

        # add white container
        self.map_container = QtWidgets.QWidget(self)
        self.map_container.setStyleSheet("QWidget { padding: 5px; background-color: white; "
                                         "border: 1px solid; border-color: lightgrey; border-radius: 5px; }")
        self.map_container.setGeometry(self.map_menu_button.geometry().x()-210,
                                       self.map_menu_button.geometry().y()+35, 
                                       235, 350)
        self.map_container.hide()

        # add settings label
        self.map_settings_label = QtWidgets.QLabel("Settings", self)
        self.map_settings_label.setStyleSheet("QLabel { font-weight: bold; }")
        self.map_settings_label.setGeometry(self.map_menu_button.geometry().x()-200, 
                                            self.map_menu_button.geometry().y()+35, 
                                            200, 20)
        self.map_settings_label.hide()

        # add map general text for unselected stations ('Unselected stations')
        self.map_unsel_label = QtWidgets.QLabel("Unselected stations", self)
        self.map_unsel_label.setStyleSheet("QLabel { font-style: italic; }")
        self.map_unsel_label.setGeometry(self.map_menu_button.geometry().x()-200,
                                         self.map_menu_button.geometry().y()+60, 
                                         200, 20)
        self.map_unsel_label.hide()

        # add map markersize slider name ('Size') to layout
        self.map_markersize_unsel_sl_label = QtWidgets.QLabel("Size", self)
        self.map_markersize_unsel_sl_label.setGeometry(self.map_menu_button.geometry().x()-200,
                                                       self.map_menu_button.geometry().y()+85, 
                                                       200, 20)
        self.map_markersize_unsel_sl_label.hide()

        # add map markersize unselected stations slider
        self.map_markersize_unsel_sl = QtWidgets.QSlider(QtCore.Qt.Horizontal, self)
        self.map_markersize_unsel_sl.setObjectName('map_markersize_unsel_sl')
        self.map_markersize_unsel_sl.setMinimum(0)
        self.map_markersize_unsel_sl.setMaximum(self.plot_characteristics['map']['marker_unselected']['s']*10)
        self.map_markersize_unsel_sl.setValue(self.plot_characteristics['map']['marker_unselected']['s'])
        self.map_markersize_unsel_sl.setTickInterval(5)
        self.map_markersize_unsel_sl.setGeometry(self.map_menu_button.geometry().x()-200, 
                                                 self.map_menu_button.geometry().y()+110, 
                                                 200, 20)
        self.map_markersize_unsel_sl.hide()

        # add map opacity slider name ('Opacity') to layout
        self.map_opacity_unsel_sl_label = QtWidgets.QLabel("Opacity", self)
        self.map_opacity_unsel_sl_label.setGeometry(self.map_menu_button.geometry().x()-200, 
                                                    self.map_menu_button.geometry().y()+135, 
                                                    200, 20)
        self.map_opacity_unsel_sl_label.hide()

        # add map opacity unselected stations slider
        self.map_opacity_unsel_sl = QtWidgets.QSlider(QtCore.Qt.Horizontal, self)
        self.map_opacity_unsel_sl.setObjectName('map_opacity_unsel_sl')
        self.map_opacity_unsel_sl.setMinimum(0)
        self.map_opacity_unsel_sl.setMaximum(10)
        self.map_opacity_unsel_sl.setValue(self.plot_characteristics['map']['marker_unselected']['alpha']*10)
        self.map_opacity_unsel_sl.setTickInterval(1)
        self.map_opacity_unsel_sl.setGeometry(self.map_menu_button.geometry().x()-200, 
                                              self.map_menu_button.geometry().y()+160, 
                                              200, 20)
        self.map_opacity_unsel_sl.hide()

        # add map general text for selected stations ('Selected stations')
        self.map_sel_label = QtWidgets.QLabel("Selected stations", self)
        self.map_sel_label.setStyleSheet("QLabel { font-style: italic; }")
        self.map_sel_label.setGeometry(self.map_menu_button.geometry().x()-200, 
                                       self.map_menu_button.geometry().y()+185, 
                                       200, 20)
        self.map_sel_label.hide()

        # add map markersize slider name ('Size') to layout
        self.map_markersize_sel_sl_label = QtWidgets.QLabel("Size", self)
        self.map_markersize_sel_sl_label.setGeometry(self.map_menu_button.geometry().x()-200, 
                                                     self.map_menu_button.geometry().y()+210, 
                                                     200, 20)
        self.map_markersize_sel_sl_label.hide()

        # add map markersize selected stations slider
        self.map_markersize_sel_sl = QtWidgets.QSlider(QtCore.Qt.Horizontal, self)
        self.map_markersize_sel_sl.setObjectName('map_markersize_sel_sl')
        self.map_markersize_sel_sl.setMinimum(0)
        self.map_markersize_sel_sl.setMaximum(self.plot_characteristics['map']['marker_selected']['s']*10)
        self.map_markersize_sel_sl.setValue(self.plot_characteristics['map']['marker_unselected']['s'])
        self.map_markersize_sel_sl.setTickInterval(5)
        self.map_markersize_sel_sl.setGeometry(self.map_menu_button.geometry().x()-200, 
                                               self.map_menu_button.geometry().y()+235, 
                                               200, 20)
        self.map_markersize_sel_sl.hide()

        # add map opacity slider name ('Opacity') to layout
        self.map_opacity_sel_sl_label = QtWidgets.QLabel("Opacity", self)
        self.map_opacity_sel_sl_label.setGeometry(self.map_menu_button.geometry().x()-200, 
                                                  self.map_menu_button.geometry().y()+260, 
                                                  200, 20)
        self.map_opacity_sel_sl_label.hide()

        # add map opacity selected stations slider
        self.map_opacity_sel_sl = QtWidgets.QSlider(QtCore.Qt.Horizontal, self)
        self.map_opacity_sel_sl.setObjectName('map_opacity_sel_sl')
        self.map_opacity_sel_sl.setMinimum(0)
        self.map_opacity_sel_sl.setMaximum(10)
        self.map_opacity_sel_sl.setValue(self.plot_characteristics['map']['marker_selected']['alpha']*10)
        self.map_opacity_sel_sl.setTickInterval(1)
        self.map_opacity_sel_sl.setGeometry(self.map_menu_button.geometry().x()-200, 
                                            self.map_menu_button.geometry().y()+285, 
                                            200, 20)
        self.map_opacity_sel_sl.hide()

        # add map options name ('Options') to layout
        self.map_options_label = QtWidgets.QLabel("Options", self)
        self.map_options_label.setGeometry(self.map_menu_button.geometry().x()-200,
                                           self.map_menu_button.geometry().y()+310, 
                                           200, 20)
        self.map_options_label.hide()

        # add map options checkboxes
        self.map_options = dict()
        y_move = 0
        for option in self.plot_characteristics['map']['plot_options']:

            self.map_options[option] = QtWidgets.QCheckBox(option, self)
            self.map_options[option].setObjectName('map_option_' + option)
            self.map_options[option].setGeometry(self.map_menu_button.geometry().x()-200, 
                                                 self.map_menu_button.geometry().y()+345+y_move, 
                                                 200, 20)
            self.map_options[option].stateChanged.connect(self.update_plot_option)
            self.map_options[option].hide()
            y_move += 25 

            self.options.append(self.map_options[option])

        # set show/hide actions
        self.map_elements = [self.map_container, self.map_settings_label, 
                             self.map_unsel_label, self.map_markersize_unsel_sl_label, 
                             self.map_markersize_unsel_sl, self.map_opacity_unsel_sl_label, 
                             self.map_opacity_unsel_sl, self.map_sel_label, 
                             self.map_markersize_sel_sl, self.map_markersize_sel_sl_label,
                             self.map_opacity_sel_sl_label, self.map_opacity_sel_sl,
                             self.map_options_label, self.map_options
                             ]
        self.interactive_elements['map'] = {'button': self.map_menu_button, 
                                            'hidden': True,
                                            'elements': self.map_elements,
                                            'markersize_sl': [self.map_markersize_unsel_sl, 
                                                              self.map_markersize_sel_sl],
                                            'opacity_sl': [self.map_opacity_unsel_sl, 
                                                           self.map_opacity_sel_sl],
                                            'linewidth_sl': [],
                                            'widths_sl': []
                                            }
        self.map_menu_button.clicked.connect(self.interactive_elements_button_func)
        self.map_markersize_sel_sl.valueChanged.connect(self.update_markersize_func)
        self.map_markersize_unsel_sl.valueChanged.connect(self.update_markersize_func)
        self.map_opacity_sel_sl.valueChanged.connect(self.update_opacity_func)
        self.map_opacity_unsel_sl.valueChanged.connect(self.update_opacity_func)
        
        # TIMESERIES PLOT SETTINGS MENU #
        # add button to timeseries to show and hide settings menu
        self.timeseries_menu_button = QtWidgets.QPushButton(self)
        self.timeseries_menu_button.setObjectName('timeseries_menu_button')
        self.timeseries_menu_button.setIcon(QtGui.QIcon(os.path.join(CURRENT_PATH, "resources/menu_icon.png")))
        self.timeseries_menu_button.setIconSize(QtCore.QSize(31, 35))
        self.timeseries_menu_button.setStyleSheet("QPushButton { border: None; }"
                                                  "QPushButton:hover { border: None; }")
        self.timeseries_menu_button.hide()

        # add white container
        self.timeseries_container = QtWidgets.QWidget(self)
        self.timeseries_container.setStyleSheet("QWidget { padding: 5px; background-color: white; "
                                                "border: 1px solid; border-color: lightgrey; border-radius: 5px; }")
        self.timeseries_container.setGeometry(self.timeseries_menu_button.geometry().x()-210,
                                              self.timeseries_menu_button.geometry().y()+25, 
                                              235, 150)
        self.timeseries_container.hide()

        # add settings label
        self.timeseries_settings_label = QtWidgets.QLabel("Settings", self)
        self.timeseries_settings_label.setStyleSheet("QLabel { font-weight: bold; }")
        self.timeseries_settings_label.setGeometry(self.timeseries_menu_button.geometry().x()-200, 
                                                   self.timeseries_menu_button.geometry().y()+25, 
                                                   200, 20)
        self.timeseries_settings_label.hide()

        # add timeseries markersize slider name ('Size') to layout
        self.timeseries_markersize_sl_label = QtWidgets.QLabel("Size", self)
        self.timeseries_markersize_sl_label.setGeometry(self.timeseries_menu_button.geometry().x()-200,
                                                        self.timeseries_menu_button.geometry().y()+50, 
                                                        200, 20)
        self.timeseries_markersize_sl_label.hide()

        # add timeseries markersize slider
        self.timeseries_markersize_sl = QtWidgets.QSlider(QtCore.Qt.Horizontal, self)
        self.timeseries_markersize_sl.setObjectName('timeseries_markersize_sl')
        self.timeseries_markersize_sl.setMinimum(0)
        self.timeseries_markersize_sl.setMaximum(self.plot_characteristics['timeseries']['plot']['markersize']*10)
        self.timeseries_markersize_sl.setValue(self.plot_characteristics['timeseries']['plot']['markersize'])
        self.timeseries_markersize_sl.setTickInterval(2)
        self.timeseries_markersize_sl.setGeometry(self.timeseries_menu_button.geometry().x()-200, 
                                                  self.timeseries_menu_button.geometry().y()+75, 
                                                  200, 20)
        self.timeseries_markersize_sl.hide()

        # add timeseries plot options name ('Options') to layout
        self.timeseries_options_label = QtWidgets.QLabel("Options", self)
        self.timeseries_options_label.setGeometry(self.timeseries_menu_button.geometry().x()-200,
                                                  self.timeseries_menu_button.geometry().y()+100, 
                                                  200, 20)
        self.timeseries_options_label.hide()

        # add timeseries plot options checkboxes
        self.timeseries_options = dict()
        x_move, y_move = 0, 0
        for option in self.plot_characteristics['timeseries']['plot_options']:
            
            self.timeseries_options[option] = QtWidgets.QCheckBox(option, self)
            self.timeseries_options[option].setObjectName('timeseries_option_' + option)
            self.timeseries_options[option].setGeometry(self.timeseries_menu_button.geometry().x()-200+x_move, 
                                                        self.timeseries_menu_button.geometry().y()+125+y_move, 
                                                        200, 20)
            self.timeseries_options[option].stateChanged.connect(self.update_plot_option)
            self.timeseries_options[option].hide()

            # create new column after 2 elements
            if y_move == 25:
                x_move = 100
                y_move = 0
            else:
                y_move += 25 
            
            self.options.append(self.timeseries_options[option])

        # set show/hide actions
        self.timeseries_elements = [self.timeseries_container, self.timeseries_settings_label, 
                                    self.timeseries_markersize_sl_label, self.timeseries_markersize_sl,
                                    self.timeseries_options_label, self.timeseries_options]
        self.interactive_elements['timeseries'] = {'button': self.timeseries_menu_button, 
                                                   'hidden': True,
                                                   'elements': self.timeseries_elements,
                                                   'markersize_sl': [self.timeseries_markersize_sl],
                                                   'opacity_sl': [],
                                                   'linewidth_sl': [],
                                                   'widths_sl': []
                                                   }
        self.timeseries_menu_button.clicked.connect(self.interactive_elements_button_func)
        self.timeseries_markersize_sl.valueChanged.connect(self.update_markersize_func)

        # PERIODIC PLOT SETTINGS MENU #
        # add button to periodic plot to show and hide settings menu
        self.periodic_menu_button = QtWidgets.QPushButton(self)
        self.periodic_menu_button.setObjectName('periodic_menu_button')
        self.periodic_menu_button.setIcon(QtGui.QIcon(os.path.join(CURRENT_PATH, "resources/menu_icon.png")))
        self.periodic_menu_button.setIconSize(QtCore.QSize(31, 35))
        self.periodic_menu_button.setStyleSheet("QPushButton { border: None; } "
                                                "QPushButton:hover { border: None; }")
        self.periodic_menu_button.hide()

        # add white container
        self.periodic_container = QtWidgets.QWidget(self)
        self.periodic_container.setStyleSheet("QWidget { padding: 5px; background-color: white; "
                                              "border: 1px solid; border-color: lightgrey; border-radius: 5px; }")
        self.periodic_container.setGeometry(self.periodic_menu_button.geometry().x()-220, 
                                            self.periodic_menu_button.geometry().y()+25, 
                                            235, 200)
        self.periodic_container.hide()

        # add settings label
        self.periodic_settings_label = QtWidgets.QLabel("Settings", self)
        self.periodic_settings_label.setStyleSheet("QLabel { font-weight: bold; }")
        self.periodic_settings_label.setGeometry(self.periodic_menu_button.geometry().x()-210, 
                                                 self.periodic_menu_button.geometry().y()+25, 
                                                 200, 20)
        self.periodic_settings_label.hide()

        # add periodic markersize slider name ('Size') to layout
        self.periodic_markersize_sl_label = QtWidgets.QLabel("Size", self)
        self.periodic_markersize_sl_label.setGeometry(self.periodic_menu_button.geometry().x()-210, 
                                                      self.periodic_menu_button.geometry().y()+50, 
                                                      200, 20)
        self.periodic_markersize_sl_label.hide()

        # add periodic markersize slider
        self.periodic_markersize_sl = QtWidgets.QSlider(QtCore.Qt.Horizontal, self)
        self.periodic_markersize_sl.setObjectName('periodic_markersize_sl')
        self.periodic_markersize_sl.setMinimum(0)
        self.periodic_markersize_sl.setMaximum(self.plot_characteristics['periodic']['plot']['markersize']*10)
        self.periodic_markersize_sl.setValue(self.plot_characteristics['periodic']['plot']['markersize'])
        self.periodic_markersize_sl.setTickInterval(2)
        self.periodic_markersize_sl.setGeometry(self.periodic_menu_button.geometry().x()-210, 
                                                self.periodic_menu_button.geometry().y()+75, 
                                                200, 20)
        self.periodic_markersize_sl.hide()

        # add periodic line width slider name ('Line width') to layout
        self.periodic_linewidth_sl_label = QtWidgets.QLabel("Line width", self)
        self.periodic_linewidth_sl_label.setGeometry(self.periodic_menu_button.geometry().x()-210, 
                                                     self.periodic_menu_button.geometry().y()+100, 
                                                     200, 20)
        self.periodic_linewidth_sl_label.hide()

        # add periodic line width slider
        self.periodic_linewidth_sl = QtWidgets.QSlider(QtCore.Qt.Horizontal, self)
        self.periodic_linewidth_sl.setObjectName('periodic_linewidth_sl')
        self.periodic_linewidth_sl.setMinimum(0)
        self.periodic_linewidth_sl.setMaximum(self.plot_characteristics['periodic']['plot']['linewidth']*100)
        self.periodic_linewidth_sl.setValue(self.plot_characteristics['periodic']['plot']['linewidth']*10)
        self.periodic_linewidth_sl.setTickInterval(2)
        self.periodic_linewidth_sl.setGeometry(self.periodic_menu_button.geometry().x()-210, 
                                                self.periodic_menu_button.geometry().y()+125, 
                                                200, 20)
        self.periodic_linewidth_sl.hide()

        # add periodic plot options name ('Options') to layout
        self.periodic_options_label = QtWidgets.QLabel("Options", self)
        self.periodic_options_label.setGeometry(self.periodic_menu_button.geometry().x()-210,
                                                self.periodic_menu_button.geometry().y()+150, 
                                                200, 20)
        self.periodic_options_label.hide()

        # add periodic plot options checkboxes
        self.periodic_options = dict()
        x_move, y_move = 0, 0
        for option in self.plot_characteristics['periodic']['plot_options']:
            
            self.periodic_options[option] = QtWidgets.QCheckBox(option, self)
            self.periodic_options[option].setObjectName('periodic_option_' + option)
            self.periodic_options[option].setGeometry(self.periodic_menu_button.geometry().x()-210+x_move, 
                                                      self.periodic_menu_button.geometry().y()+175+y_move, 
                                                      200, 20)
            self.periodic_options[option].stateChanged.connect(self.update_plot_option)
            self.periodic_options[option].hide()

            # create new column after 2 elements
            if y_move == 25:
                x_move = 100
                y_move = 0
            else:
                y_move += 25 
            
            self.options.append(self.periodic_options[option])

        # set show/hide actions
        self.periodic_elements = [self.periodic_container, self.periodic_settings_label, 
                                  self.periodic_markersize_sl_label, self.periodic_markersize_sl,
                                  self.periodic_linewidth_sl_label, self.periodic_linewidth_sl,
                                  self.periodic_options_label, self.periodic_options
                                 ]
        self.interactive_elements['periodic'] = {'button': self.periodic_menu_button, 
                                                 'hidden': True,
                                                 'elements': self.periodic_elements,
                                                 'markersize_sl': [self.periodic_markersize_sl],
                                                 'opacity_sl': [],
                                                 'linewidth_sl': [self.periodic_linewidth_sl],
                                                 'widths_sl': []
                                                 }
        self.periodic_menu_button.clicked.connect(self.interactive_elements_button_func)
        self.periodic_markersize_sl.valueChanged.connect(self.update_markersize_func)
        self.periodic_linewidth_sl.valueChanged.connect(self.update_linewidth_func)

        # PERIODIC VIOLIN PLOT SETTINGS MENU #
        # add button to periodic violin plot to show and hide settings menu
        self.periodic_violin_menu_button = QtWidgets.QPushButton(self)
        self.periodic_violin_menu_button.setObjectName('periodic_violin_menu_button')
        self.periodic_violin_menu_button.setIcon(QtGui.QIcon(os.path.join(CURRENT_PATH, "resources/menu_icon.png")))
        self.periodic_violin_menu_button.setIconSize(QtCore.QSize(31, 35))
        self.periodic_violin_menu_button.setStyleSheet("QPushButton { border: None; } "
                                                       "QPushButton:hover { border: None; }")
        self.periodic_violin_menu_button.hide()

        # add white container
        self.periodic_violin_container = QtWidgets.QWidget(self)
        self.periodic_violin_container.setStyleSheet("QWidget { padding: 5px; background-color: white; "
                                                     "border: 1px solid; border-color: lightgrey; border-radius: 5px; }")
        self.periodic_violin_container.setGeometry(self.periodic_violin_menu_button.geometry().x()-210, 
                                                   self.periodic_violin_menu_button.geometry().y()+25, 
                                                   235, 175)
        self.periodic_violin_container.hide()

        # add settings label
        self.periodic_violin_settings_label = QtWidgets.QLabel("Settings", self)
        self.periodic_violin_settings_label.setStyleSheet("QLabel { font-weight: bold; }")
        self.periodic_violin_settings_label.setGeometry(self.periodic_violin_menu_button.geometry().x()-200,
                                                        self.periodic_violin_menu_button.geometry().y()+25, 
                                                        200, 20)
        self.periodic_violin_settings_label.hide()

        # add periodic violin markersize slider name ('Size') to layout
        self.periodic_violin_markersize_sl_label = QtWidgets.QLabel("Size", self)
        self.periodic_violin_markersize_sl_label.setGeometry(self.periodic_violin_menu_button.geometry().x()-200,
                                                             self.periodic_violin_menu_button.geometry().y()+50, 
                                                             200, 20)
        self.periodic_violin_markersize_sl_label.hide()

        # add periodic violin markersize slider
        self.periodic_violin_markersize_sl = QtWidgets.QSlider(QtCore.Qt.Horizontal, self)
        self.periodic_violin_markersize_sl.setObjectName('periodic_violin_markersize_sl')
        self.periodic_violin_markersize_sl.setMinimum(0)
        self.periodic_violin_markersize_sl.setMaximum(self.plot_characteristics['periodic-violin']['plot']['p50']['markersize']*10)
        self.periodic_violin_markersize_sl.setValue(self.plot_characteristics['periodic-violin']['plot']['p50']['markersize'])
        self.periodic_violin_markersize_sl.setTickInterval(2)
        self.periodic_violin_markersize_sl.setGeometry(self.periodic_violin_menu_button.geometry().x()-200,
                                                       self.periodic_menu_button.geometry().y()+75, 
                                                       200, 20)
        self.periodic_violin_markersize_sl.hide()

        # add periodic violin line width slider name ('Line width') to layout
        self.periodic_violin_linewidth_sl_label = QtWidgets.QLabel("Line width", self)
        self.periodic_violin_linewidth_sl_label.setGeometry(self.periodic_violin_menu_button.geometry().x()-200, 
                                                            self.periodic_violin_menu_button.geometry().y()+100, 
                                                            200, 20)
        self.periodic_violin_linewidth_sl_label.hide()

        # add periodic violin line width slider
        self.periodic_violin_linewidth_sl = QtWidgets.QSlider(QtCore.Qt.Horizontal, self)
        self.periodic_violin_linewidth_sl.setObjectName('periodic_violin_linewidth_sl')
        self.periodic_violin_linewidth_sl.setMinimum(0)
        self.periodic_violin_linewidth_sl.setMaximum(self.plot_characteristics['periodic-violin']['plot']['p50']['linewidth']*100)
        self.periodic_violin_linewidth_sl.setValue(self.plot_characteristics['periodic-violin']['plot']['p50']['linewidth']*10)
        self.periodic_violin_linewidth_sl.setTickInterval(2)
        self.periodic_violin_linewidth_sl.setGeometry(self.periodic_violin_menu_button.geometry().x()-200, 
                                                      self.periodic_violin_menu_button.geometry().y()+125, 
                                                      200, 20)
        self.periodic_violin_linewidth_sl.hide()

        # add periodic violin plot options name ('Options') to layout
        self.periodic_violin_options_label = QtWidgets.QLabel("Options", self)
        self.periodic_violin_options_label.setGeometry(self.periodic_violin_menu_button.geometry().x()-200,
                                                       self.periodic_violin_menu_button.geometry().y()+150, 
                                                       200, 20)
        self.periodic_violin_options_label.hide()

        # add periodic violin plot options checkboxes
        self.periodic_violin_options = dict()
        x_move, y_move = 0, 0
        for option in self.plot_characteristics['periodic-violin']['plot_options']:
            
            self.periodic_violin_options[option] = QtWidgets.QCheckBox(option, self)
            self.periodic_violin_options[option].setObjectName('periodic_violin_option_' + option)
            self.periodic_violin_options[option].setGeometry(self.periodic_violin_menu_button.geometry().x()-200+x_move, 
                                                             self.periodic_violin_menu_button.geometry().y()+175+y_move, 
                                                             200, 20)
            self.periodic_violin_options[option].stateChanged.connect(self.update_plot_option)
            self.periodic_violin_options[option].hide()

            # create new column after 2 elements
            if y_move == 25:
                x_move = 100
                y_move = 0
            else:
                y_move += 25 

            self.options.append(self.periodic_violin_options[option])

        # set show/hide actions
        self.periodic_violin_elements = [self.periodic_violin_container, self.periodic_violin_settings_label, 
                                         self.periodic_violin_markersize_sl_label, self.periodic_violin_markersize_sl,
                                         self.periodic_violin_linewidth_sl_label, self.periodic_violin_linewidth_sl,
                                         self.periodic_violin_options_label, self.periodic_violin_options
                                        ]
        self.interactive_elements['periodic-violin'] = {'button': self.periodic_violin_menu_button, 
                                                        'hidden': True,
                                                        'elements': self.periodic_violin_elements,
                                                        'markersize_sl': [self.periodic_violin_markersize_sl],
                                                        'opacity_sl': [],
                                                        'linewidth_sl': [self.periodic_violin_linewidth_sl],
                                                        'widths_sl': []
                                                        }
        self.periodic_violin_menu_button.clicked.connect(self.interactive_elements_button_func)
        self.periodic_violin_markersize_sl.valueChanged.connect(self.update_markersize_func)
        self.periodic_violin_linewidth_sl.valueChanged.connect(self.update_linewidth_func)

        # DISTRIBUTION PLOT SETTINGS MENU #
        # add button to distribution plot to show and hide settings menu
        self.distribution_menu_button = QtWidgets.QPushButton(self)
        self.distribution_menu_button.setObjectName('distribution_menu_button')
        self.distribution_menu_button.setIcon(QtGui.QIcon(os.path.join(CURRENT_PATH, "resources/menu_icon.png")))
        self.distribution_menu_button.setIconSize(QtCore.QSize(31, 35))
        self.distribution_menu_button.setStyleSheet("QPushButton { border: None; }"
                                                    "QPushButton:hover { border: None; }")
        self.distribution_menu_button.hide()

        # add white container
        self.distribution_container = QtWidgets.QWidget(self)
        self.distribution_container.setStyleSheet("QWidget { padding: 5px; background-color: white; "
                                                  "border: 1px solid; border-color: lightgrey; border-radius: 5px; }")
        self.distribution_container.setGeometry(self.distribution_menu_button.geometry().x()-210,
                                                self.distribution_menu_button.geometry().y()+25, 
                                                235, 150)
        self.distribution_container.hide()

        # add settings label
        self.distribution_settings_label = QtWidgets.QLabel("Settings", self)
        self.distribution_settings_label.setStyleSheet("QLabel { font-weight: bold; }")
        self.distribution_settings_label.setGeometry(self.distribution_menu_button.geometry().x()-200, 
                                                     self.distribution_menu_button.geometry().y()+25, 
                                                     200, 20)
        self.distribution_settings_label.hide()

        # add distribution plot line width slider name ('Line width') to layout
        self.distribution_linewidth_sl_label = QtWidgets.QLabel("Line width", self)
        self.distribution_linewidth_sl_label.setGeometry(self.distribution_menu_button.geometry().x()-200,
                                                         self.distribution_menu_button.geometry().y()+50, 
                                                         200, 20)
        self.distribution_linewidth_sl_label.hide()

        # add distribution plot line width slider
        self.distribution_linewidth_sl = QtWidgets.QSlider(QtCore.Qt.Horizontal, self)
        self.distribution_linewidth_sl.setObjectName('distribution_linewidth_sl')
        self.distribution_linewidth_sl.setMinimum(0)
        self.distribution_linewidth_sl.setMaximum(self.plot_characteristics['distribution']['plot']['linewidth']*100)
        self.distribution_linewidth_sl.setValue(self.plot_characteristics['distribution']['plot']['linewidth']*10)
        self.distribution_linewidth_sl.setTickInterval(2)
        self.distribution_linewidth_sl.setGeometry(self.distribution_menu_button.geometry().x()-200, 
                                                   self.distribution_menu_button.geometry().y()+75, 
                                                   200, 20)
        self.distribution_linewidth_sl.hide()

        # add distribution plot options name ('Options') to layout
        self.distribution_options_label = QtWidgets.QLabel("Options", self)
        self.distribution_options_label.setGeometry(self.distribution_menu_button.geometry().x()-200,
                                                    self.distribution_menu_button.geometry().y()+100, 
                                                    200, 20)
        self.distribution_options_label.hide()

        # add distribution plot options checkboxes
        self.distribution_options = dict()
        x_move, y_move = 0, 0
        for option in self.plot_characteristics['distribution']['plot_options']:
            
            self.distribution_options[option] = QtWidgets.QCheckBox(option, self)
            self.distribution_options[option].setObjectName('distribution_option_' + option)
            self.distribution_options[option].setGeometry(self.distribution_menu_button.geometry().x()-200+x_move, 
                                                          self.distribution_menu_button.geometry().y()+125+y_move, 
                                                          200, 20)
            self.distribution_options[option].stateChanged.connect(self.update_plot_option)
            self.distribution_options[option].hide()

            # create new column after 2 elements
            if y_move == 25:
                x_move = 100
                y_move = 0
            else:
                y_move += 25 
            
            self.options.append(self.distribution_options[option])

        # set show/hide actions
        self.distribution_elements = [self.distribution_container, self.distribution_settings_label, 
                                      self.distribution_linewidth_sl_label, self.distribution_linewidth_sl,
                                      self.distribution_options_label, self.distribution_options]
        self.interactive_elements['distribution'] = {'button': self.distribution_menu_button, 
                                                     'hidden': True,
                                                     'elements': self.distribution_elements,
                                                     'markersize_sl': [],
                                                     'opacity_sl': [],
                                                     'linewidth_sl': [self.distribution_linewidth_sl],
                                                     'widths_sl': []
                                                    }
        self.distribution_menu_button.clicked.connect(self.interactive_elements_button_func)
        self.distribution_linewidth_sl.valueChanged.connect(self.update_linewidth_func)

        # SCATTER PLOT SETTINGS MENU #
        # add button scatter plot to show and hide settings menu
        self.scatter_menu_button = QtWidgets.QPushButton(self)
        self.scatter_menu_button.setObjectName('scatter_menu_button')
        self.scatter_menu_button.setIcon(QtGui.QIcon(os.path.join(CURRENT_PATH, "resources/menu_icon.png")))
        self.scatter_menu_button.setIconSize(QtCore.QSize(31, 35))
        self.scatter_menu_button.setStyleSheet("QPushButton { border: None; }"
                                               "QPushButton:hover { border: None; }")
        self.scatter_menu_button.hide()

        # add white container
        self.scatter_container = QtWidgets.QWidget(self)
        self.scatter_container.setStyleSheet("QWidget { padding: 5px; background-color: white; "
                                             "border: 1px solid; border-color: lightgrey; border-radius: 5px; }")
        self.scatter_container.setGeometry(self.scatter_menu_button.geometry().x()-210,
                                           self.scatter_menu_button.geometry().y()+25, 
                                           235, 150)
        self.scatter_container.hide()

        # add settings label
        self.scatter_settings_label = QtWidgets.QLabel("Settings", self)
        self.scatter_settings_label.setStyleSheet("QLabel { font-weight: bold; }")
        self.scatter_settings_label.setGeometry(self.scatter_menu_button.geometry().x()-200, 
                                                self.scatter_menu_button.geometry().y()+25, 
                                                200, 20)
        self.scatter_settings_label.hide()

        # add scatter plot markersize slider name ('Size') to layout
        self.scatter_markersize_sl_label = QtWidgets.QLabel("Size", self)
        self.scatter_markersize_sl_label.setGeometry(self.scatter_menu_button.geometry().x()-200,
                                                    self.scatter_menu_button.geometry().y()+50, 
                                                    200, 20)
        self.scatter_markersize_sl_label.hide()

        # add scatter plot markersize slider
        self.scatter_markersize_sl = QtWidgets.QSlider(QtCore.Qt.Horizontal, self)
        self.scatter_markersize_sl.setObjectName('scatter_markersize_sl')
        self.scatter_markersize_sl.setMinimum(0)
        self.scatter_markersize_sl.setMaximum(self.plot_characteristics['scatter']['plot']['markersize']*100)
        self.scatter_markersize_sl.setValue(self.plot_characteristics['scatter']['plot']['markersize']*10)
        self.scatter_markersize_sl.setTickInterval(2)
        self.scatter_markersize_sl.setGeometry(self.scatter_menu_button.geometry().x()-200, 
                                              self.scatter_menu_button.geometry().y()+75, 
                                              200, 20)
        self.scatter_markersize_sl.hide()

        # add scatter plot options name ('Options') to layout
        self.scatter_options_label = QtWidgets.QLabel("Options", self)
        self.scatter_options_label.setGeometry(self.scatter_menu_button.geometry().x()-200,
                                               self.scatter_menu_button.geometry().y()+100, 
                                               200, 20)
        self.scatter_options_label.hide()

        # add scatter plot options checkboxes
        self.scatter_options = dict()
        x_move, y_move = 0, 0
        for option in self.plot_characteristics['scatter']['plot_options']:
            
            self.scatter_options[option] = QtWidgets.QCheckBox(option, self)
            self.scatter_options[option].setObjectName('scatter_option_' + option)
            self.scatter_options[option].setGeometry(self.scatter_menu_button.geometry().x()-200+x_move, 
                                                     self.scatter_menu_button.geometry().y()+125+y_move, 
                                                     200, 20)
            self.scatter_options[option].stateChanged.connect(self.update_plot_option)
            self.scatter_options[option].hide()

            # create new column after 2 elements
            if y_move == 25:
                x_move = 100
                y_move = 0
            else:
                y_move += 25 
            
            self.options.append(self.scatter_options[option])

        # set show/hide actions
        self.scatter_elements = [self.scatter_container, self.scatter_settings_label, 
                                 self.scatter_markersize_sl_label, self.scatter_markersize_sl,
                                 self.scatter_options_label, self.scatter_options]
        self.interactive_elements['scatter'] = {'button': self.scatter_menu_button, 
                                                'hidden': True,
                                                'elements': self.scatter_elements,
                                                'markersize_sl': [self.scatter_markersize_sl],
                                                'opacity_sl': [],
                                                'linewidth_sl': [],
                                                'widths_sl': []
                                               }
        self.scatter_menu_button.clicked.connect(self.interactive_elements_button_func)
        self.scatter_markersize_sl.valueChanged.connect(self.update_markersize_func)

        # create array with buttons and elements to edit when the canvas is resized or the plots are changed
        self.buttons = [self.map_menu_button, self.timeseries_menu_button,
                        self.periodic_menu_button, self.periodic_violin_menu_button,
                        self.distribution_menu_button, self.scatter_menu_button]

        self.elements = [self.map_elements, self.timeseries_elements, 
                         self.periodic_elements, self.periodic_violin_elements,
                         self.distribution_elements, self.scatter_elements]

        return None

    def interactive_elements_button_func(self):
        """Function to show and hide elements in setting menus"""

        event_source = self.sender()
        for key, val in self.interactive_elements.items():
            if event_source == self.interactive_elements[key]['button']:
                hidden = self.interactive_elements[key]['hidden']
                elements = self.interactive_elements[key]['elements']
                break

        if hidden:
            for element in elements: 
                if isinstance(element, dict):
                    for sub_element in element.values():
                        sub_element.show()
                else:
                    element.show()

            self.interactive_elements[key]['hidden'] = False
        else:
            for element in elements: 
                if isinstance(element, dict):
                    for sub_element in element.values():
                        sub_element.hide()
                else:
                    element.hide()
            self.interactive_elements[key]['hidden'] = True

        return None

    def update_markersize_func(self):
        """Function to handle the update of the markers size."""

        event_source = self.sender()
        loc = [1 if '_sel' in event_source.objectName() else 0][0]
        for key, val in self.interactive_elements.items():
            if event_source in self.interactive_elements[key]['markersize_sl']:
                markersize = self.interactive_elements[key]['markersize_sl'][loc].value()
                break
        self.update_markersize(self.plot_axes[key], key, markersize, event_source)

        return None

    def update_opacity_func(self):
        """Function to handle the update of the markers opacity."""

        event_source = self.sender()
        loc = [1 if '_sel' in event_source.objectName() else 0][0]
        for key, val in self.interactive_elements.items():
            if event_source in self.interactive_elements[key]['opacity_sl']:
                opacity = self.interactive_elements[key]['opacity_sl'][loc].value()/10
                break
        self.update_opacity(self.plot_axes[key], key, opacity, event_source)

        return None

    def update_linewidth_func(self):
        """Function to handle the update of the lines widths."""

        event_source = self.sender()
        for key, val in self.interactive_elements.items():
            if event_source in self.interactive_elements[key]['linewidth_sl']:
                linewidth = self.interactive_elements[key]['linewidth_sl'][0].value()/10
                break
        self.update_linewidth(self.plot_axes[key], key, linewidth)

        return None

    def update_violin_widths_func(self):
        """Function to handle the update of the violin widths."""

        event_source = self.sender()
        for key, val in self.interactive_elements.items():
            if event_source in self.interactive_elements[key]['widths_sl']:
                widths = self.interactive_elements[key]['widths_sl'][0].value()/10
                break
        self.update_violin_widths(self.plot_axes[key], key, widths)

        return None

    def update_plot_option(self):
        """ Function to handle the update of the plot options. """

        # get option and plot names
        event_source = self.sender()
        option = event_source.objectName().split('option_')[1]
        plot_type = event_source.objectName().split('_option')[0]
        if plot_type == 'periodic_violin':
            plot_type = 'periodic-violin'

        # is box checked?
        check_state = event_source.isChecked()
        if check_state:
            undo = False
        else:
            undo = True

        # options 'logy' and 'logx' 
        # only plot if axis has all positive values
        if option == 'logy' or option == 'logx':
            if isinstance(self.plot_axes[plot_type], dict):
                for sub_ax in self.plot_axes[plot_type].values():
                    log_validity = self.plot.log_validity(sub_ax, option)
                    if log_validity:
                        self.plot.log_axes(sub_ax,
                                           option, 
                                           plot_type,
                                           self.plot_characteristics[plot_type],
                                           undo=undo)
                    else:
                        print("Warning: It is not possible to log the {}-axis with negative values.".format(option[-1]))
                        event_source.setCheckState(QtCore.Qt.Unchecked)
            else:
                log_validity = self.plot.log_validity(self.plot_axes[plot_type], option)
                if log_validity:
                    self.plot.log_axes(self.plot_axes[plot_type], 
                                       option, 
                                       plot_type,
                                       self.plot_characteristics[plot_type], 
                                       undo=undo)
                else:
                    print("Warning: It is not possible to log the {}-axis with negative values.".format(option[-1]))
                    event_source.setCheckState(QtCore.Qt.Unchecked)

        # option 'annotate'
        # only plot if have selected stations (for map annotations)
        if option == 'annotate':
            if len(self.relative_selected_station_inds) == 0:
                undo = True

            if isinstance(self.plot_axes[plot_type], dict):
                for sub_ax in self.plot_axes[plot_type].values():
                    self.plot.annotation(sub_ax,
                                            self.read_instance.networkspeci,
                                            list(self.selected_station_data[self.read_instance.networkspeci].keys()), 
                                            plot_type,
                                            self.plot_characteristics[plot_type], 
                                            plot_options=[],
                                            undo=undo)
                    break
            else:
                self.plot.annotation(self.plot_axes[plot_type], 
                                        self.read_instance.networkspeci,
                                        list(self.selected_station_data[self.read_instance.networkspeci].keys()), 
                                        plot_type,
                                        self.plot_characteristics[plot_type], 
                                        plot_options=[],
                                        undo=undo)

        # option 'trend'
        if option == 'trend':
            self.plot.trend(self.plot_axes[plot_type], 
                            self.read_instance.networkspeci,
                            list(self.selected_station_data[self.read_instance.networkspeci].keys()), 
                            plot_type,
                            self.plot_characteristics[plot_type], 
                            plot_options=[], 
                            undo=undo)
        
        if option == 'regression':
            self.plot.linear_regression(self.plot_axes[plot_type], 
                                        self.read_instance.networkspeci,
                                        list(self.selected_station_data[self.read_instance.networkspeci].keys()), 
                                        plot_type,
                                        self.plot_characteristics[plot_type],  
                                        plot_options=[],
                                        undo=undo)

        # draw changes
        self.figure.canvas.draw()

        return None

    def update_markersize(self, ax, plot_type, markersize, event_source):
        """ Update markers size for each plot type. """
        
        # set markersize
        if plot_type in ['timeseries', 'periodic', 'scatter', 'periodic-violin']:

            if type(ax) == dict:
                for sub_ax in ax.values():
                    for line in sub_ax.lines:
                        line.set_markersize(markersize)
            else:
                for line in ax.lines:
                    line.set_markersize(markersize)

            # update characteristics per plot type
            # this is made to keep the changes when selecting stations with lasso
            if plot_type in ['timeseries', 'periodic', 'scatter']:
                self.plot_characteristics[plot_type]['plot']['markersize'] = markersize
            elif plot_type == 'periodic-violin':
                self.plot_characteristics[plot_type]['plot']['p50']['markersize'] = markersize

        elif plot_type == 'map':

            markersizes = self.plot_axes['map'].collections[-1].get_sizes()

            if event_source == self.interactive_elements[plot_type]['markersize_sl'][0]:

                # set markersize for unselected stations
                markersizes[self.absolute_non_selected_station_inds] = markersize
                for collection in self.plot_axes['map'].collections:
                    if isinstance(collection, matplotlib.collections.PathCollection):
                        collection.set_sizes(markersizes)

                # update characteristics per plot type
                self.plot_characteristics['map']['marker_unselected']['s'] = markersize

            elif event_source == self.interactive_elements[plot_type]['markersize_sl'][1]:

                # set markersize for selected stations
                markersizes[self.absolute_selected_station_inds] = markersize
                for collection in self.plot_axes['map'].collections:
                    if isinstance(collection, matplotlib.collections.PathCollection):
                        collection.set_sizes(markersizes)

                # update characteristics per plot type
                self.plot_characteristics['map']['marker_selected']['s'] = markersize

        # redraw points
        self.figure.canvas.draw()
        self.figure.canvas.flush_events()

        return None

    def update_opacity(self, ax, plot_type, opacity, event_source):
        """ Update markers opacity for each plot type. """

        # set opacity
        if plot_type == 'map':

            opacities = self.plot_axes['map'].collections[-1].get_facecolor()
            if event_source == self.interactive_elements[plot_type]['opacity_sl'][0]:

                # set opacity for unselected stations
                opacities[self.absolute_non_selected_station_inds, -1] = opacity
                for collection in self.plot_axes['map'].collections:
                    if isinstance(collection, matplotlib.collections.PathCollection):
                        collection.set_facecolor(opacities)

                # update characteristics per plot type
                self.plot_characteristics['map']['marker_unselected']['alpha'] = opacity

            elif event_source == self.interactive_elements[plot_type]['opacity_sl'][1]:

                # set opacity for selected stations
                opacities[self.absolute_selected_station_inds, -1] = opacity
                for collection in self.plot_axes['map'].collections:
                    if isinstance(collection, matplotlib.collections.PathCollection):
                        collection.set_facecolor(opacities)

                # update characteristics per plot type
                self.plot_characteristics['map']['marker_selected']['alpha'] = opacity

        # redraw points
        self.figure.canvas.draw()
        self.figure.canvas.flush_events()

        return None

    def update_linewidth(self, ax, plot_type, linewidth):
        """ Update line widths for each plot type. """
        
        # set linewidth
        if type(ax) == dict:
            for sub_ax in ax.values():
                for line in sub_ax.lines:
                    line.set_linewidth(linewidth)
        else:
            for line in ax.lines:
                line.set_linewidth(linewidth)

        # update characteristics per plot type
        if plot_type == 'periodic-violin':
            self.plot_characteristics[plot_type]['plot']['p50']['linewidth'] = linewidth
        else:
            self.plot_characteristics[plot_type]['plot']['linewidth'] = linewidth

        # redraw points
        self.figure.canvas.draw()
        self.figure.canvas.flush_events()

        return None

    def update_violin_widths(self, ax, plot_type, width):
        """ Update violin widths for violin plots. """
        
        # set violin widths
        if plot_type == 'periodic-violin':
            if type(ax) == dict:
                for sub_ax in ax.values():
                    widths = np.full(len(self.active_map_valid_station_inds), width)
                    for collection in sub_ax.collections:
                        # TODO: Change widths - Try to find a function like set_widths
                        pass
                       
            else:
                for collection in ax.collections:
                    # TODO: Change widths - Try to find a function like set_widths
                    pass

        # update characteristics per plot type
        self.plot_characteristics[plot_type]['plot']['violin']['widths'] = widths

        # redraw points
        self.figure.canvas.draw()
        self.figure.canvas.flush_events()

        return None

    def create_station_annotation(self):
        """ Create annotation at (0, 0) that will be updated later. """

        # get axes transformation
        transform = self.datacrs._as_mpl_transform(self.plot_axes['map'])

        # in the newest version of matplotlib, s corresponds to text
        self.station_annotation = self.plot_axes['map'].annotate(s='', xy=(0, 0), xycoords=transform,
                                                                  **self.plot_characteristics['map']['stations_annotate'],
                                                                  bbox={**self.plot_characteristics['map']['stations_annotate_bbox']},
                                                                  arrowprops={**self.plot_characteristics['map']['stations_annotate_arrowprops']})

        return None

    def update_station_annotation(self, annotation_index):
        """ Update annotation for each station that is hovered. """

        # retrieve stations references and coordinates
        station_reference = self.read_instance.station_references[self.read_instance.networkspeci][self.active_map_valid_station_inds][annotation_index['ind'][0]]
        station_location = self.plot.stations_scatter.get_offsets()[annotation_index['ind'][0]]

        # update location
        self.station_annotation.xy = station_location

        # update bbox position
        lat_min = self.plot_axes['map'].get_extent(crs=self.datacrs)[2]
        lat_max = self.plot_axes['map'].get_extent(crs=self.datacrs)[3]
        if station_location[1] > ((lat_max + lat_min) / 2):
            self.station_annotation.set_y(-10)
            self.station_annotation.set_va('top')
        else:
            self.station_annotation.set_y(10)
            self.station_annotation.set_va('bottom')

        # create annotation text
        text_label = ('Station: {0}\n').format(station_reference)
        text_label += ('Lon: {0:.2f}\n').format(station_location[0])
        text_label += ('Lat: {0:.2f}').format(station_location[1])
        self.station_annotation.set_text(text_label)

        return None
        
    def hover_station_annotation(self, event):
        """ Show or hide annotation for each station that is hovered. """

        # activate hover over map if any
        if event.inaxes == self.plot_axes['map']:
            if (hasattr(self.plot, 'stations_scatter')) and (self.lock_annotation == False):
                # lock annotation
                self.lock_annotation = True

                if event.button == None:
                    
                    is_contained, annotation_index = self.plot.stations_scatter.contains(event)
                    
                    if is_contained:
                        # update annotation if hovered
                        self.update_station_annotation(annotation_index)
                        self.station_annotation.set_visible(True)
                        self.annotation_visible = True
                    else:
                        # hide annotation if not hovered
                        if self.annotation_visible:
                            self.station_annotation.set_visible(False)
                            self.annotation_visible = False

                    # redraw points
                    self.figure.canvas.draw()
                    self.figure.canvas.flush_events()
                
                # unlock annotation 
                self.lock_annotation = False

        return None

    def zoom_map_func(self, event):
        """ Function to handle zoom on map using scroll wheel. """

        if event.inaxes == self.plot_axes['map']:
            if self.lock_zoom == False:
                # lock zoom
                self.lock_zoom = True

                # get the current x and y limits
                current_xlim = self.plot_axes['map'].get_xlim()
                current_ylim = self.plot_axes['map'].get_ylim()

                # get position of cursor
                xdata = event.xdata
                ydata = event.ydata
                base_scale = self.plot_characteristics['map']['base_scale']

                if event.button == 'up':
                    # deal with zoom in
                    scale_factor = base_scale
                elif event.button == 'down':
                    # deal with zoom out
                    scale_factor = 1/base_scale
                else:
                    # exceptions
                    scale_factor = 1
                
                if scale_factor != 1:
                
                    # set new limits
                    self.plot_axes['map'].set_xlim([xdata - (xdata - current_xlim[0]) / scale_factor, 
                                                    xdata + (current_xlim[1] - xdata) / scale_factor])
                    self.plot_axes['map'].set_ylim([ydata - (ydata - current_ylim[0]) / scale_factor, 
                                                    ydata + (current_ylim[1] - ydata) / scale_factor])

                    # save map extent
                    self.read_instance.map_extent = self.plot_axes['map'].get_extent(crs=self.datacrs)

                    # redraw points
                    self.figure.canvas.draw()
                    self.figure.canvas.flush_events()
                
                    # update buttons (previous-forward) history
                    self.read_instance.navi_toolbar.push_current()
                    self.read_instance.navi_toolbar.set_history_buttons()

                    # unlock zoom
                    self.lock_zoom = False

        return None

    def picker_block_func(self, event):
        """ Block or unblock the station and legend pick functions
            to avoid interferences.
        """

        if event.inaxes == self.plot_axes['map']:
            # block legend picker inside map
            self.lock_station_pick = False
            self.lock_legend_pick = True
        
        elif event.inaxes == self.plot_axes['legend']:
            # block stations picker inside legend
            self.lock_station_pick = True
            self.lock_legend_pick = False
        
        else:
            # block stations picker and legend picker
            self.lock_station_pick = True
            self.lock_legend_pick = True

        return None

    def legend_picker_func(self, event):
        """ Function to handle legend picker. """

        if self.lock_legend_pick == False:
            if self.plot_elements:
                # lock legend pick
                self.lock_legend_pick = True
            
                # get event information
                legend_label = event.artist
                legend_label_text = legend_label.get_text().lower()
                visible = copy.deepcopy(self.plot_elements[legend_label_text]['visible'])

                # iterate through plot types
                for plot_type in self.plot_elements[legend_label_text]['plot_elements']:

                    # get elements per plot
                    plot_elements = self.plot_elements[legend_label_text]['plot_elements'][plot_type]
                
                    # change visibility of lines
                    for plot_element in plot_elements:
                        if visible:
                            plot_element.set_visible(False)
                        else:
                            plot_element.set_visible(True)

                # change font weight of label
                legend_label._fontproperties = self.legend.get_texts()[0]._fontproperties.copy()
                if visible:
                    legend_label.set_fontweight('regular')
                    self.plot_elements[legend_label_text]['visible'] = False
                else:
                    legend_label.set_fontweight('bold')
                    self.plot_elements[legend_label_text]['visible'] = True

                # redraw points
                self.figure.canvas.draw()
                self.figure.canvas.flush_events()
                
                # unlock legend pick 
                self.lock_legend_pick = False
    
        return None<|MERGE_RESOLUTION|>--- conflicted
+++ resolved
@@ -770,13 +770,8 @@
                             # skip observational array if bias stat
                             if (z_statistic_sign == 'bias') & (data_label == 'observations'):
                                 continue
-<<<<<<< HEAD
                             self.plot.make_periodic(self.plot_axes['periodic'], self.read_instance.networkspeci, 
                                                     data_label, self.plot_characteristics['periodic'], zstat=zstat)
-                            valid_data_labels.append(data_label)
-=======
-                            self.plot.make_periodic(self.plot_axes['periodic'], self.read_instance.networkspeci, data_label, self.plot_characteristics['periodic'], zstat=zstat)
->>>>>>> dd827eef
 
                     # harmonise axes limits across subplots 
                     relevant_axs = [self.plot_axes['periodic'][relevant_temporal_resolution] for relevant_temporal_resolution in self.read_instance.relevant_temporal_resolutions]
