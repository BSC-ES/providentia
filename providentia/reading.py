--- conflicted
+++ resolved
@@ -80,7 +80,6 @@
 
     # get all station references in file
     file_station_references = ncdf_root['station_reference'][:]
-<<<<<<< HEAD
     # get indices of all unique station references that are contained
     # within file station references array
     full_array_station_indices = \
@@ -89,14 +88,6 @@
     # contained in all unique station references array
     current_file_station_indices = \
         np.where(np.in1d(file_station_references, station_references))[0]
-=======
-    # get indices of all unique station references that are contained within
-    # file station references array
-    full_array_station_indices = np.where(np.in1d(station_references, file_station_references))[0]
-    # get indices of file station station references that are contained in all
-    # unique station references array
-    current_file_station_indices = np.where(np.in1d(file_station_references, station_references))[0]
->>>>>>> 31357fcb
 
     # read in species data
     file_data = ncdf_root[active_species][:, valid_file_time_indices]
@@ -128,15 +119,9 @@
                 file_data[np.isin(file_classifications, 
                                   selected_classifications_to_retain, 
                                   invert=True).all(axis=2)] = np.NaN
-<<<<<<< HEAD
             
             # screen out all observations that are associated with any
             # of the selected classifications to remove
-=======
-
-            # screen out all observations that are associated with any of the
-            # selected classifications to remove
->>>>>>> 31357fcb
             if len(selected_classifications_to_remove) > 0:
                 file_data[np.isin(file_classifications, 
                                   selected_classifications_to_remove).any(axis=2)] = np.NaN
