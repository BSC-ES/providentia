--- conflicted
+++ resolved
@@ -879,9 +879,12 @@
                 if axis_title == '':
                     if plotting_paradigm == 'summary':
                         axis_title_label = self.subsection
-<<<<<<< HEAD
                     elif plotting_paradigm == 'station':
-                        axis_title_label = '{} ({}, {})'.format(self.current_station_name, self.current_lon, self.current_lat)
+                        axis_title_label = '{} ({:.{}f}, {:.{}f})'.format(self.current_station_name, 
+                                                                          self.current_lon,
+                                                                          self.plot_characteristics[plot_type]['round_decimal_places'],
+                                                                          self.current_lat,
+                                                                          self.plot_characteristics[plot_type]['round_decimal_places'])
                     # set title
                     if isinstance(relevant_axis, dict):
                         self.plot.set_axis_title(sub_ax, axis_title_label, self.plot_characteristics[plot_type])
@@ -941,15 +944,6 @@
                                     self.plot.set_axis_label(sub_ax, 'y', ylabel, self.plot_characteristics[plot_type])
                         else:
                             self.plot.set_axis_label(relevant_axis, 'y', ylabel, self.plot_characteristics[plot_type])
-=======
-                    elif plotting_paradigm == 'station': 
-                        axis_title_label = '{} ({:.{}f}, {:.{}f})'.format(self.current_station_name, 
-                                                                          self.current_lon,
-                                                                          self.plot_characteristics[plot_type]['round_decimal_places'],
-                                                                          self.current_lat,
-                                                                          self.plot_characteristics[plot_type]['round_decimal_places'])
-                    self.plot.set_axis_title(relevant_axis, axis_title_label, self.plot_characteristics[plot_type])
->>>>>>> ba3ece91
 
                 # make plot if there is data
                 if not self.selected_station_data[networkspeci]:
