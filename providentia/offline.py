--- conflicted
+++ resolved
@@ -17,11 +17,7 @@
 
 from .configuration import load_conf
 from .configuration import ProvConfiguration
-<<<<<<< HEAD
-from .fields_menus import (init_metadata, init_period, init_representativity, metadata_conf
-=======
 from .fields_menus import (init_metadata, init_period, init_representativity, metadata_conf,
->>>>>>> b0276bba
                            update_metadata_fields, update_period_fields, update_representativity_fields,
                            period_conf, representativity_conf)
 from .filter import DataFilter
