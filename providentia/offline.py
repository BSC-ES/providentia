import os
import sys
import json
import copy

import datetime
import numpy as np
import pandas as pd
import matplotlib
import matplotlib.pyplot as plt
import matplotlib.gridspec as gridspec
from matplotlib.backends.backend_pdf import PdfPages
import mpl_toolkits.axisartist.floating_axes as fa
from matplotlib.projections import PolarAxes

from .read import DataReader
from .filter import DataFilter
from .plot import Plot
from .statistics import to_pandas_dataframe
from .statistics import calculate_statistic
from .statistics import generate_colourbar
from .statistics import get_z_statistic_info
from .configuration import ProvConfiguration
from providentia import aux

CURRENT_PATH = os.path.abspath(os.path.dirname(__file__))
basic_stats = json.load(open(os.path.join(CURRENT_PATH, 'conf/basic_stats.json')))
expbias_stats = json.load(open(os.path.join(CURRENT_PATH, 'conf/experiment_bias_stats.json')))

class ProvidentiaOffline:
    """ Class to create Providentia offline reports. """

    # make sure that we are not using Qt5 backend with matplotlib
    matplotlib.use('Agg')

    def __init__(self, **kwargs):
        print("Starting Providentia offline...")

        # initialise default configuration variables
        # modified by commandline arguments, if given
        provconf = ProvConfiguration(self, **kwargs)

        # update self with command line arguments
        self.commandline_arguments = copy.deepcopy(kwargs)

        # update variables from config file
        if ('config' in kwargs) and (os.path.exists(kwargs['config'])):
            aux.load_conf(self, kwargs['config'])
            self.from_conf = True
        elif ('config' in kwargs) and (not os.path.exists(kwargs['config'])):     
            error = 'Error: The path to the configuration file specified in the command line does not exist.'
            sys.exit(error)
        else:
            error = "Error: No configuration file found. The path to the config file must be added as an argument."
            sys.exit(error)

        # load report plot presets
        self.report_plots = json.load(open(os.path.join(CURRENT_PATH, 'conf/report_plots.json')))

        # create dictionary of all available observational GHOST data
        self.all_observation_data = aux.get_ghost_observational_tree(self)

        # load dictionary with non-GHOST esarchive files to read
        nonghost_observation_data_json = json.load(open(os.path.join(CURRENT_PATH, 'conf/nonghost_files.json')))
        # merge to existing GHOST observational data dict if we have the path
        if self.nonghost_root is not None:
            nonghost_observation_data = aux.get_nonghost_observational_tree(self, nonghost_observation_data_json)
            self.all_observation_data = {**self.all_observation_data, **nonghost_observation_data}

        # initialise DataReader class
        self.datareader = DataReader(self)

        # iterate through configuration sections
        for section_ind, (filename, section) in enumerate(zip(self.filenames, self.parent_section_names)):

            print('Starting to create PDF for {} section'.format(section))

            # update for new section parameters
            self.report_filename = filename
            self.section = section
            self.section_opts = self.sub_opts[self.section]

            # initialize plot characteristics
            self.plot_characteristics = dict()

            # reinitialise default configuration variables
            # modified by commandline arguments, if given
            provconf = ProvConfiguration(self, **self.commandline_arguments)

            # update self with section variables
            for k, val in self.section_opts.items():
                setattr(self, k, provconf.parse_parameter(k, val))

            # check for self defined plot characteristics file
            if self.plot_characteristics_filename == '':
                self.plot_characteristics_filename = os.path.join(CURRENT_PATH, 'conf/plot_characteristics_offline.json')
            self.plot_characteristics_templates = json.load(open(self.plot_characteristics_filename))
            self.plot_characteristics = {}

            # error when using wrong custom plot characteristics path to launch dashboard
            if 'header' not in self.plot_characteristics_templates.keys():
                msg = 'It is not possible to use the dashboard plot characteristics path to generate offline reports. Consider adding another path to plot_characteristics_filename, as in: '
                msg += 'plot_characteristics_filename = dashboard:/path/plot_characteristics_dashboard.json, offline:/path/plot_characteristics_offline.json.'
                sys.exit(msg)

            # initialise Plot class
            self.plot = Plot(read_instance=self, canvas_instance=self)

            # add general plot characteristics to self
            for k, val in self.plot_characteristics_templates['general'].items():
                setattr(self, k, val)

            # now all variables have been parsed, check validity of those, throwing errors where necessary
            provconf.check_validity()

            # set some key configuration variables
            self.relevant_temporal_resolutions = aux.get_relevant_temporal_resolutions(self.resolution)
            self.data_labels = ['observations'] + list(self.experiments.keys())
            self.networkspecies = ['{}|{}'.format(network,speci) for network, speci in zip(self.network, self.species)]

            # get valid observations in date range
            aux.get_valid_obs_files_in_date_range(self, self.start_date, self.end_date)

            # update available experiments for selected fields
            aux.get_valid_experiments(self, self.start_date, self.end_date, self.resolution,
                                      self.network, self.species)

            # read data
            self.datareader.read_setup(['reset'])
            
            # initialise previous QA, flags and filter species as section values
            self.previous_qa = copy.deepcopy(self.qa)
            self.previous_flags = copy.deepcopy(self.flags)
            self.previous_filter_species = copy.deepcopy(self.filter_species)

            # if no valid data has been found be to be read, then skip to next section
            if self.invalid_read:
                print('No valid data for {} section'.format(section))
                continue
            
            # check if report type is valid
            if self.report_type not in self.report_plots.keys():
                msg = 'Error: The report type {0} cannot be found in conf/report_plots.json. '.format(self.report_type)
                msg += 'The available report types are {0}. Select one or create your own.'.format(list(self.report_plots.keys()))
                sys.exit(msg)

            # set plots that need to be made (summary and station specific)
            self.summary_plots_to_make = []
            self.station_plots_to_make = []
            if isinstance(self.report_plots[self.report_type], list):
                self.summary_plots_to_make = self.report_plots[self.report_type]
                for plot_type in self.report_plots[self.report_type]:
                    # there can be no station specific plots for map plot type
                    if plot_type[:4] != 'map-':
                        self.station_plots_to_make.append(plot_type)
            elif isinstance(self.report_plots[self.report_type], dict):
                # get summary plots
                if 'summary' in self.report_plots[self.report_type].keys():
                    if not self.report_summary:
                        print('Warning: report_summary is False, summary plots will not be created.')
                    else:
                        self.summary_plots_to_make = self.report_plots[self.report_type]['summary']
                # get station plots
                if 'station' in self.report_plots[self.report_type].keys():
                    if not self.report_stations:
                        print('Warning: report_stations is False, station plots will not be created.')
                    else:
                        for plot_type in self.report_plots[self.report_type]['station']:
                            # there can be no station specific plots for map plot type
                            if plot_type[:4] != 'map-':
                                self.station_plots_to_make.append(plot_type)

            # TODO: For Taylor diagrams, remove this piece of code until Matplotlib 3.7.2 is available
            for diagram_name in ['taylor', 'taylor-r', 'taylor-r2']:
                if (diagram_name in self.station_plots_to_make) or (diagram_name in self.summary_plots_to_make):
                    error = 'It is not possible to create Taylor diagrams yet, please remove.'
                    sys.exit(error)

            # set plot characteristics for all plot types (summary, station)
            self.plots_to_make = list(self.summary_plots_to_make)
            self.plots_to_make.extend(x for x in self.station_plots_to_make
                                      if x not in self.summary_plots_to_make)
            self.plot.set_plot_characteristics(self.plots_to_make)
            
            # define dictionary to store plot figures per page
            self.plot_dictionary = {}

            # start making PDF
            self.start_pdf()

            # remove section variables from memory 
            for k in self.section_opts:
                try:
                    vars(self).pop(k)
                except:
                    pass

    def start_pdf(self):
        """ Create PDF document where plots will be stored. """

        # get path where reports will be saved
        if '/' in self.report_filename:
            if os.path.isdir(os.path.dirname(self.report_filename)):
                reports_path = self.report_filename
        else:
            reports_path = (os.path.join(CURRENT_PATH, '../reports/')) + self.report_filename

        # create reports folder
        if not os.path.exists(os.path.dirname(reports_path)):
            if '/' in self.report_filename:
                print('Path {0} does not exist and it will be created.'.format(os.path.dirname(self.report_filename)))
            os.makedirs(os.path.dirname(reports_path))

        # add termination .pdf to filenames
        if '.pdf' not in reports_path:
            reports_path += '.pdf'

        # open new PDF file
        with PdfPages(reports_path) as pdf:
            
            self.pdf = pdf

            # initialise dictionaries to store relevant page numebrs
            if self.report_summary:
                self.summary_pages = {}
            if self.report_stations:
                self.station_pages = {}

            # get subsection names
            self.child_subsection_names = [subsection_name for subsection_name in self.subsection_names 
                                           if self.section == subsection_name.split('·')[0]]
            if len(self.child_subsection_names) > 0:
                self.subsections = self.child_subsection_names
            else:
                self.subsections = [self.section]

            # make header
            self.plot.set_plot_characteristics(['header'])
            self.plot.make_header(self.pdf, self.plot_characteristics['header'])

            # create variables to keep track of minimum and maximum data ranges across subsections
            self.data_range_min_summary = {networkspeci:np.inf for networkspeci in self.networkspecies}
            self.data_range_min_station = {networkspeci:np.inf for networkspeci in self.networkspecies}
            self.data_range_max_summary = {networkspeci:0 for networkspeci in self.networkspecies}
            self.data_range_max_station = {networkspeci:0 for networkspeci in self.networkspecies}
            self.stddev_max_summary = {networkspeci:0 for networkspeci in self.networkspecies}
            self.stddev_max_station = {networkspeci:0 for networkspeci in self.networkspecies}

            # make all plots per subsection (for all plot types except distribution plot)
            summary_plots_to_make = [plot_type for plot_type in self.summary_plots_to_make 
                                     if ('distribution' not in plot_type) and ('taylor' not in plot_type)]
            station_plots_to_make = [plot_type for plot_type in self.station_plots_to_make 
                                     if ('distribution' not in plot_type) and ('taylor' not in plot_type)]
            self.make_plots_per_subsection(summary_plots_to_make, station_plots_to_make, 
                                           do_plot_geometry_setup=True)

            # make all plots per subsection
            # for distribution plot types --> done so to calclulate data ranges across subsections first
            summary_plots_to_make = [plot_type for plot_type in self.summary_plots_to_make 
                                     if ('distribution' in plot_type) or 'taylor' in plot_type]
            station_plots_to_make = [plot_type for plot_type in self.station_plots_to_make 
                                     if ('distribution' in plot_type) or 'taylor' in plot_type]
            if (len(summary_plots_to_make) > 0) or (len(station_plots_to_make) > 0):
                self.make_plots_per_subsection(summary_plots_to_make, station_plots_to_make)
            
            # finalise formatting for plots
            # create colourbars
            # harmonise xy limits(not for map, heatmap or table, or when xlim and ylim defined)

            # remove header from plot characteristics dictionary
            if 'header' in list(self.plot_characteristics.keys()):
                del self.plot_characteristics['header']

            # set variables to inform when have formatted 1 set of networkspecies plots for stations
            formatted_networkspeci_plots = False        
            did_formatting = False

            # iterate through networks and species
            for networkspeci in self.networkspecies: 

                # iterate through plot types
                for plot_type in list(self.plot_characteristics.keys()):

                    # get options defined to configure plot (e.g. bias, individual, annotate, etc.)
                    plot_options = plot_type.split('_')[1:]

                    # if a multispecies plot is active then only format on first pass
                    if ('multispecies' in plot_options) & (formatted_networkspeci_plots):
                        continue

                    # get zstat information from plot_type
                    zstat, base_zstat, z_statistic_type, z_statistic_sign, z_statistic_period = get_z_statistic_info(plot_type=plot_type)

                    # get base plot type (without stat and options)
                    if zstat:
                        base_plot_type = plot_type.split('-')[0] 
                    else:
                        base_plot_type = plot_type.split('_')[0] 

                    # get relevant paradigm pages to harmonise axes limits for
                    paradigm_pages = {'summary':[], 'station':[]}
                    if (self.report_summary) & (self.report_stations):
                        if plot_type in self.summary_pages:
                            if networkspeci in self.summary_pages[plot_type]:
                                paradigm_pages['summary'] = self.summary_pages[plot_type][networkspeci]
                        # for multispecies plots of specific stations, spatial colocation needs to be on.
                        # if not, the plots will not exist so handle this
                        if ('multispecies' in plot_options) & (not self.spatial_colocation):
                            paradigm_pages['station'] = []
                        else:
                            if plot_type in self.station_pages:
                                if networkspeci in self.station_pages[plot_type]:
                                    for subsection in self.subsections:
                                        if subsection in self.station_pages[plot_type][networkspeci]:
                                            paradigm_pages['station'].extend(self.station_pages[plot_type][networkspeci][subsection])

                    elif self.report_summary:
                        if plot_type in self.summary_pages:
                            if networkspeci in self.summary_pages[plot_type]:
                                paradigm_pages['summary'] = self.summary_pages[plot_type][networkspeci]
                    
                    elif self.report_stations:
                        # for multispecies plots of specific stations, spatial colocation needs to be on.
                        # if not, the plots will not exist so handle this
                        if ('multispecies' in plot_options) & (not self.spatial_colocation):
                            paradigm_pages['station'] = []
                        else:
                            if plot_type in self.station_pages:
                                if networkspeci in self.station_pages[plot_type]:
                                    for subsection in self.subsections:
                                        if subsection in self.station_pages[plot_type][networkspeci]:
                                            paradigm_pages['station'].extend(self.station_pages[plot_type][networkspeci][subsection])

                    # iterate through paradigm pages
                    for plotting_paradigm, relevant_pages in paradigm_pages.items():                        
                        if len(relevant_pages) == 0:
                            continue

                        # get relevant axs and plot types per networkspeci / plot type
                        relevant_axs, relevant_data_labels = self.get_relevant_axs_per_networkspeci_plot_type(base_plot_type, 
                                                                                                              relevant_pages)

                        # if ax is not visible, remove ax from relevant_axs
                        # this means plot was not created
                        axs_to_remove = []
                        for ax in relevant_axs:
                            if not ax.get_visible():
                                axs_to_remove.append(ax)
                        relevant_axs = [ax for ax in relevant_axs if ax not in axs_to_remove]

                        # if have no relevant axs, continue to next paradigm
                        if len(relevant_axs) == 0:
                            continue

                        # get data ranges for plotting paradigm
                        if plotting_paradigm == 'summary':
                            data_range_min = self.data_range_min_summary[networkspeci]
                            data_range_max = self.data_range_max_summary[networkspeci]
                            stddev_max = self.stddev_max_summary[networkspeci]
                        elif plotting_paradigm == 'station':
                            data_range_min = self.data_range_min_station[networkspeci]
                            data_range_max = self.data_range_max_station[networkspeci]
                            stddev_max = self.stddev_max_station[networkspeci]

                        # generate colourbars for required plots in paradigm on each relevant page
                        if 'cb' in list(self.plot_characteristics[plot_type].keys()):
                            # get all cb_axs for plot_type across relevant pages
                            cb_axs = [self.plot_dictionary[relevant_page]['cb_ax'] for relevant_page in relevant_pages]
                            generate_colourbar(self, relevant_axs, cb_axs, zstat, self.plot_characteristics[plot_type], 
                                               networkspeci.split('|')[-1])

                        # harmonise xy limits for plot paradigm
                        if base_plot_type not in ['map', 'heatmap', 'table', 'taylor']: 
                            if base_plot_type == 'periodic-violin':
                                self.plot.harmonise_xy_lims_paradigm(relevant_axs, base_plot_type, 
                                                                     self.plot_characteristics[plot_type], plot_options, 
                                                                     ylim=[data_range_min, data_range_max],
                                                                     relim=True, autoscale_x=True)
                            elif base_plot_type == 'scatter':
                                self.plot.harmonise_xy_lims_paradigm(relevant_axs, base_plot_type, 
                                                                     self.plot_characteristics[plot_type], plot_options, 
                                                                     relim=True)
                            else:
                                self.plot.harmonise_xy_lims_paradigm(relevant_axs, base_plot_type,
                                                                     self.plot_characteristics[plot_type], plot_options, 
                                                                     relim=True, autoscale=True)
                        
                        # update variable to reflect some formatting was performed
                        did_formatting = True

                # update variables to show if a networkspeci has been formatted
                if did_formatting:
                    formatted_networkspeci_plots = True

            # save page figures
            valid_page = False
            for page in self.plot_dictionary:
                # if page has no active data plotted, do not plot it
                n_page_plotted_labels = 0
                for ax_dict in self.plot_dictionary[page]['axs']:
                    n_page_plotted_labels += len(ax_dict['data_labels'])
                if n_page_plotted_labels > 0:
                    if not valid_page:
                        print('\nWriting PDF\n')
                        valid_page = True
                    fig = self.plot_dictionary[page]['fig']
                    self.pdf.savefig(fig, dpi=self.dpi)
                    plt.close(fig)
            if not valid_page:
                print('\n0 plots remain to write to PDF\n')

    def setup_plot_geometry(self, plotting_paradigm, networkspeci, have_setup_multispecies):
        """ Setup plotting geometry for summary or station specific plots, per network/species. """

        # depending on plot type set plots to make
        if plotting_paradigm == 'summary':
            plots_to_make = copy.deepcopy(self.summary_plots_to_make)
        elif plotting_paradigm == 'station':
            plots_to_make = copy.deepcopy(self.station_plots_to_make)

        # iterate through plot types to make
        for plot_type in plots_to_make:

            # get options defined to configure plot (e.g. bias, individual, annotate, etc.)
            plot_options = plot_type.split('_')[1:]
            
            # if making a multispecies plot per specific station, spatial colocation must be also active
            if 'multispecies' in plot_options:
                if plotting_paradigm == 'summary':
                    if have_setup_multispecies:
                        continue
                elif plotting_paradigm == 'station':
                    if not self.spatial_colocation:
                        msg = f'Warning: {plot_type} cannot be created per station '
                        msg += 'without activating the spatial colocation.'
                        print(msg)
                        continue
                    elif (have_setup_multispecies):
                        continue
            
            # create variables to store list of page numbers per plot type / networkspeci / subsection (if do not exist)
            if plotting_paradigm == 'summary':
                if plot_type not in self.summary_pages:
                    self.summary_pages[plot_type] = {}
                if networkspeci not in self.summary_pages[plot_type]:
                    self.summary_pages[plot_type][networkspeci] = []
            if plotting_paradigm == 'station':
                if plot_type not in self.station_pages:
                    self.station_pages[plot_type] = {}
                if networkspeci not in self.station_pages[plot_type]:
                    self.station_pages[plot_type][networkspeci] = {}
                if self.subsection not in self.station_pages[plot_type][networkspeci]:
                    self.station_pages[plot_type][networkspeci][self.subsection] = []

            # get zstat information from plot_type
            zstat, base_zstat, z_statistic_type, z_statistic_sign, z_statistic_period = get_z_statistic_info(plot_type=plot_type)

            # get base plot type (without stat and options)
            if zstat:
                base_plot_type = plot_type.split('-')[0] 
            else:
                base_plot_type = plot_type.split('_')[0] 

            # get copy of plot characteristics for plot type
            plot_characteristics = copy.deepcopy(self.plot_characteristics[plot_type])
            plot_characteristics_vars = list(plot_characteristics.keys())

            # update page title depending on plot paradigm
            if plotting_paradigm == 'summary':
                if 'multispecies' in plot_options:
                    plot_characteristics['page_title']['t'] = '{} (Summary)\nmultispecies'.format(plot_characteristics['page_title']['t']) 
                else:
                    plot_characteristics['page_title']['t'] = '{} (Summary)\n{}'.format(plot_characteristics['page_title']['t'], 
                                                                                        networkspeci) 
            elif plotting_paradigm == 'station':
                if 'multispecies' in plot_options:
                    plot_characteristics['page_title']['t'] = '{} (Per Station)\n{}\nmultispecies'.format(plot_characteristics['page_title']['t'], 
                                                                                                          self.subsection) 
                else:
                    plot_characteristics['page_title']['t'] = '{} (Per Station)\n{}\n{}'.format(plot_characteristics['page_title']['t'], 
                                                                                                self.subsection, networkspeci) 

            # define number of plots per type
            n_plots_per_plot_type = False
            if base_plot_type == 'map':
                if 'obs' in plot_options:
                    n_plots_per_plot_type = len(self.subsections)
                elif z_statistic_sign == 'bias':
                    n_plots_per_plot_type = len(self.subsections) * \
                                            (len(self.data_labels) - 1)
                else:
                    n_plots_per_plot_type = len(self.subsections) * \
                                            len(self.data_labels)
            elif base_plot_type in ['heatmap', 'table']:
                if plotting_paradigm == 'summary':
                    n_plots_per_plot_type = 1
                elif plotting_paradigm == 'station':
                    n_plots_per_plot_type = self.n_stations
            else:
                if plotting_paradigm == 'summary':
                    if 'individual' in plot_options:
                        if (base_plot_type == 'scatter') or ('bias' in plot_options) or (z_statistic_sign == 'bias'):
                            n_plots_per_plot_type = len(self.subsections) * \
                                                    (len(self.data_labels) - 1)
                        else:
                            n_plots_per_plot_type = len(self.subsections) * \
                                                    len(self.data_labels)
                    else:
                        n_plots_per_plot_type = len(self.subsections) 
                elif plotting_paradigm == 'station':
                    if 'individual' in plot_options:
                        if (base_plot_type == 'scatter') or ('bias' in plot_options) or (z_statistic_sign == 'bias'):
                            n_plots_per_plot_type = self.n_stations * \
                                                    (len(self.data_labels) - 1) 
                        else:
                            n_plots_per_plot_type = self.n_stations * \
                                                    len(self.data_labels) 
                    else:
                        n_plots_per_plot_type = self.n_stations

            # get n pages per plot type
            n_pages_per_plot_type = int(np.ceil(n_plots_per_plot_type / (
                                    plot_characteristics['figure']['ncols'] * plot_characteristics['figure']['nrows'])))
            plot_ii_per_type = 0

            # iterate through n pages per plot type
            for page_n in range(self.n_total_pages, self.n_total_pages + n_pages_per_plot_type):

                if base_plot_type == 'map':
                    plot_characteristics['figure']['subplot_kw'] = {'projection': self.plotcrs}
                elif base_plot_type == 'taylor':
                    reference_stddev = 7.5
                    ghelper = self.plot.get_taylor_diagram_ghelper(reference_stddev, plot_characteristics)
                    plot_characteristics['figure']['subplot_kw'] = {'axes_class': fa.FloatingAxes,
                                                                    'grid_helper': ghelper}
                fig, axs = plt.subplots(**plot_characteristics['figure'])

                # each page is handled as 1 figure
                # intialise page if not yet done
                if page_n not in self.plot_dictionary:
                    self.plot_dictionary[page_n] = {'fig': fig, 'plot_type': plot_type, 'axs': []}

                # make page title?
                if 'page_title' in plot_characteristics_vars:
                    st = fig.suptitle(**plot_characteristics['page_title'])

                # iterate through axes (by row, then column)
                row_ii = -1
                col_ii = copy.deepcopy(plot_characteristics['figure']['ncols'])
                
                # flatten axis for iteration (when we have more than one axis per page)
                if not isinstance(axs, np.ndarray):
                    axs = np.array(axs)

                for ax_ii, ax in enumerate(axs.flatten()):

                    if col_ii == plot_characteristics['figure']['ncols']:
                        row_ii += 1
                        col_ii = 0
                    if row_ii == (plot_characteristics['figure']['nrows'] - 1):
                        last_row_on_page = True
                    else:
                        last_row_on_page = False

                    # force rasterized (bitmap) drawing in vector backend output.
                    ax.set_rasterized(True)

                    # keep iteratively plotting until have satisfied needed plots per type
                    if plot_ii_per_type < n_plots_per_plot_type:
                        
                        # determine if are on last valid row to plot
                        if (n_plots_per_plot_type - plot_ii_per_type) <= plot_characteristics['figure']['ncols']:
                            last_valid_row = True
                        else:
                            last_valid_row = False

                        # setup periodic plot type gridspec
                        if base_plot_type in ['periodic', 'periodic-violin']:
                            gs = gridspec.GridSpecFromSubplotSpec(100, 100, subplot_spec=ax)
                            grid_dict = dict()
                            grid_dict['hour'] = fig.add_subplot(gs[:46, :])
                            grid_dict['dayofweek'] = fig.add_subplot(gs[54:, 64:])
                            grid_dict['month'] = fig.add_subplot(gs[54:, :61])
                            self.plot_dictionary[page_n]['axs'].append({'handle':grid_dict, 'data_labels':[]})
                            ax.spines['top'].set_color('none')
                            ax.spines['bottom'].set_color('none')
                            ax.spines['left'].set_color('none')
                            ax.spines['right'].set_color('none')
                            ax.tick_params(labelcolor='w', top=False, bottom=False, left=False, right=False)
                            grid_dict['hour'].axis('off')
                            grid_dict['dayofweek'].axis('off')
                            grid_dict['month'].axis('off')
                            
                            # format axis
                            self.plot.format_axis(grid_dict, base_plot_type, plot_characteristics, set_extent=False, 
                                                  relevant_temporal_resolutions=self.relevant_temporal_resolutions)

                            # get references to periodic label annotations made, and then hide them
                            for relevant_temporal_resolution in self.relevant_temporal_resolutions:
                                annotations = [child for child in grid_dict[relevant_temporal_resolution].get_children() 
                                               if isinstance(child, matplotlib.text.Annotation)]
                                # hide annotations
                                for annotation in annotations:
                                    annotation.set_visible(False)

                        # rest of plot types
                        else:
                            
                            # collect axes in dict
                            self.plot_dictionary[page_n]['axs'].append({'handle':ax, 'data_labels':[]})
                            
                            # format axis 
                            self.plot.format_axis(ax, base_plot_type, plot_characteristics, set_extent=False)

                    # turn off axes until some data is plottted
                    ax.axis('off')
                    ax.set_visible(False)
                    
                    # iterate plot and column counts
                    plot_ii_per_type += 1
                    col_ii += 1

                # set figure attributes
                # adjust subplots?
                if 'subplots_adjust' in plot_characteristics_vars:
                    fig.subplots_adjust(**plot_characteristics['subplots_adjust'])

                # make legend?
                if 'legend' in plot_characteristics_vars:
                    plot_characteristics['legend'] = self.plot.make_legend_handles(plot_characteristics['legend'])
                    fig.legend(**plot_characteristics['legend']['plot'])

                # add colourbar axis to plot dictionary (if not already there)?
                if 'cb' in plot_characteristics_vars:
                    if 'cb_ax' not in self.plot_dictionary[page_n]:
                        self.plot_dictionary[page_n]['cb_ax'] = fig.add_axes(plot_characteristics['cb']['position'])
                        self.plot_dictionary[page_n]['cb_ax'].set_rasterized(True)
                            
                # add current page number
                if plotting_paradigm == 'summary':
                    self.summary_pages[plot_type][networkspeci].append(page_n)
                elif plotting_paradigm == 'station':
                    self.station_pages[plot_type][networkspeci][self.subsection].append(page_n)
                
                # add to total number of pages
                self.n_total_pages += 1

    def make_plots_per_subsection(self, summary_plots_to_make, station_plots_to_make, do_plot_geometry_setup=False):
        """ Function that calls making of all plots per subsection. """

        # create variable to keep track if have setup summary plot geometry yet (done for all subsections at once)
        summary_plot_geometry_setup = False

        # define dictionary to store stats from all subsections for heatmap and table plots
        self.stats_summary = {}
        self.stats_station = {}

        # set default markersize from density
        if do_plot_geometry_setup:
            self.plot.map_markersize_from_density = False

        # iterate through subsections
        for subsection_ind, subsection in enumerate(self.subsections):

            self.subsection_ind = subsection_ind
            self.subsection = subsection

            # create nested dictionary to store statistical information across all subsections
            if self.subsection not in self.stats_summary:
                self.stats_summary[self.subsection] = {}
            if self.subsection not in self.stats_station:
                self.stats_station[self.subsection] = {}

            # update the conf options for defined subsection
            if len(self.child_subsection_names) > 0:
                # get subsection variables
                self.subsection_opts = self.sub_opts[self.subsection]

                # ensure all fixed section variables defined in subsection have same value as current section variables
                self.subsection_opts = {k: (self.section_opts[k] if k in self.fixed_section_vars else val) 
                                        for (k, val) in self.subsection_opts.items()}

                # reinitialise default configuration variables
                # modified by commandline arguments, if given
                provconf = ProvConfiguration(self, **self.commandline_arguments)

                # update subsection variables
                for k, val in self.subsection_opts.items():
                    setattr(self, k, provconf.parse_parameter(k, val))

                # now all variables have been parsed, check validity of those, throwing errors where necessary
                provconf.check_validity()

            # if have no experiments, force temporal colocation to be False
            if len(self.experiments) == 0:
                self.temporal_colocation = False    

            # determine if need to re-read data (qa, flags or filter_species have changed)
            if (self.qa != self.previous_qa) or (self.flags != self.previous_flags) or\
            (self.filter_species != self.previous_filter_species):
                # re-read data
                self.datareader.read_setup(['reset'])

            # update fields available for filtering
            aux.init_representativity(self)
            aux.update_representativity_fields(self)
            aux.representativity_conf(self)
            aux.init_period(self)
            aux.update_period_fields(self)
            aux.period_conf(self)
            aux.init_metadata(self)
            aux.update_metadata_fields(self)
            aux.metadata_conf(self)

            # set previous QA, flags and filter species as subsection
            self.previous_qa = copy.deepcopy(self.qa)
            self.previous_flags = copy.deepcopy(self.flags)
            self.previous_filter_species = copy.deepcopy(self.filter_species)
            
            # filter dataset for current subsection
            print('\nFiltering data for {} subsection'.format(self.subsection))
            DataFilter(self)
            
            # iterate through networks and species, creating plots
            self.n_total_pages = len(self.plot_dictionary)

            # make summary plots?
            if self.report_summary:

                # set variable to inform when have made 1 set of networkspecies plots for summary
                made_networkspeci_summary_plots = False

                # determine if all plots are multispecies plots
                all_multispecies_plots  = np.all([True if 'multispecies' in plot_type.split('_')[1:] else False for plot_type in summary_plots_to_make])

                # iterate through networkspecies
                for networkspeci in self.networkspecies:

                    # get valid station inds for networkspeci 
                    if self.temporal_colocation and len(self.data_labels) > 1:
                        self.relevant_station_inds = self.valid_station_inds_temporal_colocation[networkspeci]['observations']
                    else:
                        self.relevant_station_inds = self.valid_station_inds[networkspeci]['observations']  

                    # get N stations for networkspeci
                    self.n_stations = len(self.relevant_station_inds)

                    # check if we have multispecies plots
                    have_multispecies = [True if 'multispecies' in plot_type else False 
                                         for plot_type in summary_plots_to_make]

                    # if have 0 relevant stations, continue to next networkspeci
                    if self.n_stations == 0:
                        print('No valid stations for {}, {}. Not making summmary plots'.format(networkspeci, self.subsection))
                        # do not stop if there is any multispecies plot and we are in last subsection
                        # if last subsection has data for 0 stations, it would not create them
                        if (have_multispecies) and (self.subsection == self.subsections[-1]):
                            pass 
                        else:
                            continue
                    else:
                        print('Making {}, {} summary plots'.format(networkspeci, self.subsection)) 

                    # create nested dictionary to store statistical information across all networkspecies
                    if networkspeci not in self.stats_summary[self.subsection]:
                        self.stats_summary[self.subsection][networkspeci] = {}

                    if not made_networkspeci_summary_plots:
                        
                        # put selected data for each data array into pandas dataframe
                        to_pandas_dataframe(read_instance=self, canvas_instance=self, 
                                            networkspecies=self.networkspecies)

                        # update data range min/maxes for summary paradigm 
                        for ns in self.networkspecies:
                            if self.selected_station_data_min[ns] < self.data_range_min_summary[ns]:
                                self.data_range_min_summary[ns] = copy.deepcopy(self.selected_station_data_min[ns]) 
                            if self.selected_station_data_max[ns] > self.data_range_max_summary[ns]:
                                self.data_range_max_summary[ns] = copy.deepcopy(self.selected_station_data_max[ns])
                            if self.selected_station_stddev_max[ns] > self.stddev_max_summary[ns]:
                                self.stddev_max_summary[ns] = copy.deepcopy(self.selected_station_stddev_max[ns])

                    # if have no valid data across data labels (no observations or experiments), then continue 
                    if not self.selected_station_data[networkspeci]:
                        # do not stop if there is any multispecies plot and we are in last subsection
                        # if last subsection has data for 0 stations, it would not create them
                        if (have_multispecies) and (self.subsection == self.subsections[-1]):
                            pass 
                        else:
                            continue
                    
                    # setup plotting geometry for summary plots per networkspeci (for all subsections)
                    if (not summary_plot_geometry_setup) & (do_plot_geometry_setup):
                        self.setup_plot_geometry('summary', networkspeci, made_networkspeci_summary_plots)

                    # iterate through plots to make
                    for plot_type in summary_plots_to_make:

                        # get zstat information from plot_type
                        zstat, base_zstat, z_statistic_type, z_statistic_sign, z_statistic_period = get_z_statistic_info(plot_type=plot_type)
                        
                        # get base plot type (without stat and options)
                        if zstat:
                            base_plot_type = plot_type.split('-')[0] 
                        else:
                            base_plot_type = plot_type.split('_')[0] 

                        # get options defined to configure plot (e.g. bias, individual, annotate, etc.)
                        plot_options = plot_type.split('_')[1:]

                        # set variable to know if we need to create plot in last subsection
                        plot_type_df = self.get_plot_type_df(base_plot_type)

                        # update nested dictionary to store statistical information
                        if plot_type_df:
                            self.update_stats_tables('summary', plot_type, zstat, z_statistic_sign, networkspeci, 
                                                     plot_options)
                            # do not make plot until last subsection (multispecies or not) if we need a dataframe
                            # this does not apply to the Taylor diagram
                            if (self.subsection != self.subsections[-1]) and (base_plot_type != 'taylor'):
                                continue
                        else:
                            # do next plot if there are no stations / no data for the stations
                            if (self.n_stations == 0) or (not self.selected_station_data[networkspeci]):
                                continue

                        # do not make multispecies plots
                        if ('multispecies' in plot_options):
                            # unless we are in first instance (boxplot)
                            if (not plot_type_df) and (made_networkspeci_summary_plots):
                                continue
                            # until last subsection (table, heatmap, statsummary)
                            elif (plot_type_df) and ((self.subsection != self.subsections[-1]) 
                                                     or (networkspeci != self.networkspecies[-1])):
                                continue

                        # make plot
                        print('Making summary {0}'.format(plot_type))
                        plot_indices = self.make_plot('summary', plot_type, plot_options, networkspeci)

                        # do formatting
                        relevant_axs, relevant_data_labels = self.get_relevant_axs_per_networkspeci_plot_type_page_ind(base_plot_type, 
                                                                                                                       plot_indices)
                        self.plot.do_formatting(relevant_axs, relevant_data_labels, networkspeci,
                                                base_plot_type, plot_type, plot_options, 'summary')

                    # update N total pages 
                    self.n_total_pages = len(self.plot_dictionary)

                    # update variable when summary plots have been made for a networkspecies
                    made_networkspeci_summary_plots = True

                # update variable to keep track if have setup summary plot geometry yet for a subsection
                if made_networkspeci_summary_plots:
                    summary_plot_geometry_setup = True

            # make station specific plots?
            if self.report_stations:      

               # set variable to inform when have made 1 set of networkspecies plots for stations
               made_networkspeci_station_plots = False        

               # determine if all plots are multispecies plots
               all_multispecies_plots = np.all([True if 'multispecies' in plot_type.split('_')[1:] else False for plot_type in station_plots_to_make])

               # iterate through networkspecies
               for networkspeci in self.networkspecies:

                    # get valid station inds for networkspeci 
                    if self.temporal_colocation and len(self.data_labels) > 1:
                        self.relevant_station_inds = self.valid_station_inds_temporal_colocation[networkspeci]['observations']
                    else:
                        self.relevant_station_inds = self.valid_station_inds[networkspeci]['observations']  

                    # get N stations for networkspeci
                    self.n_stations = len(self.relevant_station_inds)

                    # check if we have multispecies plots
                    have_multispecies = [True if 'multispecies' in plot_type else False 
                                         for plot_type in station_plots_to_make][0]

                    # if have 0 relevant stations, continue to next networkspeci
                    if self.n_stations == 0:
                        print('No valid stations for {}, {}. Not making station plots'.format(networkspeci, self.subsection))
                        # do not stop if there is any multispecies plot and we are in last subsection
                        # if last subsection has data for 0 stations, it would not create them
                        if (have_multispecies) and (networkspeci == self.networkspecies[-1]):
                            pass 
                        else:
                            continue
                    else:
                        print('Making {}, {} station plots'.format(networkspeci, self.subsection)) 
                    
                    # create nested dictionary to store statistical information across all networkspecies
                    if networkspeci not in self.stats_station:
                        self.stats_station[self.subsection][networkspeci] = {}

                    # setup plotting geometry for station plots per networkspeci (for one subsection)
                    if do_plot_geometry_setup:
                        self.setup_plot_geometry('station', networkspeci, made_networkspeci_station_plots)
                        
                    # initialise station ind as -1
                    self.station_ind = -1

                    # make plots per station
                    self.make_station_plots(networkspeci, station_plots_to_make, made_networkspeci_station_plots, 
                                            have_multispecies)

                    # update N total pages 
                    self.n_total_pages = len(self.plot_dictionary)

                    # update variable now station plots have been made for a networkspecies
                    made_networkspeci_station_plots = True

            # remove subsection variables from memory (if have subsections)
            # do not remove fixed section variables
            if (len(self.child_subsection_names) > 0):
                for k in self.subsection_opts:
                    if k not in self.fixed_section_vars:
                        try:
                            vars(self).pop(k)
                        except:
                            pass

    def get_plot_type_df(self, base_plot_type):   

        # set variable to know if we need to create plot in last instance
        if base_plot_type in ['table', 'heatmap', 'statsummary', 'taylor']:
            plot_type_df = True
        else: 
            plot_type_df = False

        return plot_type_df

    def make_station_plots(self, networkspeci, station_plots_to_make, made_networkspeci_station_plots, 
                           have_multispecies):
        
        for i, relevant_station_ind in enumerate(self.relevant_station_inds):
            
            # gather some information about current station
            self.station_ind += 1
            self.current_lon = round(self.station_longitudes[networkspeci][relevant_station_ind], 2)
            self.current_lat = round(self.station_latitudes[networkspeci][relevant_station_ind], 2)
            self.current_station_name = self.station_names[networkspeci][relevant_station_ind]
            self.current_station_reference = self.station_references[networkspeci][relevant_station_ind]

            # put selected data for each data array into pandas dataframe
            to_pandas_dataframe(read_instance=self, canvas_instance=self, 
                                networkspecies=[networkspeci], 
                                station_index=relevant_station_ind, 
                                data_range_min=self.data_range_min_station, 
                                data_range_max=self.data_range_max_station,
                                stddev_max=self.stddev_max_station)

            # if have no valid data across data labels (no observations or experiments), then continue 
            if not self.selected_station_data[networkspeci]:
                # do not stop if there is any multispecies plot and we are in last subsection
                # if last subsection has data for 0 stations, it would not create them
                if (have_multispecies) and (networkspeci == self.networkspecies[-1]):
                    pass 
                else:
                    continue
            
            # update data range min/maxes for station paradigm
            if self.selected_station_data_min[networkspeci] < self.data_range_min_station[networkspeci]:
                self.data_range_min_station[networkspeci] = copy.deepcopy(self.selected_station_data_min[networkspeci]) 
            if self.selected_station_data_max[networkspeci] > self.data_range_max_station[networkspeci]:
                self.data_range_max_station[networkspeci] = copy.deepcopy(self.selected_station_data_max[networkspeci])
            if self.selected_station_stddev_max[networkspeci] > self.stddev_max_station[networkspeci]:
                self.stddev_max_station[networkspeci] = copy.deepcopy(self.selected_station_stddev_max[networkspeci])

            # iterate through plots to make
            for plot_type in station_plots_to_make:
                
                # get zstat information from plot_type
                zstat, base_zstat, z_statistic_type, z_statistic_sign, z_statistic_period = get_z_statistic_info(plot_type=plot_type)
                
                # get base plot type (without stat and options)
                if zstat:
                    base_plot_type = plot_type.split('-')[0] 
                else:
                    base_plot_type = plot_type.split('_')[0] 

                # get options defined to configure plot (e.g. bias, individual, annotate, etc.)
                plot_options = plot_type.split('_')[1:]

                # set variable to know if we need to create plot in last subsection
                plot_type_df = self.get_plot_type_df(base_plot_type)
                
                # remove station measurement method code from references for GHOST data
                # if this has not already been removed
                if (('multispecies' in plot_options) and (self.reading_ghost) 
                    and ('_' in self.current_station_reference)):
                    self.current_station_reference = '_'.join(self.current_station_reference.split("_")[:-1])

                # collect statistics in dictionaries
                if plot_type_df:

                    # do not update dictionary for multispecies plots if spatial colocation is turned off
                    if ('multispecies' in plot_options) and (not self.spatial_colocation):
                        continue
                    
                    # update nested dictionary to store statistical information
                    self.update_stats_tables('station', plot_type, zstat, z_statistic_sign, networkspeci, 
                                             plot_options)
                    

                    # only plot last subsection and last networkspecies for multispecies
                    if ('multispecies' in plot_options) and (networkspeci != self.networkspecies[-1]):
                        continue

                else:
                    # skip plot if there are no stations / data for the stations
                    if (self.n_stations == 0) or (not self.selected_station_data[networkspeci]):
                        continue
                    
                # multispecies (non dataframe multispecies plots)
                if ('multispecies' in plot_options) and (not plot_type_df):
                    # do plot if we are in first instance and spatial colocation is active
                    if (not made_networkspeci_station_plots) & (self.spatial_colocation):
                        to_pandas_dataframe(read_instance=self, canvas_instance=self, 
                                            networkspecies=self.networkspecies, 
                                            station_index=relevant_station_ind, 
                                            data_range_min=self.data_range_min_station, 
                                            data_range_max=self.data_range_max_station,
                                            stddev_max=self.stddev_max_station)

                        # update data range min/maxes for station paradigm
                        for ns in self.networkspecies:
                            if self.selected_station_data_min[ns] < self.data_range_min_station[ns]:
                                self.data_range_min_station[ns] = copy.deepcopy(self.selected_station_data_min[ns]) 
                            if self.selected_station_data_max[ns] > self.data_range_max_station[ns]:
                                self.data_range_max_station[ns] = copy.deepcopy(self.selected_station_data_max[ns])
                            if self.selected_station_stddev_max[ns] > self.stddev_max_station[ns]:
                                self.stddev_max_station[ns] = copy.deepcopy(self.selected_station_stddev_max[ns])
                    else:
                        continue

                # make plot
                print('Making station {2} for {3} ({0}/{1})'.format(i+1, 
                                                                    len(self.relevant_station_inds),
                                                                    plot_type, 
                                                                    self.current_station_name))   
                
                plot_indices = self.make_plot('station', plot_type, plot_options, networkspeci)

                # do not format Taylor diagrams until last station
                if (base_plot_type == 'taylor'):
                    if relevant_station_ind != self.relevant_station_inds[-1]:
                        continue

                # do formatting
                relevant_axs, relevant_data_labels = self.get_relevant_axs_per_networkspeci_plot_type_page_ind(base_plot_type, 
                                                                                                               plot_indices)
                self.plot.do_formatting(relevant_axs, relevant_data_labels, networkspeci,
                                        base_plot_type, plot_type, plot_options, 'station')
    
    def update_stats_tables(self, plotting_paradigm, plot_type, zstat, z_statistic_sign, networkspeci, 
                            plot_options):
        
        # get base plot type (without stat and options)
        if zstat:
            base_plot_type = plot_type.split('-')[0] 
        else:
            base_plot_type = plot_type.split('_')[0] 
            
        for data_label in list(self.selected_station_data[networkspeci].keys()):
           
            # set how experiment should be referred to in plot
            if data_label == 'observations':
                data_label_legend = copy.deepcopy(data_label)
            else:    
                data_label_legend = self.experiments[data_label]

            # get stats
            if base_plot_type in ['heatmap', 'table']:
                # skip observations data label when plotting bias
                if (z_statistic_sign == 'bias') & (data_label == 'observations'):
                    continue
                stats = [zstat]
            elif base_plot_type == 'taylor':
                stats = ['StdDev', zstat]
            elif base_plot_type == 'statsummary':
                if 'bias' in plot_options:
                    stats = self.plot_characteristics[plot_type]['experiment_bias']
                    # skip observations data label when plotting bias
                    if data_label == 'observations':
                        continue
                else:
                    stats = self.plot_characteristics[plot_type]['basic']

            # create nested dictionary to store statistical information across all subsections
            for stat in stats:
                # initalise
                if plotting_paradigm == 'summary':
                    if stat not in self.stats_summary[self.subsection][networkspeci]:
                        self.stats_summary[self.subsection][networkspeci][stat] = {}
                    if data_label_legend not in self.stats_summary[self.subsection][networkspeci][stat]:
                        self.stats_summary[self.subsection][networkspeci][stat][data_label_legend] = {}
                elif plotting_paradigm == 'station':
                    if self.current_station_reference not in self.stats_station[self.subsection][networkspeci]:
                        self.stats_station[self.subsection][networkspeci][self.current_station_reference] = {}
                    if stat not in self.stats_station[self.subsection][networkspeci][self.current_station_reference]:
                        self.stats_station[self.subsection][networkspeci][self.current_station_reference][stat] = {}
                    if data_label_legend not in self.stats_station[self.subsection][networkspeci][self.current_station_reference][stat]:
                        self.stats_station[self.subsection][networkspeci][self.current_station_reference][stat][data_label_legend] = {}
                
                # get stat for current data array
                if data_label in self.selected_station_data[networkspeci]:
                    # append NaN for r / r2 in observations for Taylor
                    if (base_plot_type == 'taylor') and (data_label == 'observations') and (stat == zstat):
                        data_to_add = np.NaN
                    # if relevant stat is expbias stat, then ensure temporal colocation is active
                    elif (base_plot_type == 'statsummary') and (stat in expbias_stats) and (not self.temporal_colocation):
                        data_to_add = np.NaN
                    # check if it has been calculated correctly
                    elif len(self.selected_station_data[networkspeci][data_label]['pandas_df']['data'].dropna()) > 0:
                        data_to_add = self.selected_station_data[networkspeci][data_label]['all'][stat][0]
                    # append NaN if not
                    else:
                        data_to_add = np.NaN
                else:
                    data_to_add = np.NaN

                # add data to dicts
                if plotting_paradigm == 'summary':
                    self.stats_summary[self.subsection][networkspeci][stat][data_label_legend] = data_to_add
                elif plotting_paradigm == 'station':
                    self.stats_station[self.subsection][networkspeci][self.current_station_reference][stat][data_label_legend] = data_to_add
            
        return None

    def make_plot(self, plotting_paradigm, plot_type, plot_options, networkspeci):
        """ Function that calls making of any type of plot. """

        self.current_plot_ind = 0

        # create list to store index of saved plot information for plot_type
        # index is composed of nested list of [page_number, page_ind]
        plot_indices = []

        # get zstat information from plot_type
        zstat, base_zstat, z_statistic_type, z_statistic_sign, z_statistic_period = get_z_statistic_info(plot_type=plot_type)

        # get base plot type (without stat and options)
        if zstat:
            base_plot_type = plot_type.split('-')[0] 
        else:
            base_plot_type = plot_type.split('_')[0] 

        # get all data_labels for selected_station_data
        # if multispecies plot then ensure have data_labels from across all 
        if 'multispecies' in plot_options: 
            all_data_labels = []
            for ns in self.selected_station_data:
                all_data_labels.extend(list(self.selected_station_data[ns].keys()))
            _, idx = np.unique(all_data_labels, return_index=True)
            all_data_labels = np.array(all_data_labels)[np.sort(idx)]
        else:
            all_data_labels = list(self.selected_station_data[networkspeci].keys())

        # if are making bias plot, and have no valid experiment data then cannot make plot type
        if ('bias' in plot_options) & (len(all_data_labels) < 2):
            return plot_indices

        # get data ranges for plotting paradigm
        if plotting_paradigm == 'summary':
            data_range_min = self.data_range_min_summary[networkspeci]
            data_range_max = self.data_range_max_summary[networkspeci]
            stddev_max = self.stddev_max_summary[networkspeci]
        elif plotting_paradigm == 'station':
            data_range_min = self.data_range_min_station[networkspeci]
            data_range_max = self.data_range_max_station[networkspeci]
            stddev_max = self.stddev_max_station[networkspeci]

        # iterate through all data arrays
        first_data_label = True
        for data_label in all_data_labels:
            # set how experiment should be referred to in heatmap/table
            if data_label == 'observations':
                data_label_legend = copy.deepcopy(data_label)
            else:    
                data_label_legend = self.experiments[data_label]

            # do not show experiment data with 'obs' option set
            if ('obs' in plot_options) & (data_label != 'observations'):
                continue

            # skip observations data label when plotting bias
            if (z_statistic_sign == 'bias') & (data_label == 'observations'):
                continue

            # map plots (1 plot per data array/s (1 array if absolute plot,
            # 2 arrays if making bias plot), per subsection)
            if base_plot_type == 'map':
                
                # get necessary data labels to plot
                if z_statistic_sign == 'bias':
                    z1 = 'observations'
                    z2 = copy.deepcopy(data_label)
                else:
                    z1 = copy.deepcopy(data_label)
                    z2 = ''

                # get relevant page/axis to plot on
                axis_ind = (self.current_plot_ind * len(self.subsections)) + self.subsection_ind
                relevant_page, page_ind, relevant_axis = self.get_relevant_page_axis(plotting_paradigm, networkspeci, 
                                                                                     plot_type, axis_ind)

                # set axis title
                if relevant_axis.get_title() == '':
                    if data_label == 'observations':
                        label = data_label 
                    else:
                        label = self.experiments[data_label]
                    axis_title_label = '{}\n{} '.format(label, self.subsection)
                    if self.n_stations == 1:
                        axis_title_label += '(1 station)'
                    else:
                        axis_title_label += '({} stations)'.format(self.n_stations)
                    self.plot.set_axis_title(relevant_axis, axis_title_label, self.plot_characteristics[plot_type])

                # set map extent ? 
                if self.map_extent:
                    self.plot.set_map_extent(relevant_axis)

                # do not make map if there is no valid data for relevant data label/s
                if z1 not in all_data_labels:
                    continue

                if (z2 != '') & (z2 not in all_data_labels): 
                    continue

                # calculate z statistic
                self.z_statistic, self.active_map_valid_station_inds = calculate_statistic(self, self, zstat, z1, z2,
                                                                                           map=True)

                # make map plot
                self.plot.make_map(relevant_axis, networkspeci, self.z_statistic, self.plot_characteristics[plot_type], 
                                   plot_options=plot_options, first_data_label=first_data_label)
                
                # save plot information for later formatting 
                if z2 == '':
                    self.plot_dictionary[relevant_page]['axs'][page_ind]['data_labels'].append(z1)
                else:
                    self.plot_dictionary[relevant_page]['axs'][page_ind]['data_labels'].append(z2)
                plot_index = [relevant_page, page_ind]
                if plot_index not in plot_indices:
                    plot_indices.append(plot_index)

                # turn axis on
                relevant_axis.axis('on')
                relevant_axis.set_visible(True)

                first_data_label = False

            # other plots (1 plot per subsection with multiple data arrays for summary paradigm, 1 plot per subsection per station for station paradigm)
            elif base_plot_type not in ['heatmap', 'table', 'statsummary', 'taylor']:
                
                # get relevant axis to plot on
                if plotting_paradigm == 'summary':
                    if 'individual' in plot_options:
                        if ((base_plot_type == 'scatter') or ('bias' in plot_options) or 
                            (z_statistic_sign == 'bias')):
                                axis_ind = (self.current_plot_ind + self.subsection_ind + (len(self.experiments) - 1) * self.subsection_ind)
                        else:
                            axis_ind = (self.current_plot_ind + self.subsection_ind + len(self.experiments) * self.subsection_ind)
                    else:
                        axis_ind = self.subsection_ind
                    station_inds = copy.deepcopy(self.relevant_station_inds) 
                elif plotting_paradigm == 'station':
                    if 'individual' in plot_options:
                        if ((base_plot_type == 'scatter') or ('bias' in plot_options) or 
                            (z_statistic_sign == 'bias')):
                            axis_ind = (self.current_plot_ind + self.station_ind + (len(self.experiments) - 1) * self.station_ind)
                        else:
                            axis_ind = (self.current_plot_ind + self.station_ind + len(self.experiments) * self.station_ind)
                    else:
                        axis_ind = self.station_ind
                    station_inds = [self.relevant_station_inds[self.station_ind]]
                
                # get relevant axis
                relevant_page, page_ind, relevant_axis = self.get_relevant_page_axis(plotting_paradigm, networkspeci, 
                                                                                     plot_type, axis_ind)

                # set axis title (only if not previously set)
                if isinstance(relevant_axis, dict):
                    for relevant_temporal_resolution, sub_ax in relevant_axis.items():
                        if relevant_temporal_resolution == 'hour':
                            axis_title = sub_ax.get_title()
                            break
                else:
                    axis_title = relevant_axis.get_title()

                # axis title is empty?
                if axis_title == '':
                    if plotting_paradigm == 'summary':
                        if self.n_stations == 1:
                            axis_title_label = '{} ({} station)'.format(self.subsection, self.n_stations)
                        else:
                            axis_title_label = '{} ({} stations)'.format(self.subsection, self.n_stations)
                    elif plotting_paradigm == 'station':
                        if base_plot_type == 'metadata':
                            axis_title_label = ''
                        else:
                            axis_title_label = '{}, {} ({:.{}f}, {:.{}f})'.format(self.current_station_reference,
                                                                                  self.current_station_name, 
                                                                                  self.current_lon,
                                                                                  self.plot_characteristics[plot_type]['round_decimal_places'],
                                                                                  self.current_lat,
                                                                                  self.plot_characteristics[plot_type]['round_decimal_places'])
                            
                    # set title
                    self.plot.set_axis_title(relevant_axis, axis_title_label, self.plot_characteristics[plot_type])

                # set xlabel and ylabel (only if not previously set)
                if isinstance(relevant_axis, dict):
                    for relevant_temporal_resolution, sub_ax in relevant_axis.items():
                        if relevant_temporal_resolution in ['hour','month']:
                            axis_xlabel = 'NaN'
                            axis_ylabel = sub_ax.get_ylabel()
                            break
                else:
                    axis_xlabel = relevant_axis.get_xlabel()
                    axis_ylabel = relevant_axis.get_ylabel()

                # axis xlabel is empty or == ?
                if (axis_xlabel == '') or (axis_xlabel == 'measurement_units'):
                    if 'xlabel' in self.plot_characteristics[plot_type]:
                        if self.plot_characteristics[plot_type]['xlabel']['xlabel'] == 'measurement_units':
                            xlabel = '[{}]'.format(self.measurement_units[networkspeci.split('|')[-1]])
                        else:
                            xlabel = self.plot_characteristics[plot_type]['xlabel']['xlabel']
                    else:
                        xlabel = ''
                    # set xlabel
                    if xlabel != '':
                        self.plot.set_axis_label(relevant_axis, 'x', xlabel, self.plot_characteristics[plot_type])

                # axis ylabel is empty?
                if (axis_ylabel == '') or (axis_ylabel == 'measurement_units'):
                    if base_plot_type in ['periodic']:
                        if z_statistic_type == 'basic':
                            ylabel = basic_stats[base_zstat]['label']
                            ylabel_units = basic_stats[base_zstat]['units']
                        else:
                            ylabel = expbias_stats[base_zstat]['label']
                            ylabel_units = expbias_stats[base_zstat]['units']
                        if ylabel_units == 'measurement_units':
                            ylabel_units = self.measurement_units[networkspeci.split('|')[-1]] 
                        if ylabel_units != '':
                            ylabel = '[{}]'.format(ylabel_units)
                    else:
                        if 'ylabel' in self.plot_characteristics[plot_type]:
                            if self.plot_characteristics[plot_type]['ylabel']['ylabel'] == 'measurement_units':
                                ylabel = '[{}]'.format(self.measurement_units[networkspeci.split('|')[-1]])
                            else:
                                ylabel = self.plot_characteristics[plot_type]['ylabel']['ylabel']
                        else:
                            ylabel = ''
                    # set ylabel
                    if ylabel != '':
                        self.plot.set_axis_label(relevant_axis, 'y', ylabel, self.plot_characteristics[plot_type])

                # periodic plots
                if base_plot_type in ['periodic', 'periodic-violin']:
                    # skip observational array if plotting bias stat
                    if (z_statistic_sign == 'bias') & (data_label == 'observations'):
                        continue
                        
                    # determine if have some data to plot
                    plot_validity = False
                    if 'multispecies' in plot_options:
                        for ns in self.selected_station_data:
                            if data_label in self.selected_station_data[ns]:
                                if len(self.selected_station_data[ns][data_label]['pandas_df']['data'].dropna()) > 0:
                                    plot_validity = True
                    else:
                        if data_label in self.selected_station_data[networkspeci]:
                            if len(self.selected_station_data[networkspeci][data_label]['pandas_df']['data'].dropna()) > 0:
                                plot_validity = True

                    if plot_validity:
                        if base_plot_type == 'periodic':
                            self.plot.make_periodic(relevant_axis, networkspeci, data_label, 
                                                    self.plot_characteristics[plot_type], zstat=zstat, 
                                                    plot_options=plot_options, 
                                                    first_data_label=first_data_label)
                        elif base_plot_type == 'periodic-violin':
                            self.plot.make_periodic(relevant_axis, networkspeci, data_label, 
                                                    self.plot_characteristics[plot_type], 
                                                    plot_options=plot_options, 
                                                    first_data_label=first_data_label)
                        
                        # save plot information for later formatting 
                        self.plot_dictionary[relevant_page]['axs'][page_ind]['data_labels'].append(data_label)
                        plot_index = [relevant_page, page_ind]
                        if plot_index not in plot_indices:
                            plot_indices.append(plot_index)
                        first_data_label = False

                        # turn relevant axes on
                        for relevant_temporal_resolution in self.relevant_temporal_resolutions:
                            relevant_axis[relevant_temporal_resolution].axis('on')
                            relevant_axis[relevant_temporal_resolution].set_visible(True)

                            #get references to periodic label annotations made, and then show them
                            annotations = [child for child in relevant_axis[relevant_temporal_resolution].get_children() if isinstance(child, matplotlib.text.Annotation)]
                            # hide annotations
                            for annotation in annotations:
                                annotation.set_visible(True)

                # other plot types (except heatmap, table, statsummary and taylor) 
                elif base_plot_type not in ['heatmap', 'table', 'statsummary', 'taylor']:
                    # skip observational array for bias/scatter plots
                    if data_label == 'observations' and ('bias' in plot_options or base_plot_type == 'scatter'):
                        continue
                    else:
                        func = getattr(self.plot, 'make_{}'.format(base_plot_type))
                    # determine if have some data to plot
                    plot_validity = False
                    if 'multispecies' in plot_options:
                        for ns in self.selected_station_data:
                            if data_label in self.selected_station_data[ns]:
                                if len(self.selected_station_data[ns][data_label]['pandas_df']['data'].dropna()) > 0:
                                    plot_validity = True
                    else:
                        if data_label in self.selected_station_data[networkspeci]:
                            if len(self.selected_station_data[networkspeci][data_label]['pandas_df']['data'].dropna()) > 0:
                                plot_validity = True

                    if plot_validity:
                        if base_plot_type == 'metadata':
                            func(relevant_axis, networkspeci, data_label, self.plot_characteristics[plot_type], 
                                plot_options=plot_options, first_data_label=first_data_label, station_inds=station_inds) 
                        elif base_plot_type == 'distribution':
                            func(relevant_axis, networkspeci, data_label, self.plot_characteristics[plot_type], 
                                plot_options=plot_options, first_data_label=first_data_label,
                                data_range_min=data_range_min, 
                                data_range_max=data_range_max) 
                        else:
                            func(relevant_axis, networkspeci, data_label, self.plot_characteristics[plot_type], 
                                plot_options=plot_options, first_data_label=first_data_label) 
                        
                        # save plot information for later formatting
                        self.plot_dictionary[relevant_page]['axs'][page_ind]['data_labels'].append(data_label)
                        plot_index = [relevant_page, page_ind]
                        if plot_index not in plot_indices:
                            plot_indices.append(plot_index)
                        first_data_label = False

                        # turn axis on
                        relevant_axis.axis('on')
                        relevant_axis.set_visible(True)

                first_data_label = False

            # iterate number of plots made for current type of plot 
            self.current_plot_ind += 1     

        # then make plot heatmap / table / statsummary / taylor plot
        if base_plot_type in ['heatmap', 'table', 'statsummary', 'taylor']:
            
            # get relevant axis to plot on
            axis_networkspeci = networkspeci
            if plotting_paradigm == 'summary':
                if base_plot_type in ['statsummary', 'taylor']:
                    axis_ind = self.subsection_ind
                elif base_plot_type in ['heatmap', 'table']: 
                    axis_ind = 0
                if 'multispecies' in plot_options:
                    axis_networkspeci = list(self.summary_pages[plot_type].keys())[0]
            elif plotting_paradigm == 'station':
                axis_ind = self.station_ind
<<<<<<< HEAD
                create_plot = True
            
            # make plot ?
            if create_plot:
                
                relevant_page, page_ind, relevant_axis = self.get_relevant_page_axis(plotting_paradigm, networkspeci, 
                                                                                     plot_type, axis_ind)
            
                if base_plot_type in ['heatmap', 'table']:
               
                    # convert subsection_stats dicts to dataframe, with subsection names as indices
                    if plotting_paradigm == 'summary':
                        stats_to_plot = copy.deepcopy(self.subsection_stats_summary)
                        for data_label in stats_to_plot[zstat].keys():
                            stats_per_data_label = []
                            for subsection, stat in stats_to_plot[zstat][data_label].items():
                                stats_per_data_label.append(stat)
                        stats_to_plot[zstat][data_label] = stats_per_data_label
                        stats_df = pd.DataFrame(data=stats_to_plot[zstat],
                                                index=self.subsections,
                                                dtype=np.float32)
                    elif plotting_paradigm == 'station':
                        if self.current_station_reference not in self.subsection_stats_station:
                            stats_df = pd.DataFrame()
                        else:
                            stats_to_plot = copy.deepcopy(self.subsection_stats_station)
                            for data_label in stats_to_plot[self.current_station_reference][zstat].keys():
                                stats_per_data_label = []
                                for subsection, stat in stats_to_plot[self.current_station_reference][zstat][data_label].items():
                                    stats_per_data_label.append(stat)
                            stats_to_plot[self.current_station_reference][zstat][data_label] = stats_per_data_label
                            stats_df = pd.DataFrame(data=self.subsection_stats_station[self.current_station_reference][zstat],
                                                    index=[self.subsection],
                                                    dtype=np.float32)
        
                elif base_plot_type in ['statsummary', 'taylor']:

                    if base_plot_type == 'statsummary':
                        # create structure to store data for statsummary plot
                        if 'bias' in plot_options:
                            relevant_zstats = self.plot_characteristics[plot_type]['experiment_bias']
                            relevant_data_labels = [data_label for data_label in all_data_labels if data_label != 'observations']
                        else:
                            relevant_zstats = self.plot_characteristics[plot_type]['basic']
                            relevant_data_labels = self.selected_station_data[networkspeci]
                    elif base_plot_type == 'taylor':
                        # create structure to store data for Taylor diagram plot
                        relevant_zstats = [zstat, "StdDev"]
                        stats_df = {relevant_zstat:[] for relevant_zstat in relevant_zstats}
                        relevant_data_labels = self.selected_station_data[networkspeci]
                        
                    stats_df = {relevant_zstat:[] for relevant_zstat in relevant_zstats}
                    for data_label in relevant_data_labels:
                        for relevant_zstat in relevant_zstats:                    
                            # if relevant stat is expbias stat, then ensure temporal colocation is active
                            # otherwise set value as NaN
                            if (plot_type == 'statsummary') and (relevant_zstat in expbias_stats) & (not self.temporal_colocation):
                                stat_val = np.NaN
                            # set r/r2 value as NaN for observations in Taylor diagram
                            elif (base_plot_type == 'taylor') and (data_label == 'observations') and (relevant_zstat in ['r', 'r2']):
                                    stat_val = np.NaN
                            else:
                                stat_val = self.selected_station_data[networkspeci][data_label]['all'][relevant_zstat][0]
                            stats_df[relevant_zstat].append(stat_val)
                            
                    stats_df = pd.DataFrame(data=stats_df, index=relevant_data_labels, dtype=np.float32)
=======
                if 'multispecies' in plot_options:
                    axis_networkspeci = list(self.station_pages[plot_type].keys())[0]
            relevant_page, page_ind, relevant_axis = self.get_relevant_page_axis(plotting_paradigm, axis_networkspeci, 
                                                                                 plot_type, axis_ind)

            # convert stats_summary and stats_station dicts to dataframes
            if plotting_paradigm == 'summary':
                stats_to_plot = copy.deepcopy(self.stats_summary)
            elif plotting_paradigm == 'station':
                stats_to_plot = copy.deepcopy(self.stats_station)

            # get data for all subsections for summary
            if plotting_paradigm == 'summary':
                subsections = stats_to_plot.keys()
            # get data only for current subsection
            elif plotting_paradigm == 'station':
                subsections = [self.subsection]

            # get multiple networkspecies for multispecies (used in heatmaps, tables and statsummaries)
            if 'multispecies' in plot_options:
                networkspecies = self.networkspecies
            # get unique networkspeci
            else:
                networkspecies = [networkspeci]

            if base_plot_type in ['heatmap', 'table']:
                
                # get data labels
                if z_statistic_type == 'expbias':
                    data_labels = list(self.experiments.values())
                else:
                    data_labels = ['observations'] + list(self.experiments.values())
                
                # create empty dataframe with networkspecies and subsections
                index = pd.MultiIndex.from_product([self.networkspecies, self.subsections],
                                                    names=["networkspecies", "subsections"])
                stats_df = pd.DataFrame(np.nan, index=index, columns=data_labels, dtype=np.float)
>>>>>>> 67e8939e
                
                # convert stats_summary and stats_station dicts to dataframes
                for subsection in subsections:
                    for networkspeci in networkspecies:
                        stats_per_data_label = []
                        for data_label in data_labels:
                            # initialise stat with nan
                            stat_to_append = np.NaN
                            # update stat
                            if networkspeci in stats_to_plot[subsection]:
                                if plotting_paradigm == 'summary':
                                    if zstat in stats_to_plot[subsection][networkspeci]:
                                        if data_label in stats_to_plot[subsection][networkspeci][zstat]:
                                            stat_to_append = stats_to_plot[subsection][networkspeci][zstat][data_label]
                                elif plotting_paradigm == 'station':
                                    if self.current_station_reference in stats_to_plot[subsection][networkspeci]:
                                        if zstat in stats_to_plot[subsection][networkspeci][self.current_station_reference]:
                                            if data_label in stats_to_plot[subsection][networkspeci][self.current_station_reference][zstat]:
                                                stat_to_append = stats_to_plot[subsection][networkspeci][self.current_station_reference][zstat][data_label]
                            stats_per_data_label.append(stat_to_append)
                        stats_df.loc[(networkspeci, subsection)] = stats_per_data_label
                
            elif base_plot_type in ['statsummary', 'taylor']:

                if base_plot_type == 'statsummary':
                    
                    # get data labels and stats
                    if 'bias' in plot_options:
                        data_labels = list(self.experiments.values())
                    else:
                        data_labels = ['observations'] + list(self.experiments.values())

                    # get stats
                    if 'bias' in plot_options:
                        stats = self.plot_characteristics[plot_type]['experiment_bias']
                    else:
                        stats = self.plot_characteristics[plot_type]['basic']

                    # create empty dataframe with networkspecies and subsections
                    index = pd.MultiIndex.from_product([self.networkspecies, self.subsections, data_labels],
                                                        names=["networkspecies", "subsections", "labels"])
                    stats_df = pd.DataFrame(np.nan, index=index, columns=stats, dtype=np.float)

                    # convert stats_summary and stats_station dicts to dataframes
                    for subsection in subsections:
                        for networkspeci in networkspecies:
                            for data_label in data_labels:
                                if ('bias' in plot_options) and (data_label == 'observations'):
                                    continue
                                stats_per_data_label = []
                                for stat in stats:
                                    # initialise stat as nan
                                    stat_to_append = np.NaN
                                    # update stat
                                    if networkspeci in stats_to_plot[subsection]:
                                        if plotting_paradigm == 'summary':
                                            if stat in stats_to_plot[subsection][networkspeci]:
                                                if data_label in stats_to_plot[subsection][networkspeci][stat]:
                                                    stat_to_append = stats_to_plot[subsection][networkspeci][stat][data_label]
                                        elif plotting_paradigm == 'station':
                                            if self.current_station_reference in stats_to_plot[subsection][networkspeci]:
                                                if stat in stats_to_plot[subsection][networkspeci][self.current_station_reference]:
                                                    if data_label in stats_to_plot[subsection][networkspeci][self.current_station_reference][stat]:
                                                        stat_to_append = stats_to_plot[subsection][networkspeci][self.current_station_reference][stat][data_label]
                                    stats_per_data_label.append(stat_to_append)
                                stats_df.loc[(networkspeci, subsection, data_label)] = stats_per_data_label
                    
                elif base_plot_type == 'taylor':

                    # get data labels
                    data_labels = ['observations'] + list(self.experiments.values())

                    # get stats
                    stats = ['StdDev', zstat]

                    # get standard deviation to calculate range on axis
                    if plotting_paradigm == 'summary':
                        reference_stddev = self.stddev_max_summary[networkspeci]
                    elif plotting_paradigm == 'station':
                        reference_stddev = self.stddev_max_station[networkspeci]

                    # create empty dataframe
                    stats_df = pd.DataFrame(np.nan, index=data_labels, columns=stats, dtype=np.float)

                    # convert stats_summary and stats_station dicts to dataframes
                    for data_label in data_labels:
                        stats_per_data_label = []
                        for stat in stats:
                            # initialise stat with nan
                            stat_to_append = np.NaN
                            # update stat
                            if networkspeci in stats_to_plot[subsection]:
                                if plotting_paradigm == 'summary':
                                    if stat in stats_to_plot[subsection][networkspeci]:
                                        if data_label in stats_to_plot[subsection][networkspeci][stat]:
                                            stat_to_append = stats_to_plot[self.subsection][networkspeci][stat][data_label]
                                elif plotting_paradigm == 'station':
                                    if self.current_station_reference in stats_to_plot[subsection][networkspeci]:
                                        if stat in stats_to_plot[subsection][networkspeci][self.current_station_reference]:
                                            if data_label in stats_to_plot[subsection][networkspeci][self.current_station_reference][stat]:
                                                stat_to_append = stats_to_plot[self.subsection][networkspeci][self.current_station_reference][stat][data_label]
                            stats_per_data_label.append(stat_to_append)
                        stats_df.loc[data_label] = stats_per_data_label

            # turn on relevant axis if dataframe has values or not all NaN
            if (len(stats_df.index) > 0) & (not stats_df.isnull().values.all()):
                
                if base_plot_type == 'statsummary':
                    # make statsummary
                    func = getattr(self.plot, 'make_table')
                    func(relevant_axis, stats_df, self.plot_characteristics[plot_type], networkspeci, self.subsection, 
                         plotting_paradigm, plot_options=plot_options, statsummary=True)
                else:
                    func = getattr(self.plot, 'make_{}'.format(base_plot_type))
                    # make taylor diagram
                    if base_plot_type == 'taylor':
                        func(relevant_axis, stats_df, reference_stddev, self.plot_characteristics[plot_type])
                    # make table/heatmap
                    else:
                        func(relevant_axis, stats_df, self.plot_characteristics[plot_type], networkspeci, 
                             self.subsection, plotting_paradigm, plot_options=plot_options)
                
                # save plot information for later formatting
                self.plot_dictionary[relevant_page]['axs'][page_ind]['data_labels'].extend(data_labels)
                plot_index = [relevant_page, page_ind]
                if plot_index not in plot_indices:
                    plot_indices.append(plot_index)

                # turn axis on
                relevant_axis.axis('on')
                relevant_axis.set_visible(True)

            # set axis title
            if relevant_axis.get_title() == '':
                if plotting_paradigm == 'summary':
                    if ((base_plot_type == 'taylor') or 
                        (base_plot_type == 'statsummary') and ('multispecies' not in plot_options)):
                        if self.n_stations == 1:
                            axis_title_label = '{} ({} station)'.format(self.subsection, self.n_stations)
                        else:
                            axis_title_label = '{} ({} stations)'.format(self.subsection, self.n_stations)
                    else:
                        axis_title_label = ''
                elif plotting_paradigm == 'station':
                    axis_title_label = '{}, {} ({:.{}f}, {:.{}f})'.format(self.current_station_reference,
                                                                          self.current_station_name, 
                                                                          self.current_lon,
                                                                          self.plot_characteristics[plot_type]['round_decimal_places'],
                                                                          self.current_lat,
                                                                          self.plot_characteristics[plot_type]['round_decimal_places'])
                self.plot.set_axis_title(relevant_axis, axis_title_label, self.plot_characteristics[plot_type])

        return plot_indices

    def get_relevant_page_axis(self, plotting_paradigm, networkspeci, plot_type, axis_ind):
        """ Get relevant page and axis for current plot type/subsection/axis index. """

        # get axes associated with plot type
        if plotting_paradigm == 'summary':
            relevant_pages = self.summary_pages[plot_type][networkspeci]
        elif plotting_paradigm == 'station':
            relevant_pages = self.station_pages[plot_type][networkspeci][self.subsection]

        all_relevant_pages = []
        relevant_axes = []     
        page_inds = []
        for relevant_page in relevant_pages:
            relevant_axes.extend(self.plot_dictionary[relevant_page]['axs'])
            all_relevant_pages.extend([relevant_page]*len(self.plot_dictionary[relevant_page]['axs']))
            page_inds.extend(list(range(len(self.plot_dictionary[relevant_page]['axs']))))

        return all_relevant_pages[axis_ind], page_inds[axis_ind], relevant_axes[axis_ind]['handle']

    def get_relevant_axs_per_networkspeci_plot_type(self, base_plot_type, relevant_pages):
        """Get relevant axs per plot type"""
        
        relevant_axs = []
        relevant_data_labels = []
        for relevant_page in relevant_pages:
            if base_plot_type in ['periodic', 'periodic-violin']:
                for ax in self.plot_dictionary[relevant_page]['axs']:
                    for relevant_temporal_resolution in self.relevant_temporal_resolutions:
                        relevant_axs.append(ax['handle'][relevant_temporal_resolution])
                        relevant_data_labels.append(ax['data_labels'])
            else:
                for ax in self.plot_dictionary[relevant_page]['axs']:
                    relevant_axs.append(ax['handle'])
                    relevant_data_labels.append(ax['data_labels'])

        return relevant_axs, relevant_data_labels
    
    def get_relevant_axs_per_networkspeci_plot_type_page_ind(self, base_plot_type, plot_indices):
        """Get relevant axs per plot type and page ind"""

        relevant_axs = []
        relevant_data_labels = []
        for relevant_page, page_ind in plot_indices:
            if base_plot_type in ['periodic', 'periodic-violin']:
                for relevant_temporal_resolution in self.relevant_temporal_resolutions:
                    relevant_axs.append(self.plot_dictionary[relevant_page]['axs'][page_ind]['handle'][relevant_temporal_resolution])
                    relevant_data_labels.append(self.plot_dictionary[relevant_page]['axs'][page_ind]['data_labels'])
            else:
                relevant_axs.append(self.plot_dictionary[relevant_page]['axs'][page_ind]['handle'])
                relevant_data_labels.append(self.plot_dictionary[relevant_page]['axs'][page_ind]['data_labels'])

        return relevant_axs, relevant_data_labels

def main(**kwargs):
    """ Main function when running offine reports. """
   
    ProvidentiaOffline(**kwargs)<|MERGE_RESOLUTION|>--- conflicted
+++ resolved
@@ -1472,74 +1472,6 @@
                     axis_networkspeci = list(self.summary_pages[plot_type].keys())[0]
             elif plotting_paradigm == 'station':
                 axis_ind = self.station_ind
-<<<<<<< HEAD
-                create_plot = True
-            
-            # make plot ?
-            if create_plot:
-                
-                relevant_page, page_ind, relevant_axis = self.get_relevant_page_axis(plotting_paradigm, networkspeci, 
-                                                                                     plot_type, axis_ind)
-            
-                if base_plot_type in ['heatmap', 'table']:
-               
-                    # convert subsection_stats dicts to dataframe, with subsection names as indices
-                    if plotting_paradigm == 'summary':
-                        stats_to_plot = copy.deepcopy(self.subsection_stats_summary)
-                        for data_label in stats_to_plot[zstat].keys():
-                            stats_per_data_label = []
-                            for subsection, stat in stats_to_plot[zstat][data_label].items():
-                                stats_per_data_label.append(stat)
-                        stats_to_plot[zstat][data_label] = stats_per_data_label
-                        stats_df = pd.DataFrame(data=stats_to_plot[zstat],
-                                                index=self.subsections,
-                                                dtype=np.float32)
-                    elif plotting_paradigm == 'station':
-                        if self.current_station_reference not in self.subsection_stats_station:
-                            stats_df = pd.DataFrame()
-                        else:
-                            stats_to_plot = copy.deepcopy(self.subsection_stats_station)
-                            for data_label in stats_to_plot[self.current_station_reference][zstat].keys():
-                                stats_per_data_label = []
-                                for subsection, stat in stats_to_plot[self.current_station_reference][zstat][data_label].items():
-                                    stats_per_data_label.append(stat)
-                            stats_to_plot[self.current_station_reference][zstat][data_label] = stats_per_data_label
-                            stats_df = pd.DataFrame(data=self.subsection_stats_station[self.current_station_reference][zstat],
-                                                    index=[self.subsection],
-                                                    dtype=np.float32)
-        
-                elif base_plot_type in ['statsummary', 'taylor']:
-
-                    if base_plot_type == 'statsummary':
-                        # create structure to store data for statsummary plot
-                        if 'bias' in plot_options:
-                            relevant_zstats = self.plot_characteristics[plot_type]['experiment_bias']
-                            relevant_data_labels = [data_label for data_label in all_data_labels if data_label != 'observations']
-                        else:
-                            relevant_zstats = self.plot_characteristics[plot_type]['basic']
-                            relevant_data_labels = self.selected_station_data[networkspeci]
-                    elif base_plot_type == 'taylor':
-                        # create structure to store data for Taylor diagram plot
-                        relevant_zstats = [zstat, "StdDev"]
-                        stats_df = {relevant_zstat:[] for relevant_zstat in relevant_zstats}
-                        relevant_data_labels = self.selected_station_data[networkspeci]
-                        
-                    stats_df = {relevant_zstat:[] for relevant_zstat in relevant_zstats}
-                    for data_label in relevant_data_labels:
-                        for relevant_zstat in relevant_zstats:                    
-                            # if relevant stat is expbias stat, then ensure temporal colocation is active
-                            # otherwise set value as NaN
-                            if (plot_type == 'statsummary') and (relevant_zstat in expbias_stats) & (not self.temporal_colocation):
-                                stat_val = np.NaN
-                            # set r/r2 value as NaN for observations in Taylor diagram
-                            elif (base_plot_type == 'taylor') and (data_label == 'observations') and (relevant_zstat in ['r', 'r2']):
-                                    stat_val = np.NaN
-                            else:
-                                stat_val = self.selected_station_data[networkspeci][data_label]['all'][relevant_zstat][0]
-                            stats_df[relevant_zstat].append(stat_val)
-                            
-                    stats_df = pd.DataFrame(data=stats_df, index=relevant_data_labels, dtype=np.float32)
-=======
                 if 'multispecies' in plot_options:
                     axis_networkspeci = list(self.station_pages[plot_type].keys())[0]
             relevant_page, page_ind, relevant_axis = self.get_relevant_page_axis(plotting_paradigm, axis_networkspeci, 
@@ -1577,7 +1509,6 @@
                 index = pd.MultiIndex.from_product([self.networkspecies, self.subsections],
                                                     names=["networkspecies", "subsections"])
                 stats_df = pd.DataFrame(np.nan, index=index, columns=data_labels, dtype=np.float)
->>>>>>> 67e8939e
                 
                 # convert stats_summary and stats_station dicts to dataframes
                 for subsection in subsections:
