--- conflicted
+++ resolved
@@ -1419,16 +1419,6 @@
                 # get plotting function                
                 func = getattr(self.plot, 'make_{}'.format(base_plot_type.split('-')[0]))
 
-<<<<<<< HEAD
-                # determine if have some data to plot
-                plot_validity = False
-                
-                if 'multispecies' in plot_options:
-                    for ns in self.selected_station_data:
-                        for data_label in data_labels:
-                            if data_label in self.selected_station_data_labels[ns]:
-                                plot_validity = True
-=======
                 if base_plot_type == 'metadata':
                     func(relevant_axis, networkspeci, data_labels, self.plot_characteristics[plot_type], 
                             plot_options=plot_options, station_inds=station_inds)
@@ -1441,7 +1431,6 @@
                 elif base_plot_type == 'taylor':
                     func(relevant_axis, networkspeci, data_labels, self.plot_characteristics[plot_type], 
                         plot_options=plot_options, stddev_max=stddev_max)
->>>>>>> 8811b9fc
                 else:
                     func(relevant_axis, networkspeci, data_labels, self.plot_characteristics[plot_type], 
                         plot_options=plot_options) 
