import os
import sys
import json
import copy

import datetime
import numpy as np
import pandas as pd
import matplotlib
import matplotlib.pyplot as plt
import matplotlib.gridspec as gridspec
from matplotlib.backends.backend_pdf import PdfPages

from .read import DataReader
from .filter import DataFilter
from .plot import Plot
from .statistics import to_pandas_dataframe
from .statistics import calculate_z_statistic
from .statistics import generate_colourbar
from .statistics import get_z_statistic_info
from .configuration import ProvConfiguration
from providentia import aux

CURRENT_PATH = os.path.abspath(os.path.dirname(__file__))
basic_stats = json.load(open(os.path.join(CURRENT_PATH, 'conf/basic_stats.json')))
expbias_stats = json.load(open(os.path.join(CURRENT_PATH, 'conf/experiment_bias_stats.json')))

class ProvidentiaOffline:
    """ Class to create Providentia offline reports. """

    def __init__(self, **kwargs):
        print("Starting Providentia offline...")

        # initialise default configuration variables
        # modified by commandline arguments, if given
        provconf = ProvConfiguration(self, **kwargs)

        # update self with command line arguments
        self.commandline_arguments = copy.deepcopy(kwargs)

        # update variables from config file
        if ('config' in kwargs) and (os.path.exists(kwargs['config'])):
            aux.load_conf(self, kwargs['config'])
        elif ('config' in kwargs) and (not os.path.exists(kwargs['config'])):     
            error = 'Error: The path to the configuration file specified in the command line does not exist.'
            sys.exit(error)
        else:
            error = "Error: No configuration file found. The path to the config file must be added as an argument."
            sys.exit(error)

        # load report plot presets
        self.report_plots = json.load(open(os.path.join(CURRENT_PATH, 'conf/report_plots.json')))

        # check for self defined plot characteristics file
        if self.plot_characteristics_filename == '':
            self.plot_characteristics_filename = os.path.join(CURRENT_PATH, 'conf/plot_characteristics_offline.json')
        self.plot_characteristics_templates = json.load(open(self.plot_characteristics_filename))
        self.plot_characteristics = {}

        # add general plot characteristics to self
        for k, val in self.plot_characteristics_templates['general'].items():
            setattr(self, k, val)

        # create dictionary of all available observational GHOST data
        self.all_observation_data = aux.get_ghost_observational_tree(self)

        # load dictionary with non-GHOST esarchive files to read
        nonghost_observation_data_json = json.load(open(os.path.join(CURRENT_PATH, 'conf/nonghost_files.json')))
        # merge to existing GHOST observational data dict if we have the path
        if self.nonghost_root is not None:
            nonghost_observation_data = aux.get_nonghost_observational_tree(self, nonghost_observation_data_json)
            self.all_observation_data = {**self.all_observation_data, **nonghost_observation_data}

        # initialise DataReader class
        self.datareader = DataReader(self)

        # initialise Plot class
        self.plot = Plot(read_instance=self, canvas_instance=self)

        # iterate through configuration sections
        for section_ind, (filename, section) in enumerate(zip(self.filenames, self.parent_section_names)):

            print('Starting to create PDF for {} section'.format(section))

            # update for new section parameters
            self.report_filename = filename
            self.section = section
            self.section_opts = self.sub_opts[self.section]

            # initialize plot characteristics
            self.plot_characteristics = dict()

            # reinitialise default configuration variables
            # modified by commandline arguments, if given
            provconf = ProvConfiguration(self, **self.commandline_arguments)

            # update self with section variables
            for k, val in self.section_opts.items():
                setattr(self, k, provconf.parse_parameter(k, val))

            # now all variables have been parsed, check validity of those, throwing errors where necessary
            provconf.check_validity()

            # set some key configuration variables
            self.relevant_temporal_resolutions = aux.get_relevant_temporal_resolutions(self.resolution)
            self.data_labels = ['observations'] + list(self.experiments.keys())
            self.networkspecies = ['{}|{}'.format(network,speci) for network, speci in zip(self.network, self.species)]

            # get valid observations in date range
            aux.get_valid_obs_files_in_date_range(self, self.start_date, self.end_date)

            # update available experiments for selected fields
            aux.get_valid_experiments(self, self.start_date, self.end_date, self.resolution,
                                      self.network, self.species)

            # read data
            self.datareader.read_setup(['reset'])

            # if no valid data has been found be to be read, then skip to next section
            if self.invalid_read:
                print('No valid data for {} section'.format(section))
                continue

            # initialise/reinitialise structures to store % data representativity, data periods and metadata
            aux.init_representativity(self)
            aux.init_period(self)
            aux.init_metadata(self)

            # set plot characteristics
            try:
                plot_types = self.report_plots[self.report_type]
            except KeyError:
                msg = 'Error: The report type {0} cannot be found in conf/report_plots.json. '.format(self.report_type)
                msg += 'The available report types are {0}. Select one or create your own.'.format(list(self.report_plots.keys()))
                sys.exit(msg)
            self.plot.set_plot_characteristics(plot_types)

            # define dictionary to store plot figures per page
            self.plot_dictionary = {}

            # set plots that need to be made (summary and station specific)
            self.summary_plots_to_make = list(self.plot_characteristics.keys())
            self.station_plots_to_make = []
            for plot_type in self.summary_plots_to_make:
                # there can be no station specific plots for map plot type
                if plot_type[:4] != 'map-':
                    self.station_plots_to_make.append(plot_type)

            # start making PDF
            self.start_pdf()

            # remove section variables from memory (if not last section)
            if section_ind != (len(self.parent_section_names) - 1):
                for k in self.section_opts:
                    try:
                        vars(self).pop(k)
                    except:
                        pass

    def start_pdf(self):
        """ Create PDF document where plots will be stored. """

        # get path where reports will be saved
        if '/' in self.report_filename:
            if os.path.isdir(os.path.dirname(self.report_filename)):
                reports_path = self.report_filename
        else:
            reports_path = (os.path.join(CURRENT_PATH, '../reports/')) + self.report_filename

        # create reports folder
        if not os.path.exists(os.path.dirname(reports_path)):
            if '/' in self.report_filename:
                print('Path {0} does not exist and it will be created.'.format(os.path.dirname(self.report_filename)))
            os.makedirs(os.path.dirname(reports_path))

        # add termination .pdf to filenames
        if '.pdf' not in reports_path:
            reports_path += '.pdf'

        # open new PDF file
        with PdfPages(reports_path) as pdf:
            
            self.pdf = pdf

            # initialise dictionaries to store relevant page numebrs
            if self.report_summary:
                self.summary_pages = {}
            if self.report_stations:
                self.station_pages = {}

            # get subsection names
            self.child_subsection_names = [subsection_name for subsection_name in self.subsection_names 
                                           if self.section == subsection_name.split('|')[0]]
            if len(self.child_subsection_names) > 0:
                self.subsections = self.child_subsection_names
            else:
                self.subsections = [self.section]

            # make header
            self.plot.set_plot_characteristics(['header'])
            self.plot.make_header(self.pdf, self.plot_characteristics['header'])

            # define dictionary to store stats from all subsections for heatmap and table plots
            self.subsection_stats_summary = {}
            self.subsection_stats_station = {}

            # create variables to keep track of minimum and maximum data ranges across subsections
            self.data_range_min_summary = {networkspeci:np.inf for networkspeci in self.networkspecies}
            self.data_range_min_station = {networkspeci:np.inf for networkspeci in self.networkspecies}
            self.data_range_max_summary = {networkspeci:0 for networkspeci in self.networkspecies}
            self.data_range_max_station = {networkspeci:0 for networkspeci in self.networkspecies}

            # make all plots per subsection (for all plot types except distribution plot)
            summary_plots_to_make_nondist = [plot_type for plot_type in self.summary_plots_to_make if 'distribution' not in plot_type]
            station_plots_to_make_nondist = [plot_type for plot_type in self.station_plots_to_make if 'distribution' not in plot_type]
            self.make_plots_per_subsection(summary_plots_to_make_nondist, station_plots_to_make_nondist, do_plot_geometry_setup=True)

            # make all plots per subsection (for only distribution plot types --> done so to calclulate data ranges across subsections first)
            summary_plots_to_make_dist = [plot_type for plot_type in self.summary_plots_to_make if 'distribution' in plot_type]
            station_plots_to_make_dist = [plot_type for plot_type in self.station_plots_to_make if 'distribution' in plot_type]
            if (len(summary_plots_to_make_dist) > 0) or (len(station_plots_to_make_dist) > 0):
                self.make_plots_per_subsection(summary_plots_to_make_dist, station_plots_to_make_dist)
            
            # finalise formatting for plots
            # create colourbars
            # harmonise xy limits(not for map, heatmap or table, or when xlim and ylim defined)

            # remove header from plot characteristics dictionary
            if 'header' in list(self.plot_characteristics.keys()):
                del self.plot_characteristics['header']

            # set variables to inform when have formatted 1 set of networkspecies plots for stations
            formatted_networkspeci_plots = False        
            did_formatting = False

            # iterate through networks and species
            for networkspeci in self.networkspecies: 

                # iterate through plot types
                for plot_type in list(self.plot_characteristics.keys()):

                    # get options defined to configure plot (e.g. bias, individual, annotate, etc.)
                    plot_options = plot_type.split('_')[1:]

                    # if a multispecies plot is wanted then this is only made on first instance of formatting a networkspeci 
                    if ('multispecies' in plot_options) & (formatted_networkspeci_plots):
                        continue

                    # get zstat information from plot_type
                    zstat, base_zstat, z_statistic_type, z_statistic_sign = get_z_statistic_info(plot_type=plot_type)

                    # get base plot type (without stat and options)
                    if zstat:
                        base_plot_type = plot_type.split('-')[0] 
                    else:
                        base_plot_type = plot_type.split('_')[0] 

                    # get relevant paradigm pages to harmonise axes limits for
                    paradigm_pages = {'summary':[], 'station':[]}
                    if (self.report_summary) & (self.report_stations):
                        if plot_type in self.summary_pages:
                            if networkspeci in self.summary_pages[plot_type]:
                                paradigm_pages['summary'] = self.summary_pages[plot_type][networkspeci]
                        # for multispecies plots of specific stations, spatial colocation needs to be on.
                        # if not, the plots will not exist so handle this
                        if ('multispecies' in plot_options) & (not self.spatial_colocation):
                            paradigm_pages['station'] = []
                        else:
                            if plot_type in self.station_pages:
                                if networkspeci in self.station_pages[plot_type]:
                                    for subsection in self.subsections:
                                        if subsection in self.station_pages[plot_type][networkspeci]:
                                            paradigm_pages['station'].extend(self.station_pages[plot_type][networkspeci][subsection])

                    elif self.report_summary:
                        if plot_type in self.summary_pages:
                            if networkspeci in self.summary_pages[plot_type]:
                                paradigm_pages['summary'] = self.summary_pages[plot_type][networkspeci]
                    
                    elif self.report_stations:
                        # for multispecies plots of specific stations, spatial colocation needs to be on.
                        # if not, the plots will not exist so handle this
                        if ('multispecies' in plot_options) & (not self.spatial_colocation):
                            paradigm_pages['station'] = []
                        else:
                            if plot_type in self.station_pages:
                                if networkspeci in self.station_pages[plot_type]:
                                    for subsection in self.subsections:
                                        if subsection in self.station_pages[plot_type][networkspeci]:
                                            paradigm_pages['station'].extend(self.station_pages[plot_type][networkspeci][subsection])

                    # iterate through paradigm pages
                    for plotting_paradigm, relevant_pages in paradigm_pages.items():                        
                        if len(relevant_pages) == 0:
                            continue

                        # get relevant axs and plot types per networkspeci / plot type
                        relevant_axs, relevant_data_labels = self.get_relevant_axs_per_networkspeci_plot_type(networkspeci, 
                                                                                                              base_plot_type, 
                                                                                                              relevant_pages)

                        # if have no relevant axs, continue to next paradigm
                        if len(relevant_axs) == 0:
                            continue

                        # get data ranges for plotting paradigm
                        if plotting_paradigm == 'summary':
                            data_range_min = self.data_range_min_summary[networkspeci]
                            data_range_max = self.data_range_max_summary[networkspeci]
                        elif plotting_paradigm == 'station':
                            data_range_min = self.data_range_min_station[networkspeci]
                            data_range_max = self.data_range_max_station[networkspeci]

                        # generate colourbars for required plots in paradigm on each relevant page
                        if 'cb' in list(self.plot_characteristics[plot_type].keys()):
                            # get all cb_axs for plot_type across relevant pages
                            cb_axs = [self.plot_dictionary[relevant_page]['cb_ax'] for relevant_page in relevant_pages]
                            generate_colourbar(self, relevant_axs, cb_axs, zstat, self.plot_characteristics[plot_type], 
                                               networkspeci.split('|')[-1])

<<<<<<< HEAD
                        # iterate through all relevant axes for plot type in paradigm
                        for relevant_ax_ii, relevant_ax in enumerate(relevant_axs):

                            # log axes?
                            if 'logx' in plot_options:
                                log_validity = self.plot.log_validity(relevant_ax, 'logx')
                                if log_validity:
                                    self.plot.log_axes(relevant_ax, 'logx', self.plot_characteristics[plot_type])
                                else:
                                    msg = "Warning: It is not possible to log the x-axis "
                                    msg += "in {0} with negative values.".format(plot_type)
                                    print(msg)
                            if 'logy' in plot_options:
                                log_validity = self.plot.log_validity(relevant_ax, 'logy')
                                if log_validity:
                                    self.plot.log_axes(relevant_ax, 'logy', self.plot_characteristics[plot_type])
                                else:
                                    msg = "Warning: It is not possible to log the y-axis "
                                    msg += "in {0} with negative values.".format(plot_type)
                                    print(msg)

                            # update variable to refledt some formatting was performed
                            did_formatting = True

=======
>>>>>>> d2b057a0
                        # harmonise xy limits for plot paradigm
                        if base_plot_type not in ['map', 'heatmap', 'table']: 
                            if base_plot_type == 'periodic-violin':
                                self.plot.harmonise_xy_lims_paradigm(relevant_axs, base_plot_type, 
                                                                     self.plot_characteristics[plot_type], plot_options, 
                                                                     ylim=[data_range_min, data_range_max],
                                                                     relim=True, autoscale_x=True)
                            elif base_plot_type == 'scatter':
                                self.plot.harmonise_xy_lims_paradigm(relevant_axs, base_plot_type, 
                                                                     self.plot_characteristics[plot_type], plot_options, 
                                                                     relim=True)
                            else:
                                self.plot.harmonise_xy_lims_paradigm(relevant_axs, base_plot_type,
                                                                     self.plot_characteristics[plot_type], plot_options, 
                                                                     relim=True, autoscale=True)
                        
                        # update variable to reflect some formatting was performed
                        did_formatting = True

                # update variables to show if a networkspeci has been formatted
                if did_formatting:
                    formatted_networkspeci_plots = True

            # save page figures
            valid_page = False
            for page in self.plot_dictionary:
                # if page has no active data plotted, do not plot it
                n_page_plotted_labels = 0
                for ax_dict in self.plot_dictionary[page]['axs']:
                    n_page_plotted_labels += len(ax_dict['data_labels'])
                if n_page_plotted_labels > 0:
                    if not valid_page:
                        print('\nWriting PDF\n')
                        valid_page = True
                    fig = self.plot_dictionary[page]['fig']
                    self.pdf.savefig(fig, dpi=self.dpi)
                    plt.close(fig)
            if not valid_page:
                print('\n0 plots remain to write to PDF\n')

    def setup_plot_geometry(self, plotting_paradigm, networkspeci, have_setup_multispecies):
        """ Setup plotting geometry for summary or station specific plots, per network/species. """

        # depending on plot type set plots to make
        if plotting_paradigm == 'summary':
            plots_to_make = copy.deepcopy(self.summary_plots_to_make)
        elif plotting_paradigm == 'station':
            plots_to_make = copy.deepcopy(self.station_plots_to_make)

        # iterate through plot types to make
        for plot_type in plots_to_make:

            # get options defined to configure plot (e.g. bias, individual, annotate, etc.)
            plot_options = plot_type.split('_')[1:]
            
            # if a multispecies plot is wanted then only make this on first instance of plotting a networkspecies
            # if making a multispecies plot per specific station, spatial colocation must be also active
            if 'multispecies' in plot_options:
                if plotting_paradigm == 'summary':
                    if have_setup_multispecies:
                        continue
                elif plotting_paradigm == 'station':
                    if (have_setup_multispecies) or (not self.spatial_colocation):
                        continue
            
            # create variables to store list of page numbers per plot type / networkspeci / subsection (if do not exist)
            if plotting_paradigm == 'summary':
                if plot_type not in self.summary_pages:
                    self.summary_pages[plot_type] = {}
                if networkspeci not in self.summary_pages[plot_type]:
                    self.summary_pages[plot_type][networkspeci] = []
            if plotting_paradigm == 'station':
                if plot_type not in self.station_pages:
                    self.station_pages[plot_type] = {}
                if networkspeci not in self.station_pages[plot_type]:
                    self.station_pages[plot_type][networkspeci] = {}
                if self.subsection not in self.station_pages[plot_type][networkspeci]:
                    self.station_pages[plot_type][networkspeci][self.subsection] = []

            # get zstat information from plot_type
            zstat, base_zstat, z_statistic_type, z_statistic_sign = get_z_statistic_info(plot_type=plot_type)

            # get base plot type (without stat and options)
            if zstat:
                base_plot_type = plot_type.split('-')[0] 
            else:
                base_plot_type = plot_type.split('_')[0] 

            # get copy of plot characteristics for plot type
            plot_characteristics = copy.deepcopy(self.plot_characteristics[plot_type])
            plot_characteristics_vars = list(plot_characteristics.keys())

            # update page title depending on plot paradigm
            if plotting_paradigm == 'summary':
                if 'multispecies' in plot_options:
                    plot_characteristics['page_title']['t'] = '{} (Summary)\nmultispecies'.format(plot_characteristics['page_title']['t']) 
                else:
                    plot_characteristics['page_title']['t'] = '{} (Summary)\n{}'.format(plot_characteristics['page_title']['t'], 
                                                                                        networkspeci) 
            elif plotting_paradigm == 'station':
                if 'multispecies' in plot_options:
                    plot_characteristics['page_title']['t'] = '{} (Per Station)\n{}\nmultispecies'.format(plot_characteristics['page_title']['t'], 
                                                                                                          self.subsection) 
                else:
                    plot_characteristics['page_title']['t'] = '{} (Per Station)\n{}\n{}'.format(plot_characteristics['page_title']['t'], 
                                                                                                self.subsection, networkspeci) 

            # define number of plots per type
            n_plots_per_plot_type = False
            if base_plot_type == 'map':
                if 'obs' in plot_options:
                    n_plots_per_plot_type = len(self.subsections)
                elif z_statistic_sign == 'bias':
                    n_plots_per_plot_type = len(self.subsections) * \
                                            (len(self.data_labels) - 1)
                else:
                    n_plots_per_plot_type = len(self.subsections) * \
                                            len(self.data_labels)
            elif base_plot_type in ['heatmap', 'table']:
                if plotting_paradigm == 'summary':
                    n_plots_per_plot_type = 1
                elif plotting_paradigm == 'station':
                    n_plots_per_plot_type = self.n_stations
            else:
                if plotting_paradigm == 'summary':
                    if 'individual' in plot_options:
                        if (base_plot_type == 'scatter') or ('bias' in plot_options) or (z_statistic_sign == 'bias'):
                            n_plots_per_plot_type = len(self.subsections) * \
                                                    (len(self.data_labels) - 1)
                        else:
                            n_plots_per_plot_type = len(self.subsections) * \
                                                    len(self.data_labels)
                    else:
                        n_plots_per_plot_type = len(self.subsections) 
                elif plotting_paradigm == 'station':
                    if 'individual' in plot_options:
                        if (base_plot_type == 'scatter') or ('bias' in plot_options) or (z_statistic_sign == 'bias'):
                            n_plots_per_plot_type = self.n_stations * \
                                                    (len(self.data_labels) - 1) 
                        else:
                            n_plots_per_plot_type = self.n_stations * \
                                                    len(self.data_labels) 
                    else:
                        n_plots_per_plot_type = self.n_stations

            # get n pages per plot type
            n_pages_per_plot_type = int(np.ceil(n_plots_per_plot_type / (
                                    plot_characteristics['figure']['ncols'] * plot_characteristics['figure']['nrows'])))
            plot_ii_per_type = 0

            # iterate through n pages per plot type
            for page_n in range(self.n_total_pages, self.n_total_pages + n_pages_per_plot_type):

                if base_plot_type == 'map':
                    plot_characteristics['figure']['subplot_kw'] = {'projection': self.plotcrs}
                fig, axs = plt.subplots(**plot_characteristics['figure'])

                # each page is handled as 1 figure
                # intialise page if not yet done
                if page_n not in self.plot_dictionary:
                    self.plot_dictionary[page_n] = {'fig': fig, 'plot_type': plot_type, 'axs': []}

                # make page title?
                if 'page_title' in plot_characteristics_vars:
                    st = fig.suptitle(**plot_characteristics['page_title'])

                # iterate through axes (by row, then column)
                row_ii = -1
                col_ii = copy.deepcopy(plot_characteristics['figure']['ncols'])
                
                for ax_ii, ax in enumerate(axs.flatten()):

                    if col_ii == plot_characteristics['figure']['ncols']:
                        row_ii += 1
                        col_ii = 0
                    if row_ii == (plot_characteristics['figure']['nrows'] - 1):
                        last_row_on_page = True
                    else:
                        last_row_on_page = False

                    # force rasterized (bitmap) drawing in vector backend output.
                    ax.set_rasterized(True)

                    # keep iteratively plotting until have satisfied needed plots per type
                    if plot_ii_per_type < n_plots_per_plot_type:
                        
                        # determine if are on last valid row to plot
                        if (n_plots_per_plot_type - plot_ii_per_type) <= plot_characteristics['figure']['ncols']:
                            last_valid_row = True
                        else:
                            last_valid_row = False

                        # setup periodic plot type gridspec
                        if base_plot_type in ['periodic', 'periodic-violin']:
                            gs = gridspec.GridSpecFromSubplotSpec(100, 100, subplot_spec=ax)
                            grid_dict = dict()
                            grid_dict['hour'] = fig.add_subplot(gs[:46, :])
                            grid_dict['dayofweek'] = fig.add_subplot(gs[54:, 64:])
                            grid_dict['month'] = fig.add_subplot(gs[54:, :61])
                            self.plot_dictionary[page_n]['axs'].append({'handle':grid_dict, 'data_labels':[]})
                            ax.spines['top'].set_color('none')
                            ax.spines['bottom'].set_color('none')
                            ax.spines['left'].set_color('none')
                            ax.spines['right'].set_color('none')
                            ax.tick_params(labelcolor='w', top=False, bottom=False, left=False, right=False)
                            grid_dict['hour'].axis('off')
                            grid_dict['dayofweek'].axis('off')
                            grid_dict['month'].axis('off')
                            
                            # format axis
                            self.plot.format_axis(grid_dict, base_plot_type, plot_characteristics, set_extent=False, 
                                                  relevant_temporal_resolutions=self.relevant_temporal_resolutions)

                            # get references to periodic label annotations made, and then hide them
                            for relevant_temporal_resolution in self.relevant_temporal_resolutions:
                                annotations = [child for child in grid_dict[relevant_temporal_resolution].get_children() if isinstance(child, matplotlib.text.Annotation)]
                                # hide annotations
                                for annotation in annotations:
                                    annotation.set_visible(False)

                        # rest of plot types
                        else:
                            self.plot_dictionary[page_n]['axs'].append({'handle':ax, 'data_labels':[]})
                            
                            # format axis 
                            self.plot.format_axis(ax, base_plot_type, plot_characteristics, set_extent=False)

                    # turn off axes until some data is plottted
                    ax.axis('off')
                    ax.set_visible(False)
                    
                    # iterate plot and column counts
                    plot_ii_per_type += 1
                    col_ii += 1

                # set figure attributes
                # adjust subplots?
                if 'subplots_adjust' in plot_characteristics_vars:
                    fig.subplots_adjust(**plot_characteristics['subplots_adjust'])

                # make legend?
                if 'legend' in plot_characteristics_vars:
                    plot_characteristics['legend'] = self.plot.make_legend_handles(plot_characteristics['legend'])
                    fig.legend(**plot_characteristics['legend']['plot'])

                # add colourbar axis to plot dictionary (if not already there)?
                if 'cb' in plot_characteristics_vars:
                    if 'cb_ax' not in self.plot_dictionary[page_n]:
                        self.plot_dictionary[page_n]['cb_ax'] = fig.add_axes(plot_characteristics['cb']['position'])
                        self.plot_dictionary[page_n]['cb_ax'].set_rasterized(True)
                            
                # add current page number
                if plotting_paradigm == 'summary':
                    self.summary_pages[plot_type][networkspeci].append(page_n)
                elif plotting_paradigm == 'station':
                    self.station_pages[plot_type][networkspeci][self.subsection].append(page_n)
                
                # add to total number of pages
                self.n_total_pages += 1

    def make_plots_per_subsection(self, summary_plots_to_make, station_plots_to_make, do_plot_geometry_setup=False):
        """ Function that calls making of all plots per subsection. """

        # create variable to keep track if have setup summary plot geometry yet (done for all subsections at once)
        summary_plot_geometry_setup = False

        # iterate through subsections
        for subsection_ind, subsection in enumerate(self.subsections):

            self.subsection_ind = subsection_ind
            self.subsection = subsection

            # update the conf options for defined subsection
            if len(self.child_subsection_names) > 0:
                # get subsection variables
                self.subsection_opts = self.sub_opts[self.subsection]

                # ensure all fixed section variables defined in subsection have same value as current section variables
                self.subsection_opts = {k: (self.section_opts[k] if k in self.fixed_section_vars else val) 
                                        for (k, val) in self.subsection_opts.items()}

                # reinitialise default configuration variables
                # modified by commandline arguments, if given
                provconf = ProvConfiguration(self, **self.commandline_arguments)

                # update subsection variables
                for k, val in self.subsection_opts.items():
                    setattr(self, k, provconf.parse_parameter(k, val))

                # now all variables have been parsed, check validity of those, throwing errors where necessary
                provconf.check_validity()

            # if have no experiments, force temporal colocation to be False
            if len(self.experiments) == 0:
                self.temporal_colocation = False    

            # update fields available for filtering
            aux.update_representativity_fields(self)
            aux.representativity_conf(self)
            aux.update_period_fields(self)
            aux.period_conf(self)
            aux.update_metadata_fields(self)
            aux.metadata_conf(self)
            
            # filter dataset for current subsection
            print('\nFiltering data for {} subsection'.format(self.subsection))
            DataFilter(self)
            
            # iterate through networks and species, creating plots
            self.n_total_pages = 0

            # make summary plots?
            if self.report_summary:

                # set variable to inform when have made 1 set of networkspecies plots for summary
                made_networkspeci_summary_plots = False

                # determine if all plots are multispecies plots
                all_multispecies_plots  = np.all([True if 'multispecies' in plot_type.split('_')[1:] else False for plot_type in summary_plots_to_make])

                # iterate through networkspecies
                for networkspeci in self.networkspecies:

                    # if have 0 plot types that are non-multispecies, and have previously made networkspeci plots,
                    # then continue 
                    if (made_networkspeci_summary_plots) & (all_multispecies_plots): 
                        continue

                    # get valid station inds for networkspeci 
                    if self.temporal_colocation and len(self.data_labels) > 1:
                        self.relevant_station_inds = self.valid_station_inds_temporal_colocation[networkspeci]['observations']
                    else:
                        self.relevant_station_inds = self.valid_station_inds[networkspeci]['observations']  

                    # get N stations for networkspeci
                    self.n_stations = len(self.relevant_station_inds)

                    #if have 0 relevant stations, continue to next networkspeci
                    if self.n_stations == 0:
                        print('No valid stations for {}, {}. Not making summmary plots'.format(networkspeci, self.subsection))
                        continue
                    else:
                        print('Making {}, {} summary plots'.format(networkspeci, self.subsection)) 

                    if not made_networkspeci_summary_plots:
                        # get median timeseries across data from filtered data, and place it pandas dataframe
                        to_pandas_dataframe(read_instance=self, canvas_instance=self, 
                                            networkspecies=self.networkspecies)

                        # update data range min/maxes for summary paradigm 
                        for ns in self.networkspecies:
                            if self.selected_station_data_min[ns] < self.data_range_min_summary[ns]:
                                self.data_range_min_summary[ns] = copy.deepcopy(self.selected_station_data_min[ns]) 
                            if self.selected_station_data_max[ns] > self.data_range_max_summary[ns]:
                                self.data_range_max_summary[ns] = copy.deepcopy(self.selected_station_data_max[ns])
                    
                    # if have no valid data across data labels (no observations or experiments), then continue 
                    if not self.selected_station_data[networkspeci]:
                        continue

                    # setup plotting geometry for summary plots per networkspeci (for all subsections)
                    if (not summary_plot_geometry_setup) & (do_plot_geometry_setup):
                        self.setup_plot_geometry('summary', networkspeci, made_networkspeci_summary_plots)
                    
                    # iterate through plots to make
                    for plot_type in summary_plots_to_make:

                        # get zstat information from plot_type
                        zstat, base_zstat, z_statistic_type, z_statistic_sign = get_z_statistic_info(plot_type=plot_type)
                        # get base plot type (without stat and options)
                        if zstat:
                            base_plot_type = plot_type.split('-')[0] 
                        else:
                            base_plot_type = plot_type.split('_')[0] 

                        #get options defined to configure plot (e.g. bias, individual, annotate, etc.)
                        plot_options = plot_type.split('_')[1:]

                        # if a multispecies plot is wanted then only make this on first instance of plotting a networkspecies
                        if ('multispecies' in plot_options) & (made_networkspeci_summary_plots):
                            continue

                        # make plot
                        print('Making summary {0}'.format(plot_type))
                        plot_indices = self.make_plot('summary', plot_type, plot_options, networkspeci)

                        # do formatting
                        relevant_axs = [self.plot_dictionary[relevant_page]['axs'][page_ind]['handle'] 
                                        for relevant_page, page_ind in plot_indices]
                        relevant_data_labels = [self.plot_dictionary[relevant_page]['axs'][page_ind]['data_labels'] 
                                                for relevant_page, page_ind in plot_indices]
                        self.plot.do_formatting(relevant_axs, relevant_data_labels, networkspeci,
                                                base_plot_type, plot_type, plot_options, 'summary')

                    # update N total pages 
                    self.n_total_pages = len(self.plot_dictionary)

                    # update variable now summary plots have been made for a networkspecies
                    made_networkspeci_summary_plots = True

            # make station specific plots?
            if self.report_stations:      

               # set variable to inform when have made 1 set of networkspecies plots for stations
               made_networkspeci_station_plots = False        

               # determine if all plots are multispecies plots
               all_multispecies_plots = np.all([True if 'multispecies' in plot_type.split('_')[1:] else False for plot_type in station_plots_to_make])

               # iterate through networkspecies
               for networkspeci in self.networkspecies:

                    # if have 0 plot types that are non-multispecies, and have previously made networkspeci plots,
                    # then continue 
                    if (made_networkspeci_station_plots) & (all_multispecies_plots): 
                        continue

                    # get valid station inds for networkspeci 
                    if self.temporal_colocation and len(self.data_labels) > 1:
                        self.relevant_station_inds = self.valid_station_inds_temporal_colocation[networkspeci]['observations']
                    else:
                        self.relevant_station_inds = self.valid_station_inds[networkspeci]['observations']  

                    # get N stations for networkspeci
                    self.n_stations = len(self.relevant_station_inds)

                    #if have 0 relevant stations, continue to next networkspeci
                    if self.n_stations == 0:
                        print('No valid stations for {}, {}. Not making station plots'.format(networkspeci, self.subsection))
                        continue
                    else:
                        print('Making {}, {} station plots'.format(networkspeci, self.subsection)) 

                    # setup plotting geometry for station plots per networkspeci (for one subsection)
                    if do_plot_geometry_setup:
                        self.setup_plot_geometry('station', networkspeci, made_networkspeci_station_plots)
                        
                    # initialise station ind as -1
                    self.station_ind = -1

                    for i, relevant_station_ind in enumerate(self.relevant_station_inds):

                        # gather some information about current station
                        self.station_ind += 1
                        valid_station_references = self.metadata_in_memory[networkspeci]['station_reference'][relevant_station_ind, :]
                        self.current_station_reference = valid_station_references[pd.notnull(valid_station_references)][0]
                        valid_station_names = self.metadata_in_memory[networkspeci]['station_name'][relevant_station_ind, :]
                        self.current_station_name = valid_station_names[pd.notnull(valid_station_names)][0]
                        current_lons = self.metadata_in_memory[networkspeci]['longitude'][relevant_station_ind, :]
                        self.current_lon = round(current_lons[pd.notnull(current_lons)][0], 2)
                        current_lats = self.metadata_in_memory[networkspeci]['latitude'][relevant_station_ind, :]
                        self.current_lat = round(current_lats[pd.notnull(current_lats)][0], 2)
                        
                        # put station data in pandas dataframe
                        to_pandas_dataframe(read_instance=self, canvas_instance=self, 
                                            networkspecies=[networkspeci], 
                                            station_index=relevant_station_ind, 
                                            data_range_min=self.data_range_min_station, 
                                            data_range_max=self.data_range_max_station)

                        # if have no valid data across data labels (no observations or experiments), then continue 
                        if not self.selected_station_data[networkspeci]:
                            continue
                        
                        # update data range min/maxes for station paradigm
                        if self.selected_station_data_min[networkspeci] < self.data_range_min_station[networkspeci]:
                            self.data_range_min_station[networkspeci] = copy.deepcopy(self.selected_station_data_min[networkspeci]) 
                        if self.selected_station_data_max[networkspeci] > self.data_range_max_station[networkspeci]:
                            self.data_range_max_station[networkspeci] = copy.deepcopy(self.selected_station_data_max[networkspeci])

                        # iterate through plots to make
                        for plot_type in station_plots_to_make:

                            # get options defined to configure plot (e.g. bias, individual, annotate, etc.)
                            plot_options = plot_type.split('_')[1:]

                            # if have multispecies option: 
                            #   put multiple species data in pandas dataframe if first networkspeci being plotted and spatial_colocation is active 
                            #   if not, then continue
                            if 'multispecies' in plot_options: 
                                if (not made_networkspeci_station_plots) & (self.spatial_colocation):
                                    to_pandas_dataframe(read_instance=self, canvas_instance=self, 
                                                        networkspecies=self.networkspecies, 
                                                        station_index=relevant_station_ind, 
                                                        data_range_min=self.data_range_min_station, 
                                                        data_range_max=self.data_range_max_station)
                                    
                                    # update data range min/maxes for station paradigm
                                    for ns in self.networkspecies:
                                        if self.selected_station_data_min[ns] < self.data_range_min_station[ns]:
                                            self.data_range_min_station[ns] = copy.deepcopy(self.selected_station_data_min[ns]) 
                                        if self.selected_station_data_max[ns] > self.data_range_max_station[ns]:
                                            self.data_range_max_station[ns] = copy.deepcopy(self.selected_station_data_max[ns])
                                else:
                                    continue
                            
                            # make plot
                            print('Making station {2} for {3} ({0}/{1})'.format(i+1, 
                                                                                len(self.relevant_station_inds),
                                                                                plot_type, 
                                                                                self.current_station_name))                                
                            plot_indices = self.make_plot('station', plot_type, plot_options, networkspeci)

                            # do formatting 
                            relevant_axs = [self.plot_dictionary[relevant_page]['axs'][page_ind]['handle'] 
                                            for relevant_page, page_ind in plot_indices]
                            relevant_data_labels = [self.plot_dictionary[relevant_page]['axs'][page_ind]['data_labels'] 
                                                    for relevant_page, page_ind in plot_indices]
                            self.plot.do_formatting(relevant_axs, relevant_data_labels, networkspeci,
                                                    base_plot_type, plot_type, plot_options, 'station')

                    # update variable now station plots have been made for a networkspecies
                    made_networkspeci_station_plots = True

            # remove subsection variables from memory (if have one, and not last subsection)
            if (len(self.child_subsection_names) > 0) & (subsection_ind != (len(self.subsections) - 1)):
                for k in self.subsection_opts:
                    try:
                        vars(self).pop(k)
                    except:
                        pass

            # update variable to keep track if have setup summary plot geometry yet for a subsection
            if made_networkspeci_summary_plots:
                summary_plot_geometry_setup = True

    def make_plot(self, plotting_paradigm, plot_type, plot_options, networkspeci):
        """ Function that calls making of any type of plot. """

        self.current_plot_ind = 0

        # create list to store index of saved plot information for plot_type
        # index is composed of nested list of [page_number, page_ind]
        plot_indices = []

        # get zstat information from plot_type
        zstat, base_zstat, z_statistic_type, z_statistic_sign = get_z_statistic_info(plot_type=plot_type)

        # get base plot type (without stat and options)
        if zstat:
            base_plot_type = plot_type.split('-')[0] 
        else:
            base_plot_type = plot_type.split('_')[0] 

        # get all data_labels for selected_station_data
        # if multispecies plot then ensure have data_labels from across all 
        if 'multispecies' in plot_options: 
            all_data_labels = []
            for ns in self.selected_station_data:
                all_data_labels.extend(list(self.selected_station_data[ns].keys()))
            _, idx = np.unique(all_data_labels, return_index=True)
            all_data_labels = np.array(all_data_labels)[np.sort(idx)]
        else:
            all_data_labels = list(self.selected_station_data[networkspeci].keys())

        # if are making bias plot, and have no valid experiment data then cannot make plot type
        if ('bias' in plot_options) & (len(all_data_labels) < 2):
            return plot_indices

        # get data ranges for plotting paradigm
        if plotting_paradigm == 'summary':
            data_range_min = self.data_range_min_summary[networkspeci]
            data_range_max = self.data_range_max_summary[networkspeci]
        elif plotting_paradigm == 'station':
            data_range_min = self.data_range_min_station[networkspeci]
            data_range_max = self.data_range_max_station[networkspeci]

        # iterate through all data arrays
        first_data_label = True 
        for data_label in all_data_labels:

            # set how experiment should be referred to in heatmap/table
            if data_label == 'observations':
                data_label_legend = copy.deepcopy(data_label)
            else:    
                data_label_legend = self.experiments[data_label]

            # do not show experiment data with 'obs' option set
            if ('obs' in plot_options) & (data_label != 'observations'):
                continue

            # skip observations data label when plotting bias
            if (z_statistic_sign == 'bias') & (data_label == 'observations'):
                continue
                
            # map plots (1 plot per data array/s (1 array if absolute plot,
            # 2 arrays if making bias plot), per subsection)
            if base_plot_type == 'map':
                
                # get necessary data labels to plot
                if z_statistic_sign == 'bias':
                    z1 = 'observations'
                    z2 = copy.deepcopy(data_label)
                else:
                    z1 = copy.deepcopy(data_label)
                    z2 = ''

                # get relevant page/axis to plot on
                axis_ind = (self.current_plot_ind * len(self.subsections)) + self.subsection_ind
                relevant_page, page_ind, relevant_axis = self.get_relevant_page_axis(plotting_paradigm, networkspeci, 
                                                                                     plot_type, axis_ind)

                # set axis title
                if relevant_axis.get_title() == '':
                    if self.n_stations == 1:
                        axis_title_label = '{}\n{} ({} station)'.format(data_label, self.subsection, self.n_stations)
                    else:
                        axis_title_label = '{}\n{} ({} stations)'.format(data_label, self.subsection, self.n_stations)
                    self.plot.set_axis_title(relevant_axis, axis_title_label, self.plot_characteristics[plot_type])

                # set map extent ? 
                if self.map_extent:
                    self.plot.set_map_extent(relevant_axis)

                # do not make map if there is no valid data for relevant data label/s
                if z1 not in all_data_labels:
                    continue

                if (z2 != '') & (z2 not in all_data_labels): 
                    continue

                # calculate z statistic
                self.z_statistic, active_map_valid_station_inds = calculate_z_statistic(self, z1, z2, zstat, networkspeci)
                self.active_map_valid_station_inds = active_map_valid_station_inds

                # make map plot
                self.plot.make_map(relevant_axis, networkspeci, self.z_statistic, self.plot_characteristics[plot_type], 
                                    plot_options=plot_options)
                
                # save plot information for later formatting 
                if z2 == '':
                    self.plot_dictionary[relevant_page]['axs'][page_ind]['data_labels'].append(z1)
                else:
                    self.plot_dictionary[relevant_page]['axs'][page_ind]['data_labels'].append(z2)
                plot_index = [relevant_page, page_ind]
                if plot_index not in plot_indices:
                    plot_indices.append(plot_index)

                # turn axis on
                relevant_axis.axis('on')
                relevant_axis.set_visible(True)

            # heatmap and table
            elif base_plot_type in ['heatmap', 'table']:

                # create nested dictionary to store statistical information across all subsections
                if plotting_paradigm == 'summary':
                    if zstat not in self.subsection_stats_summary:
                        self.subsection_stats_summary[zstat] = {}
                    if data_label_legend not in self.subsection_stats_summary[zstat]:
                        self.subsection_stats_summary[zstat][data_label_legend] = {}
                elif plotting_paradigm == 'station':
                    if self.current_station_reference not in self.subsection_stats_station:
                        self.subsection_stats_station[self.current_station_reference] = {}
                    if zstat not in self.subsection_stats_station[self.current_station_reference]:
                        self.subsection_stats_station[self.current_station_reference][zstat] = {}
                    if data_label_legend not in self.subsection_stats_station[self.current_station_reference][zstat]:
                        self.subsection_stats_station[self.current_station_reference][zstat][data_label_legend] = {}
                
                # add stat for current data array (if has been calculated correctly, otherwise append NaNs)                                         
                if data_label in self.selected_station_data[networkspeci]:
                    if len(self.selected_station_data[networkspeci][data_label]['pandas_df']['data'].dropna()) > 0:
                        data_to_add = self.selected_station_data[networkspeci][data_label]['all'][zstat][0]
                    else:
                        data_to_add = np.NaN
                else:
                    data_to_add = np.NaN
                
                if plotting_paradigm == 'summary':
                    if self.subsection not in self.subsection_stats_summary[zstat][data_label_legend]:
                        self.subsection_stats_summary[zstat][data_label_legend][self.subsection] = data_to_add
                elif plotting_paradigm == 'station':
                    if self.subsection not in self.subsection_stats_station[self.current_station_reference][zstat][data_label_legend]:
                        self.subsection_stats_station[self.current_station_reference][zstat][data_label_legend][self.subsection] = data_to_add

            # other plots (1 plot per subsection with multiple data arrays for summary paradigm, 1 plot per subsection per station for station paradigm)
            elif base_plot_type != 'statsummary':
                # get relevant axis to plot on
                if plotting_paradigm == 'summary':
                    if 'individual' in plot_options:
                        if ((base_plot_type == 'scatter') or ('bias' in plot_options) or 
                            (z_statistic_sign == 'bias')):
                                axis_ind = (self.current_plot_ind + self.subsection_ind + (len(self.experiments) - 1) * self.subsection_ind)
                        else:
                            axis_ind = (self.current_plot_ind + self.subsection_ind + len(self.experiments) * self.subsection_ind)
                    else:
                        axis_ind = self.subsection_ind
                    station_inds = copy.deepcopy(self.relevant_station_inds) 
                elif plotting_paradigm == 'station':
                    if 'individual' in plot_options:
                        if ((base_plot_type == 'scatter') or ('bias' in plot_options) or 
                            (z_statistic_sign == 'bias')):
                            axis_ind = (self.current_plot_ind + self.station_ind + (len(self.experiments) - 1) * self.station_ind)
                        else:
                            axis_ind = (self.current_plot_ind + self.station_ind + len(self.experiments) * self.station_ind)
                    else:
                        axis_ind = self.station_ind
                    station_inds = [self.relevant_station_inds[self.station_ind]]
                
                # get relevant axis
                relevant_page, page_ind, relevant_axis = self.get_relevant_page_axis(plotting_paradigm, networkspeci, 
                                                                                     plot_type, axis_ind)

                # set axis title (only if not previously set)
                if isinstance(relevant_axis, dict):
                    for relevant_temporal_resolution, sub_ax in relevant_axis.items():
                        if relevant_temporal_resolution == 'hour':
                            axis_title = sub_ax.get_title()
                            break
                else:
                    axis_title = relevant_axis.get_title()
                # axis title is empty?
                if axis_title == '':
                    if plotting_paradigm == 'summary':
                        if self.n_stations == 1:
                            axis_title_label = '{} ({} station)'.format(self.subsection, self.n_stations)
                        else:
                            axis_title_label = '{} ({} stations)'.format(self.subsection, self.n_stations)
                    elif plotting_paradigm == 'station':
                        if base_plot_type == 'metadata':
                            axis_title_label = ''
                        else:
                            axis_title_label = '{}, {} ({:.{}f}, {:.{}f})'.format(self.current_station_reference,
                                                                                  self.current_station_name, 
                                                                                  self.current_lon,
                                                                                  self.plot_characteristics[plot_type]['round_decimal_places'],
                                                                                  self.current_lat,
                                                                                  self.plot_characteristics[plot_type]['round_decimal_places'])
                    # set title
                    self.plot.set_axis_title(relevant_axis, axis_title_label, self.plot_characteristics[plot_type])

                # set xlabel and ylabel (only if not previously set)
                if isinstance(relevant_axis, dict):
                    for relevant_temporal_resolution, sub_ax in relevant_axis.items():
                        if relevant_temporal_resolution in ['hour','month']:
                            axis_xlabel = 'NaN'
                            axis_ylabel = sub_ax.get_ylabel()
                            break
                else:
                    axis_xlabel = relevant_axis.get_xlabel()
                    axis_ylabel = relevant_axis.get_ylabel()

                # axis xlabel is empty or == ?
                if (axis_xlabel == '') or (axis_xlabel == 'measurement_units'):
                    if 'xlabel' in self.plot_characteristics[plot_type]:
                        if self.plot_characteristics[plot_type]['xlabel']['xlabel'] == 'measurement_units':
                            xlabel = '[{}]'.format(self.measurement_units[networkspeci.split('|')[-1]])
                        else:
                            xlabel = self.plot_characteristics[plot_type]['xlabel']['xlabel']
                    else:
                        xlabel = ''
                    # set xlabel
                    if xlabel != '':
                        self.plot.set_axis_label(relevant_axis, 'x', xlabel, self.plot_characteristics[plot_type])

                # axis ylabel is empty?
                if (axis_ylabel == '') or (axis_ylabel == 'measurement_units'):
                    if base_plot_type in ['periodic']:
                        if z_statistic_type == 'basic':
                            ylabel = basic_stats[base_zstat]['label']
                            ylabel_units = basic_stats[base_zstat]['units']
                        else:
                            ylabel = expbias_stats[base_zstat]['label']
                            ylabel_units = expbias_stats[base_zstat]['units']
                        if ylabel_units == 'measurement_units':
                            ylabel_units = self.measurement_units[networkspeci.split('|')[-1]] 
                        if ylabel_units != '':
                            ylabel = '[{}]'.format(ylabel_units)
                    else:
                        if 'ylabel' in self.plot_characteristics[plot_type]:
                            if self.plot_characteristics[plot_type]['ylabel']['ylabel'] == 'measurement_units':
                                ylabel = '[{}]'.format(self.measurement_units[networkspeci.split('|')[-1]])
                            else:
                                ylabel = self.plot_characteristics[plot_type]['ylabel']['ylabel']
                        else:
                            ylabel = ''
                    # set ylabel
                    if ylabel != '':
                        self.plot.set_axis_label(relevant_axis, 'y', ylabel, self.plot_characteristics[plot_type])

                # periodic plots
                if base_plot_type in ['periodic', 'periodic-violin']:
                    # skip observational array if plotting bias stat
                    if (z_statistic_sign == 'bias') & (data_label == 'observations'):
                        continue
                        
                    # determine if have some data to plot
                    plot_validity = False
                    if 'multispecies' in plot_options:
                        for ns in self.selected_station_data:
                            if data_label in self.selected_station_data[ns]:
                                if len(self.selected_station_data[ns][data_label]['pandas_df']['data'].dropna()) > 0:
                                    plot_validity = True
                    else:
                        if data_label in self.selected_station_data[networkspeci]:
                            if len(self.selected_station_data[networkspeci][data_label]['pandas_df']['data'].dropna()) > 0:
                                plot_validity = True

                    if plot_validity:
                        if base_plot_type == 'periodic':
                            self.plot.make_periodic(relevant_axis, networkspeci, data_label, 
                                                    self.plot_characteristics[plot_type], zstat=zstat, 
                                                    plot_options=plot_options, 
                                                    first_data_label=first_data_label)
                        elif base_plot_type == 'periodic-violin':
                            self.plot.make_periodic(relevant_axis, networkspeci, data_label, 
                                                    self.plot_characteristics[plot_type], 
                                                    plot_options=plot_options, 
                                                    first_data_label=first_data_label)
                        
                        # save plot information for later formatting 
                        self.plot_dictionary[relevant_page]['axs'][page_ind]['data_labels'].append(data_label)
                        plot_index = [relevant_page, page_ind]
                        if plot_index not in plot_indices:
                            plot_indices.append(plot_index)
                        first_data_label = False

                        # turn relevant axes on
                        for relevant_temporal_resolution in self.relevant_temporal_resolutions:
                            relevant_axis[relevant_temporal_resolution].axis('on')
                            relevant_axis[relevant_temporal_resolution].set_visible(True)

                            #get references to periodic label annotations made, and then show them
                            annotations = [child for child in relevant_axis[relevant_temporal_resolution].get_children() if isinstance(child, matplotlib.text.Annotation)]
                            # hide annotations
                            for annotation in annotations:
                                annotation.set_visible(True)

                # other plot types (except heatmap, table and statsummary) 
                else:
                    # skip observational array for bias/scatter plots
                    if data_label == 'observations' and ('bias' in plot_options or base_plot_type == 'scatter'):
                        continue
                    else:
                        func = getattr(self.plot, 'make_{}'.format(base_plot_type))
                    # determine if have some data to plot
                    plot_validity = False
                    if 'multispecies' in plot_options:
                        for ns in self.selected_station_data:
                            if data_label in self.selected_station_data[ns]:
                                if len(self.selected_station_data[ns][data_label]['pandas_df']['data'].dropna()) > 0:
                                    plot_validity = True
                    else:
                        if data_label in self.selected_station_data[networkspeci]:
                            if len(self.selected_station_data[networkspeci][data_label]['pandas_df']['data'].dropna()) > 0:
                                plot_validity = True

                    if plot_validity:
                        if base_plot_type == 'metadata':
                            func(relevant_axis, networkspeci, data_label, self.plot_characteristics[plot_type], 
                                plot_options=plot_options, first_data_label=first_data_label, station_inds=station_inds) 
                        elif base_plot_type == 'distribution':
                            func(relevant_axis, networkspeci, data_label, self.plot_characteristics[plot_type], 
                                plot_options=plot_options, first_data_label=first_data_label,
                                data_range_min=data_range_min, 
                                data_range_max=data_range_max) 
                        else:
                            func(relevant_axis, networkspeci, data_label, self.plot_characteristics[plot_type], 
                                plot_options=plot_options, first_data_label=first_data_label) 
                        
                        # save plot information for later formatting
                        self.plot_dictionary[relevant_page]['axs'][page_ind]['data_labels'].append(data_label)
                        plot_index = [relevant_page, page_ind]
                        if plot_index not in plot_indices:
                            plot_indices.append(plot_index)
                        first_data_label = False

                        # turn axis on
                        relevant_axis.axis('on')
                        relevant_axis.set_visible(True)

                first_data_label = False

            # iterate number of plots made for current type of plot 
            self.current_plot_ind += 1     

        # then make plot heatmap / table / statsummary plot
        if base_plot_type in ['heatmap', 'table', 'statsummary']:

            # get relevant axis to plot on
            create_plot = False
            if plotting_paradigm == 'summary':
                if base_plot_type == 'statsummary':
                    axis_ind = self.subsection_ind
                    create_plot = True
                else: 
                    axis_ind = 0
                    if self.subsection_ind == (len(self.subsections) - 1):
                        create_plot = True
            elif plotting_paradigm == 'station':
                axis_ind = self.station_ind
                create_plot = True
            
            # make plot ?
            if create_plot:
                relevant_page, page_ind, relevant_axis = self.get_relevant_page_axis(plotting_paradigm, networkspeci, 
                                                                                     plot_type, axis_ind)
            
                if base_plot_type in ['heatmap', 'table']:
               
                    # convert subsection_stats dicts to dataframe, with subsection names as indices
                    if plotting_paradigm == 'summary':
                        stats_to_plot = copy.deepcopy(self.subsection_stats_summary)
                        for data_label in stats_to_plot[zstat].keys():
                            stats_per_data_label = []
                            for subsection, stat in stats_to_plot[zstat][data_label].items():
                                stats_per_data_label.append(stat)
                        stats_to_plot[zstat][data_label] = stats_per_data_label
                        stats_df = pd.DataFrame(data=stats_to_plot[zstat],
                                                index=self.subsections)
                    elif plotting_paradigm == 'station':
                        if self.current_station_reference not in self.subsection_stats_station:
                            stats_df = pd.DataFrame()
                        else:
                            stats_to_plot = copy.deepcopy(self.subsection_stats_station)
                            for data_label in stats_to_plot[self.current_station_reference][zstat].keys():
                                stats_per_data_label = []
                                for subsection, stat in stats_to_plot[self.current_station_reference][zstat][data_label].items():
                                    stats_per_data_label.append(stat)
                            stats_to_plot[self.current_station_reference][zstat][data_label] = stats_per_data_label
                            stats_df = pd.DataFrame(data=self.subsection_stats_station[self.current_station_reference][zstat],
                                                    index=[self.subsection])
        
                elif base_plot_type == 'statsummary':
                    # create structure to store data for statsummary plot
                    if 'bias' in plot_options:
                        relevant_zstats = self.plot_characteristics[plot_type]['experiment_bias']
                        relevant_data_labels = [data_label for data_label in all_data_labels if data_label != 'observations']
                    else:
                        relevant_zstats = self.plot_characteristics[plot_type]['basic']
                        relevant_data_labels = self.selected_station_data[networkspeci]
                        
                    stats_df = {relevant_zstat:[] for relevant_zstat in relevant_zstats}
                    for data_label in relevant_data_labels:
                        for relevant_zstat in relevant_zstats:                    
                            # if relevant stat is expbias stat, then ensure temporal colocation is active
                            # otherwise set value as NaN
                            if (relevant_zstat in expbias_stats) & (not self.temporal_colocation):
                                stat_val = np.NaN
                            else:
                                stat_val = self.selected_station_data[networkspeci][data_label]['all'][relevant_zstat][0]
                            stats_df[relevant_zstat].append(stat_val)
                    stats_df = pd.DataFrame(data=stats_df, index=relevant_data_labels)

                # set axis title
                if relevant_axis.get_title() == '':
                    if plotting_paradigm == 'summary':
                        if base_plot_type == 'statsummary':
                            if self.n_stations == 1:
                                axis_title_label = '{} ({} station)'.format(self.subsection, self.n_stations)
                            else:
                                axis_title_label = '{} ({} stations)'.format(self.subsection, self.n_stations)
                        else:
                            axis_title_label = ''
                    elif plotting_paradigm == 'station':
                        axis_title_label = '{}, {} ({:.{}f}, {:.{}f})'.format(self.current_station_reference,
                                                                              self.current_station_name, 
                                                                              self.current_lon,
                                                                              self.plot_characteristics[plot_type]['round_decimal_places'],
                                                                              self.current_lat,
                                                                              self.plot_characteristics[plot_type]['round_decimal_places'])
                    self.plot.set_axis_title(relevant_axis, axis_title_label, self.plot_characteristics[plot_type])

                # turn off relevant axis if dataframe is empty or all NaN
                if (len(stats_df.index) > 0) & (not stats_df.isnull().values.all()):
                    # make plot
                    if base_plot_type == 'statsummary':
                        func = getattr(self.plot, 'make_table')
                        func(relevant_axis, stats_df, self.plot_characteristics[plot_type], plot_options=plot_options, 
                             statsummary=True)
                        # save plot information for later formatting
                        self.plot_dictionary[relevant_page]['axs'][page_ind]['data_labels'].extend(stats_df.index.tolist())

                    else:
                        func = getattr(self.plot, 'make_{}'.format(base_plot_type))
                        func(relevant_axis, stats_df, self.plot_characteristics[plot_type], plot_options=plot_options)
                        # save plot information for later formatting
                        self.plot_dictionary[relevant_page]['axs'][page_ind]['data_labels'].extend(stats_df.columns.tolist())

                    plot_index = [relevant_page, page_ind]
                    if plot_index not in plot_indices:
                        plot_indices.append(plot_index)

                    # turn axis on
                    relevant_axis.axis('on')
                    relevant_axis.set_visible(True)

        return plot_indices

    def get_relevant_page_axis(self, plotting_paradigm, networkspeci, plot_type, axis_ind):
        """ Get relevant page and axis for current plot type/subsection/axis index. """

        # get axes associated with plot type
        if plotting_paradigm == 'summary':
            relevant_pages = self.summary_pages[plot_type][networkspeci]
        elif plotting_paradigm == 'station':
            relevant_pages = self.station_pages[plot_type][networkspeci][self.subsection]

        all_relevant_pages = []
        relevant_axes = []     
        page_inds = []
        for relevant_page in relevant_pages:
            relevant_axes.extend(self.plot_dictionary[relevant_page]['axs'])
            all_relevant_pages.extend([relevant_page]*len(self.plot_dictionary[relevant_page]['axs']))
            page_inds.extend(list(range(len(self.plot_dictionary[relevant_page]['axs']))))

        return all_relevant_pages[axis_ind], page_inds[axis_ind], relevant_axes[axis_ind]['handle']

    def get_relevant_axs_per_networkspeci_plot_type(self, networkspeci, base_plot_type, relevant_pages):
        """Get relevant axs per networkspeci, per plot type"""

        relevant_axs = []
        relevant_data_labels = []
        for relevant_page in relevant_pages:
            if base_plot_type in ['periodic', 'periodic-violin']:
                for ax in self.plot_dictionary[relevant_page]['axs']:
                    for relevant_temporal_resolution in self.relevant_temporal_resolutions:
                        relevant_axs.append(ax['handle'][relevant_temporal_resolution])
                        relevant_data_labels.append(ax['data_labels'])
            else:
                for ax in self.plot_dictionary[relevant_page]['axs']:
                    relevant_axs.append(ax['handle'])
                    relevant_data_labels.append(ax['data_labels'])

        return relevant_axs, relevant_data_labels
        
def main(**kwargs):
    """ Main function when running offine reports. """
   
    ProvidentiaOffline(**kwargs)<|MERGE_RESOLUTION|>--- conflicted
+++ resolved
@@ -318,33 +318,6 @@
                             generate_colourbar(self, relevant_axs, cb_axs, zstat, self.plot_characteristics[plot_type], 
                                                networkspeci.split('|')[-1])
 
-<<<<<<< HEAD
-                        # iterate through all relevant axes for plot type in paradigm
-                        for relevant_ax_ii, relevant_ax in enumerate(relevant_axs):
-
-                            # log axes?
-                            if 'logx' in plot_options:
-                                log_validity = self.plot.log_validity(relevant_ax, 'logx')
-                                if log_validity:
-                                    self.plot.log_axes(relevant_ax, 'logx', self.plot_characteristics[plot_type])
-                                else:
-                                    msg = "Warning: It is not possible to log the x-axis "
-                                    msg += "in {0} with negative values.".format(plot_type)
-                                    print(msg)
-                            if 'logy' in plot_options:
-                                log_validity = self.plot.log_validity(relevant_ax, 'logy')
-                                if log_validity:
-                                    self.plot.log_axes(relevant_ax, 'logy', self.plot_characteristics[plot_type])
-                                else:
-                                    msg = "Warning: It is not possible to log the y-axis "
-                                    msg += "in {0} with negative values.".format(plot_type)
-                                    print(msg)
-
-                            # update variable to refledt some formatting was performed
-                            did_formatting = True
-
-=======
->>>>>>> d2b057a0
                         # harmonise xy limits for plot paradigm
                         if base_plot_type not in ['map', 'heatmap', 'table']: 
                             if base_plot_type == 'periodic-violin':
