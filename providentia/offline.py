--- conflicted
+++ resolved
@@ -437,14 +437,10 @@
 
                             # regression line
                             if 'regression' in plot_options:
-<<<<<<< HEAD
                                 self.plot.linear_regression(relevant_ax, networkspeci, 
                                                             relevant_data_labels[relevant_ax_ii], 
+                                                            base_plot_type,
                                                             self.plot_characteristics[plot_type], 
-=======
-                                self.plot.linear_regression(relevant_ax, networkspeci, relevant_data_labels[relevant_ax_ii], 
-                                                            base_plot_type, self.plot_characteristics[plot_type], 
->>>>>>> dd827eef
                                                             plot_options=plot_options)
 
                             # trend line
