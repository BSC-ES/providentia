import copy
from datetime import datetime
import json
import os

import math
import pyproj
import cartopy
import cartopy.crs as ccrs
import cartopy.feature as cfeature
import matplotlib 
from matplotlib.dates import num2date
from matplotlib.lines import Line2D
from matplotlib.offsetbox import AnchoredOffsetbox, TextArea, VPacker
from matplotlib.patches import Polygon
import matplotlib.pyplot as plt
<<<<<<< HEAD
from matplotlib.projections import PolarAxes
import mpl_toolkits.axisartist.floating_axes as fa
import mpl_toolkits.axisartist.grid_finder as gf
=======
import matplotlib.style as mplstyle
>>>>>>> 67e5ac90
import numpy as np
import pandas as pd
import scipy.stats as st
import seaborn as sns

from .statistics import get_z_statistic_info
from .aux import get_land_polygon_resolution, temp_axis_dict, periodic_xticks, periodic_labels, get_multispecies_aliases, show_message

# speed up transformations in cartopy
pyproj.set_use_global_context()

CURRENT_PATH = os.path.abspath(os.path.dirname(__file__))
basic_stats = json.load(open(os.path.join(CURRENT_PATH, 'conf/basic_stats.json')))
expbias_stats = json.load(open(os.path.join(CURRENT_PATH, 'conf/experiment_bias_stats.json')))

class Plot:
    """ Class that makes plots and handles plot configuration options when defined. """

    def __init__(self, read_instance=None, canvas_instance=None):
        
        self.read_instance = read_instance
        self.canvas_instance = canvas_instance

        # set cartopy data directory
        cartopy.config['pre_existing_data_dir'] = self.read_instance.cartopy_data_dir

        # define projections for map plot and actual geographic coordinates
        self.canvas_instance.datacrs = ccrs.PlateCarree()
        proj_class = getattr(ccrs, self.canvas_instance.plot_characteristics_templates['map']['projection']) 
        self.canvas_instance.plotcrs = proj_class()
        
        # setup land polygons on map
        self.canvas_instance.feature = cfeature.NaturalEarthFeature('physical', 'land',
            get_land_polygon_resolution(self.canvas_instance.plot_characteristics_templates['map']['map_coastline_resolution']), 
                **self.canvas_instance.plot_characteristics_templates['map']['land_polygon'])

        # set miscellaneous vars
        self.canvas_instance.temporal_axis_mapping_dict = temp_axis_dict()
        self.canvas_instance.periodic_xticks = periodic_xticks()
        self.canvas_instance.periodic_labels = periodic_labels()

    def set_plot_characteristics(self, plot_types, zstat=False):
        """ Iterate through all plots to make, and determine if they can and cannot be made.
            Update plot characteristics associated with specific plot types due to plot options. 

            :param plot_types: plot types to create 
            :type plot_types: list  
            :param zstat: z statistic str 
            :type zstat: str
        """

        # add all valid defined plots to plot_characteristics
        for plot_type in plot_types:
            
            # initialize condition
            valid_plot_type = True

            # do not create empty plots
            if plot_type == 'None':
                continue

            # get options defined to configure plot (e.g. bias, individual, annotate, etc.)
            plot_options = plot_type.split('_')[1:]

            # get zstat information from plot_type
            zstat, base_zstat, z_statistic_type, z_statistic_sign = get_z_statistic_info(plot_type)
            
            # remove plots where setting 'obs' and 'bias' options together
            if ('obs' in plot_options) & ('bias' in plot_options): 
                if self.read_instance.offline:
                    print(f"Warning: {plot_type} cannot not be created as 'obs' and 'bias' options set together.")
                    valid_plot_type = False

            # if no experiments are defined, remove all bias plots 
            if ('bias' in plot_options) or (z_statistic_sign == 'bias'):
                if len(self.read_instance.data_labels) == 1:
                    if self.read_instance.offline:
                        print(f'Warning: No experiments defined, so {plot_type} bias plot cannot be created.')
                        valid_plot_type = False

            # if are making an experiment bias plot, and temporal_colocation is off, then remove plot
            if (z_statistic_type == 'expbias') & (not self.read_instance.temporal_colocation):
                if self.read_instance.offline:
                    print(f'Warning: To calculate the experiment bias stat {zstat}, temporal_colocation must be set to True, so {plot_type} plot cannot be created.')
                    valid_plot_type = False

            # add new keys to make plots with stats (map, periodic, heatmap, table)
            if zstat:

                # get base plot type (without stat and options)
                base_plot_type = plot_type.split('-')[0] 
                # combine basic and expbias stats dicts together
                stats_dict = {**basic_stats, **expbias_stats}
                
                # check all defined plot options are allowed for current plot type
                if not all(plot_option in self.canvas_instance.plot_characteristics_templates[base_plot_type]['plot_options'] for plot_option in plot_options):
                    if self.read_instance.offline:
                        print(f'Warning: {plot_type} cannot be created as some plot options are not valid.')
                        valid_plot_type = False
                # check desired statistic is defined in stats dict
                if base_zstat not in stats_dict:
                    if self.read_instance.offline:
                        print(f"Warning: {plot_type} cannot be created as {base_zstat} not defined in Providentia's statistical library.")
                        valid_plot_type = False
                # remove plots where setting 'obs', but z_statistic_sign is 'bias'
                elif ('obs' in plot_options) & (z_statistic_sign == 'bias'):
                    if self.read_instance.offline:
                        print(f"Warning: {plot_type} cannot be created as are plotting a bias statistic but 'obs' option is set.")
                        valid_plot_type = False

                if not valid_plot_type:
                    if plot_type in self.read_instance.summary_plots_to_make:
                        self.read_instance.summary_plots_to_make.remove(plot_type)
                    if plot_type in self.read_instance.station_plots_to_make:
                        self.read_instance.station_plots_to_make.remove(plot_type)
                    continue

                # add information for plot type from base plot type template 
                self.canvas_instance.plot_characteristics[plot_type] = copy.deepcopy(self.canvas_instance.plot_characteristics_templates[base_plot_type])

                # set page title 
                if 'page_title' in self.canvas_instance.plot_characteristics[plot_type]:
                    if 't' in self.canvas_instance.plot_characteristics[plot_type]['page_title'].keys():
                        if 'bias' in plot_options:
                            self.canvas_instance.plot_characteristics[plot_type]['page_title']['t'] = '{} {} bias'.format(self.canvas_instance.plot_characteristics[plot_type]['page_title']['t'],
                                                                                                                          stats_dict[base_zstat]['label'])
                        else:
                            self.canvas_instance.plot_characteristics[plot_type]['page_title']['t'] = '{} {}'.format(self.canvas_instance.plot_characteristics[plot_type]['page_title']['t'], 
                                                                                                                     stats_dict[base_zstat]['label'])
            # add new keys for plots without stats
            else:

                # get base plot type (without options)
                base_plot_type = plot_type.split('_')[0] 

                # check all defined plot options are allowed for current plot type
                if not all(plot_option in self.canvas_instance.plot_characteristics_templates[base_plot_type]['plot_options'] for plot_option in plot_options):
                    if self.read_instance.offline:
                        print(f'Warning: {plot_type} cannot be created as some plot options are not valid.')
                        valid_plot_type = False
                # warning for scatter plot if the temporal colocation is not active
                elif ('scatter' == base_plot_type) & (not self.read_instance.temporal_colocation):
                    if self.read_instance.offline:
                        print(f'Warning: {plot_type} cannot be created as temporal colocation is not active.')
                        valid_plot_type = False
                # warning for timeseries bias plot if the temporal colocation is not active
                elif ('timeseries' == base_plot_type) & ('bias' in plot_options) & (not self.read_instance.temporal_colocation):
                    if self.read_instance.offline:
                        print(f'Warning: {plot_type} cannot be created as temporal colocation is not active.')
                        valid_plot_type = False

                # break loop if the plot type is not valid and remove plot type from lists
                if not valid_plot_type:
                    if plot_type in self.read_instance.summary_plots_to_make:
                        self.read_instance.summary_plots_to_make.remove(plot_type)
                    if plot_type in self.read_instance.station_plots_to_make:
                        self.read_instance.station_plots_to_make.remove(plot_type)
                    continue

                # add information for plot type for base plot type 
                self.canvas_instance.plot_characteristics[plot_type] = copy.deepcopy(self.canvas_instance.plot_characteristics_templates[base_plot_type])

                # change page title if have 'bias' option
                if 'page_title' in self.canvas_instance.plot_characteristics[plot_type]:
                    if 'bias' in plot_options:
                        self.canvas_instance.plot_characteristics[plot_type]['page_title']['t'] = '{} bias'.format(self.canvas_instance.plot_characteristics[plot_type]['page_title']['t'])

            # add figsize for plot orientation
            if 'orientation' in self.canvas_instance.plot_characteristics[plot_type]:
                if self.canvas_instance.plot_characteristics[plot_type]['orientation'] == 'landscape':
                    self.canvas_instance.plot_characteristics[plot_type]['figure']['figsize'] = self.canvas_instance.landscape_figsize
                elif self.canvas_instance.plot_characteristics[plot_type]['orientation'] == 'portrait':
                    self.canvas_instance.plot_characteristics[plot_type]['figure']['figsize'] = self.canvas_instance.portrait_figsize

    def format_axis(self, ax, base_plot_type, plot_characteristics, 
                    col_ii=0, last_valid_row=True, last_row_on_page=True, set_extent=True,
                    relevant_temporal_resolutions=['hour','dayofweek','month']):
        """ Format a plotting axis.
        
            :param ax: axis object
            :type ax: object
            :param base_plot_type: plot to make, without statistical information
            :type base_plot_type: str  
            :param plot_characteristics: plot characteristics
            :type plot_characteristics: dict
            :param col_ii: column index (for offline report)
            :type col_ii: int
            :param last_valid_row: boolean informing if last valid row to plot on (for offline report)
            :type last_valid_row: boolean
            :param last_row_on_page: boolean informing if last valid row on page (for offline report)
            :type last_row_on_page: boolean
            :param map_extent: boolean informing if wanting to set map_extent or not
            :type map_extent: boolean
            :param relevant_temporal_resolutions: list of relevant temporal resolutions
            :type relevant_temporal_resolutions: list
        """

        # get plot characteristics vars
        plot_characteristics_vars = list(plot_characteristics.keys())

        # get appropriate axes for nested axes
        axs_to_format = []
        temporal_resolutions_per_ax = []
        if isinstance(ax, dict):
            for relevant_temporal_resolution, sub_ax in ax.items():
                if relevant_temporal_resolution in relevant_temporal_resolutions:
                    axs_to_format.append(sub_ax)
                    temporal_resolutions_per_ax.append(relevant_temporal_resolution)
        else:
            axs_to_format.append(ax)
            temporal_resolutions_per_ax.append('')

        # iterate though relevant axes (and relevant temporal resolutions for periodic plots)
        for ax_to_format, relevant_temporal_resolution in zip(axs_to_format, temporal_resolutions_per_ax): 

            # set axis ticks and gridlines below all artists
            ax_to_format.set_axisbelow(True)

            # make axis xlabel?
            if 'xlabel' in plot_characteristics_vars:
                ax_to_format.set_xlabel(**plot_characteristics['xlabel'])

            # make axis ylabel (only on leftmost column of visible axes)?
            if 'ylabel' in plot_characteristics_vars:
                ax_to_format.set_ylabel(**plot_characteristics['ylabel'])

            # set xtick params ?
            if 'xtick_params' in plot_characteristics_vars:
                ax_to_format.xaxis.set_tick_params(**plot_characteristics['xtick_params'])

            # set ytick params ?
            if 'ytick_params' in plot_characteristics_vars:
                ax_to_format.yaxis.set_tick_params(**plot_characteristics['ytick_params'])

            # if are sharing xticks, and not on last row on page/last
            # valid row, then ensure current axis xticks are hidden
            if ('xtick_share' in plot_characteristics_vars) and (not last_valid_row) and (not last_row_on_page):
                plt.setp(ax_to_format.get_xticklabels(), visible=False)

            # if are sharing yticks, and not on left column, then ensure current axis yticks are hidden
            if ('ytick_share' in plot_characteristics_vars) and (col_ii != 0):
                plt.setp(ax_to_format.get_yticklabels(), visible=False)

            # set xlim?
            if 'xlim' in plot_characteristics_vars:
                ax_to_format.set_xlim(**plot_characteristics_vars['xlim'])

            # set ylim? 
            if 'ylim' in plot_characteristics_vars:
                ax_to_format.set_ylim(**plot_characteristics_vars['ylim'])

            # add gridlines (x and y)?
            if 'grid' in plot_characteristics_vars:
                ax_to_format.grid(**plot_characteristics['grid'])

            # add x gridlines?
            if 'xgrid' in plot_characteristics_vars:
                ax_to_format.xaxis.grid(**plot_characteristics['xgrid'])

            # add y gridlines?
            if 'ygrid' in plot_characteristics_vars:
                ax_to_format.yaxis.grid(**plot_characteristics['ygrid'])

            # remove spines?
            if 'remove_spines' in plot_characteristics_vars:
                for side in plot_characteristics['remove_spines']:
                    ax_to_format.spines[side].set_visible(False)

                for side in list(set(['top', 'bottom', 'right', 'left']).symmetric_difference(plot_characteristics['remove_spines'])):
                    ax_to_format.spines[side].set_visible(True)

            # handle formatting specific to plot types
            if base_plot_type in ['periodic','periodic-violin']:

                # add axis resolution label 
                ax_to_format.annotate(self.canvas_instance.periodic_labels[relevant_temporal_resolution], **plot_characteristics['label'])

                # set plotted x axis ticks/labels (if 'hour' aggregation --> a numeric tick every 3 hours)
                if relevant_temporal_resolution == 'hour':
                    plot_characteristics['xticks'] = self.canvas_instance.periodic_xticks[relevant_temporal_resolution][::3]
                    ax_to_format.set_xticks(plot_characteristics['xticks'])
                else:
                    plot_characteristics['xticks'] = self.canvas_instance.periodic_xticks[relevant_temporal_resolution]
                    ax_to_format.set_xticks(plot_characteristics['xticks'])
                    ax_to_format.set_xticklabels([self.canvas_instance.temporal_axis_mapping_dict['short'][relevant_temporal_resolution][xtick] for xtick
                                                  in self.canvas_instance.periodic_xticks[relevant_temporal_resolution]])
            # map specific formatting
            elif base_plot_type == 'map':

                # add land polygons
                ax_to_format.add_feature(self.canvas_instance.feature)

                # add gridlines ?
                if 'gridlines' in plot_characteristics_vars:
                    ax_to_format.gridlines(crs=self.canvas_instance.datacrs, 
                                           **plot_characteristics['gridlines'])

                # set map extent (if wanted)
                if set_extent:
                    self.set_map_extent(ax_to_format)

    def set_map_extent(self, ax):
        """ Set map extent, done set_xlim and set_ylim rather than set_extent 
            to avoid axis cutting off slightly (https://github.com/SciTools/cartopy/issues/697).
        """

        mlon = np.mean(self.read_instance.map_extent[:2])
        mlat = np.mean(self.read_instance.map_extent[2:])
        xtrm_data = np.array([[self.read_instance.map_extent[0], mlat], [mlon, self.read_instance.map_extent[2]], 
                              [self.read_instance.map_extent[1], mlat], [mlon, self.read_instance.map_extent[3]]])
        proj_to_data = self.canvas_instance.datacrs._as_mpl_transform(ax) - ax.transData
        xtrm = proj_to_data.transform(xtrm_data)
        ax.set_xlim(xtrm[:,0].min(), xtrm[:,0].max())
        ax.set_ylim(xtrm[:,1].min(), xtrm[:,1].max())

    def get_map_extent(self, ax):
        """ Get map extent from xlim and ylim. """ 

        # get plot extent
        coords = np.array(ax.get_extent())
        current_xlim = coords[0:2]
        current_ylim = coords[2:4]

        # calculate means
        mlon = np.mean(current_xlim)
        mlat = np.mean(current_ylim)

        # get coordinates
        xcoords = np.array([current_xlim[0], mlon, current_xlim[1], mlon])
        ycoords = np.array([mlat, current_ylim[0], mlat, current_ylim[1]])

        # transform coordinates to projected data
        transformed_coords = self.canvas_instance.datacrs.transform_points(self.canvas_instance.plotcrs, 
                                                                           xcoords, ycoords)[:, :2]
    
        # keep longitudes between -180 and 180
        lon_change = False
        if (np.isnan(transformed_coords[0, 0])) or (transformed_coords[0, 0] == -179.99999999999932):
            transformed_coords[0, 0] = -180
            lon_change = True
        if (np.isnan(transformed_coords[2, 0])) or (transformed_coords[2, 0] == 179.99999999999932):
            transformed_coords[2, 0] = 180  
            lon_change = True 

        # keep latitudes between -90 and 90
        lat_change = False
        if (np.isnan(transformed_coords[1, 1])) or (transformed_coords[1, 1] == -89.99999999999966):
            transformed_coords[1, 1] = -90
            lat_change = True  
        if (np.isnan(transformed_coords[3, 1])) or (transformed_coords[3, 1] == 89.99999999999966):
            transformed_coords[3, 1] = 90
            lat_change = True  

        # recalculate means
        if lon_change or lat_change:
            # recalculate longitude means
            mlon = np.mean(np.array([transformed_coords[0, 0], transformed_coords[2, 0]]))
            transformed_coords[1, 0] = mlon
            transformed_coords[3, 0] = mlon

            # recalculate latitude means
            mlat = np.mean(np.array([transformed_coords[1, 1], transformed_coords[3, 1]]))
            transformed_coords[0, 1] = mlat
            transformed_coords[2, 1] = mlat

        # get map extent
        map_extent = [transformed_coords[:,0].min(), transformed_coords[:,0].max(),
                      transformed_coords[:,1].min(), transformed_coords[:,1].max()]

        return map_extent

    def set_equal_axes(self, ax):
        """ Set equal aspect and limits (useful for scatter plots). """

        # set aspect
        ax.set_aspect('equal', adjustable='box')

        if len(ax.lines) == 0:
            return None

        # get min and max values for ticks
        for i, line in enumerate(ax.lines):
            line_xdata = line.get_xdata()
            line_ydata = line.get_ydata()
            if list(line_xdata) != [0, 1] and list(line_xdata) != [0, 0.5]:
                break
            
        xtickmin = np.nanmin(line_xdata)
        xtickmax = np.nanmax(line_xdata)
        ytickmin = np.nanmin(line_ydata)
        ytickmax = np.nanmax(line_ydata)

        for line in ax.lines[i:]:
            if np.nanmin(line.get_xdata()) < xtickmin:
                xtickmin = np.nanmin(line.get_xdata())
            if np.nanmax(line.get_xdata()) > xtickmax:
                xtickmax = np.nanmax(line.get_xdata())
            if np.nanmin(line.get_ydata()) < ytickmin:
                ytickmin = np.nanmin(line.get_ydata())
            if np.nanmax(line.get_ydata()) > ytickmax:
                ytickmax = np.nanmax(line.get_ydata())

        # compare min and max across axes
        if xtickmin < ytickmin:
            tickmin = xtickmin
        else:
            tickmin = ytickmin
        if xtickmax > ytickmax:
            tickmax = xtickmax
        else:
            tickmax = ytickmax

        # set equal ticks
        ax.set_xlim(math.floor(tickmin), math.ceil(tickmax))
        ax.set_ylim(math.floor(tickmin), math.ceil(tickmax))

        return None

    def make_legend_handles(self, plot_characteristics_legend, plot_options=[]):
        """ Make legend element handles.
        
            :param plot_characteristics_legend: plot characteristics for relevant legend
            :type plot_characteristics_legend: dict
            :param plot_options: list of options to configure plot  
            :type plot_options: list    
            :return: plot_characteristics_legend with handles updated
            :rtype: dict
        """

        # create legend elements
        # add observations element
        legend_elements = [Line2D([0], [0], 
                                  marker=plot_characteristics_legend['handles']['marker'], 
                                  color=plot_characteristics_legend['handles']['color'],
                                  markerfacecolor=self.read_instance.plotting_params['observations']['colour'],
                                  markersize=plot_characteristics_legend['handles']['markersize'], 
                                  label=plot_characteristics_legend['handles']['obs_label'])]
                                  
        # add element for each experiment
        for experiment in self.read_instance.data_labels:
            if experiment != 'observations':
                # add experiment element
                legend_elements.append(Line2D([0], [0], 
                                              marker=plot_characteristics_legend['handles']['marker'],  
                                              color=plot_characteristics_legend['handles']['color'],
                                              markerfacecolor=self.read_instance.plotting_params[experiment]['colour'],
                                              markersize=plot_characteristics_legend['handles']['markersize'],
                                              label=self.read_instance.experiments[experiment]))
        
        plot_characteristics_legend['plot']['handles'] = legend_elements
        
        return plot_characteristics_legend

    def make_experiment_domain_polygons(self, plot_options=[]):
        """ Make experiment domain polygons.
        
            :param plot_options: list of options to configure plot  
            :type plot_options: list
            :return: grid_edge_polygons
            :rtype: list
        """

        grid_edge_polygons = []

        # iterate through read experiments and plot grid domain edges on map
        for experiment in self.read_instance.data_labels:
            if experiment != 'observations':
                # create matplotlib polygon object from experiment grid edge map projection coordinates
                grid_edge_outline_poly = \
                    Polygon(np.vstack((self.read_instance.plotting_params[experiment]['grid_edge_longitude'],
                                       self.read_instance.plotting_params[experiment]['grid_edge_latitude'])).T,
                                       edgecolor=self.read_instance.plotting_params[experiment]['colour'],
                                       transform=self.canvas_instance.datacrs,
                                       **self.canvas_instance.experiment_domain_polygon)
                # append polygon
                grid_edge_polygons.append(grid_edge_outline_poly)
            
        return grid_edge_polygons

    def make_header(self, pdf, plot_characteristics, plot_options=[]):
        """ Make header.
        
            :param plot_characteristics: plot characteristics 
            :type plot_characteristics: dict
            :param plot_options: list of options to configure plot  
            :type plot_options: list
        """

        # set header title
        page = plt.figure(**plot_characteristics['figure'])
        plot_characteristics['page_title']['s'] = self.read_instance.report_title 
        plot_characteristics['page_title']['transform'] = page.transFigure
        page.text(**plot_characteristics['page_title'])

        # if len of network or species uniques is 1, set that instead of long list of duplicates
        _, idx = np.unique(self.read_instance.network, return_index=True)
        network_to_write = np.array(self.read_instance.network)[np.sort(idx)]
        _, idx = np.unique(self.read_instance.species, return_index=True)
        species_to_write = np.array(self.read_instance.species)[np.sort(idx)]

        # set header main text
        txt = 'Network : {}\n' \
              'Species : {}\n' \
              'Temporal Resolution : {}\n' \
              'Date Range : {} - {}\n' \
              'Experiments : {}\n' \
              'Temporal Colocation : {}\n' \
              'Spatial Colocation : {}\n' \
              .format(network_to_write,
                      species_to_write,
                      self.read_instance.resolution,
                      self.read_instance.start_date,
                      self.read_instance.end_date,
                      list(self.read_instance.experiments.values()),
                      self.read_instance.temporal_colocation,
                      self.read_instance.spatial_colocation 
                      )

        # add filter species to header if have it set
        if self.read_instance.filter_species: 
            txt += 'Filter Species : {}\n'.format(self.read_instance.filter_species)

        # add calibration factor to header if have it set
        if hasattr(self.read_instance, 'calibration_factor'):
            if self.read_instance.calibration_factor: 
                txt += 'Calibration : {}\n'.format(self.read_instance.calibration_factor)

        # add subsections to header
        txt += 'Subsections : {}\n'.format(self.read_instance.subsections)

        plot_characteristics['page_text']['s'] = txt   
        plot_characteristics['page_text']['transform'] = page.transFigure
        page.text(**plot_characteristics['page_text'])

        pdf.savefig(page, dpi=self.canvas_instance.dpi)
        plt.close(page)

    def make_metadata(self, relevant_axis, networkspeci, data_label, plot_characteristics, plot_options=[],
                      first_data_label=False, station_inds=[]):
        """ Make metadata summary plot.

            :param relevant_axis: axis to plot on 
            :type relevant_axis: object
            :param networkspeci: str of currently active network and species 
            :type networkspeci: str
            :param data_label: name of data array to plot
            :type data_label: str
            :param plot_characteristics: plot characteristics 
            :type plot_characteristics: dict
            :param plot_options: list of options to configure plot  
            :type plot_options: list
            :param first_data_label: boolean informing if first plotted data_label on axis
            :type first_data_label: boolean
            :param station_inds: list of relevant station indices
            :type station_inds: list
        """

        # initialise string to plot on axis
        str_to_plot = ''
        
        # get relevant station indices
        if not self.read_instance.offline:
            station_inds = self.canvas_instance.relative_selected_station_inds

        # setup some variables for handling if just one or multiple stations selected
        if len(station_inds) == 1:
            var_str_name = 'name_one' 
            str_to_plot += ' Station: {}'.format(self.read_instance.station_references[networkspeci][station_inds][0])
        else:
            var_str_name = 'name_multiple' 
            str_to_plot += '{} Stations'.format(len(station_inds))
        
        # iterate n vars per line and add spacing
        current_n_vars_per_line = 1

        # non-GHOST (add longitude and latitude)
        if not self.read_instance.reading_ghost:
            if len(station_inds) == 1:
                
                # if are on limit of vars allowed per line then break to new line
                if current_n_vars_per_line == plot_characteristics['max_vars_per_row']:
                    str_to_plot += '\n'
                    current_n_vars_per_line = 0

                # spacing
                str_to_plot += (' '*plot_characteristics['var_spacing'])

                # lon
                str_to_plot += '{}: {:.{}f}'.format(plot_characteristics['non-ghost_vars']['longitude']['name_one'],
                                                    self.read_instance.station_longitudes[networkspeci][station_inds][0], 
                                                    plot_characteristics['non-ghost_vars']['longitude']['dp'])
                # iterate current_n_vars_per_line
                current_n_vars_per_line += 1

                # if are on limit of vars allowed per line then break to new line
                if current_n_vars_per_line == plot_characteristics['max_vars_per_row']:
                    str_to_plot += '\n'
                    current_n_vars_per_line = 0

                # spacing
                str_to_plot += (' '*plot_characteristics['var_spacing'])

                # lat
                str_to_plot += '{}: {:.{}f}'.format(plot_characteristics['non-ghost_vars']['latitude']['name_one'],
                                                    self.read_instance.station_latitudes[networkspeci][station_inds][0], 
                                                    plot_characteristics['non-ghost_vars']['latitude']['dp'])

                # iterate current_n_vars_per_line
                current_n_vars_per_line += 1

                # show area classification if it exists
                if 'area_classification' in plot_characteristics['non-ghost_vars'].keys() and self.read_instance.area_classifications != {}:
                    
                    # if are on limit of vars allowed per line then break to new line
                    if current_n_vars_per_line == plot_characteristics['max_vars_per_row']:
                        str_to_plot += '\n'
                        current_n_vars_per_line = 0

                    # spacing
                    str_to_plot += (' '*plot_characteristics['var_spacing'])
                    
                    # area classification
                    str_to_plot += '{}: {}'.format(plot_characteristics['non-ghost_vars']['area_classification']['name_one'],
                                                   self.read_instance.area_classifications[networkspeci][station_inds][0])

                    # iterate current_n_vars_per_line
                    current_n_vars_per_line += 1

                # show station classification if it exists
                if 'station_classification' in plot_characteristics['non-ghost_vars'].keys() and self.read_instance.station_classifications != {}:
                    
                    # if are on limit of vars allowed per line then break to new line
                    if current_n_vars_per_line == plot_characteristics['max_vars_per_row']:
                        str_to_plot += '\n'
                        current_n_vars_per_line = 0

                    # spacing
                    str_to_plot += (' '*plot_characteristics['var_spacing'])
                    
                    # area classification
                    str_to_plot += '{}: {}'.format(plot_characteristics['non-ghost_vars']['station_classification']['name_one'],
                                                   self.read_instance.station_classifications[networkspeci][station_inds][0])

                    # iterate current_n_vars_per_line
                    current_n_vars_per_line += 1

        # GHOST
        else:
            # iterate through defined variables and add them
            for ghost_var, ghost_var_dict in plot_characteristics['ghost_vars'].items():
                
                # if are on limit of vars allowed per line then break to new line
                if current_n_vars_per_line == plot_characteristics['max_vars_per_row']:
                    str_to_plot += '\n'
                    current_n_vars_per_line = 0
                # otherwise, add spacing between variables on line
                else:
                    str_to_plot += (' '*plot_characteristics['var_spacing'])

                # check var str name exists in ghost var dict, if not move to next var
                if var_str_name not in ghost_var_dict:
                    continue

                # round decimal places if float
                if 'dp' in ghost_var_dict:
                    str_to_plot += '{}: {:.{}f}'.format(ghost_var_dict[var_str_name],
                                                        np.nanmedian(self.read_instance.metadata_in_memory[networkspeci][ghost_var][
                                                        station_inds].astype(np.float32)), 
                                                        ghost_var_dict['dp'])

                # if str then get unique elements or percentage dependent on n uniques
                else:
                    # gather all selected station metadata for current meta variable
                    all_current_meta = self.read_instance.metadata_in_memory[networkspeci][ghost_var][
                        station_inds].flatten().astype(np.str)

                    # get counts of all unique metadata elements across selected stations
                    unique_meta, meta_counts = np.unique(all_current_meta, return_counts=True)
                    # get number of unique metadata elements across selected stations
                    n_unique_meta = len(unique_meta)

                    # 1 unique metadata element? then return it
                    if n_unique_meta == 1:
                        str_to_plot += '{}: {}'.format(ghost_var_dict[var_str_name], unique_meta[0])
                    # if have > N unique metadata elements, just return count of the elements across the selected stations
                    elif n_unique_meta > plot_characteristics['max_uniques']:
                        str_to_plot += '{}: {} uniques'.format(ghost_var_dict[var_str_name], n_unique_meta)
                    # otherwise, get percentage of unique metadata elements across selected stations
                    else:
                        meta_pc = (100. / len(all_current_meta)) * meta_counts
                        meta_pc = ['{:.1f}%'.format(meta) for meta in meta_pc]
                        # create string for variable to plot
                        str_to_plot += '{}: {}'.format(ghost_var_dict[var_str_name], ', '.join(
                            [':'.join([str(var), pc]) for var, pc in zip(unique_meta, meta_pc)]))

                # add units
                if 'units' in ghost_var_dict:
                    if ghost_var_dict['units'] != '':
                        str_to_plot += ' {}'.format(ghost_var_dict['units'])

                # iterate current_n_vars_per_line
                current_n_vars_per_line += 1

        # plot string to axis
        plot_txt = relevant_axis.text(0.0, 1.0, str_to_plot, transform=relevant_axis.transAxes, **plot_characteristics['plot'])

        # modify limit to wrap text as axis width in pixels
        if not self.read_instance.offline:
            # get axis bounding box
            ax_bbox = relevant_axis.get_window_extent().transformed(self.canvas_instance.figure.dpi_scale_trans.inverted())
            
            # get axis dimensions in inches
            ax_width_inches = ax_bbox.width

            # get axis dimensions in pixels
            ax_width_px = ax_width_inches * self.canvas_instance.figure.dpi

        else:
            # get axis dimensions in pixels
            ax_width_px = relevant_axis.bbox.width * plot_characteristics['figure']['nrows']

        # automatically sets limit as figure width
        plot_txt._get_wrap_line_width = lambda: ax_width_px

        # track plot elements if using dashboard 
        if not self.read_instance.offline:
            self.track_plot_elements('observations', 'metadata', 'plot', plot_txt, bias=False)

    def make_map(self, relevant_axis, networkspeci, z_statistic, plot_characteristics, plot_options=[],
                 first_data_label=False):
        """ Make map plot.

            :param relevant_axis: axis to plot on 
            :type relevant_axis: object
            :param networkspeci: str of currently active network and species 
            :type networkspeci: str
            :param z_statistic: calculated z statistic to plot
            :type z_statistic: np.array
            :param plot_characteristics: plot characteristics  
            :type plot_characteristics: dict
            :param plot_options: list of options to configure plot  
            :type plot_options: list
            :param first_data_label: boolean informing if first plotted data_label on axis
            :type first_data_label: boolean
        """

        # get marker size
        if (first_data_label) and (self.read_instance.offline):
            self.get_markersize(relevant_axis, 'map', networkspeci, plot_characteristics)

        # plot new station points on map - coloured by currently active z statisitic
        self.stations_scatter = relevant_axis.scatter(self.read_instance.station_longitudes[networkspeci][self.canvas_instance.active_map_valid_station_inds], 
                                                      self.read_instance.station_latitudes[networkspeci][self.canvas_instance.active_map_valid_station_inds], 
                                                      c=z_statistic, transform=self.canvas_instance.datacrs,
                                                      **plot_characteristics['plot'])
        
        # track plot elements if using dashboard 
        if not self.read_instance.offline:
            self.track_plot_elements('observations', 'map', 'plot', [self.stations_scatter], bias=False)

    def make_timeseries(self, relevant_axis, networkspeci, data_label, plot_characteristics, plot_options=[], 
                        first_data_label=False):
        """ Make timeseries plot.

            :param relevant_axis: axis to plot on 
            :type relevant_axis: object
            :param networkspeci: str of currently active network and species 
            :type networkspeci: str
            :param data_label: name of data array to plot
            :type data_label: str
            :param plot_characteristics: plot characteristics  
            :type plot_characteristics: dict
            :param plot_options: list of options to configure plot  
            :type plot_options: list
            :param first_data_label: boolean informing if first plotted data_label on axis
            :type first_data_label: boolean
        """

        # get marker size
        if (first_data_label) and (self.read_instance.offline):
            self.get_markersize(relevant_axis, 'timeseries', networkspeci, plot_characteristics)

        # bias plot?
        if 'bias' in plot_options:
            bias = True
            ts_obs = self.canvas_instance.selected_station_data[networkspeci]['observations']['pandas_df']
            ts_model = self.canvas_instance.selected_station_data[networkspeci][data_label]['pandas_df'] 
            ts = ts_model - ts_obs
            # plot horizontal line across x axis at 0 (if not already plotted)
            if (first_data_label) or ('individual' in plot_options) or ('obs' in plot_options):
                bias_line = relevant_axis.axhline(**plot_characteristics['bias_line'])
                # track plot elements if using dashboard 
                if not self.read_instance.offline:
                    self.track_plot_elements('ALL', 'timeseries', 'bias_line', [bias_line], bias=bias)
        else:
            bias = False
            ts = self.canvas_instance.selected_station_data[networkspeci][data_label]['pandas_df']

        # get ts with no NaNs
        ts_nonan = ts.dropna()
        
        # make timeseries plot
        self.timeseries_plot = relevant_axis.plot(ts_nonan, 
                                                  color=self.read_instance.plotting_params[data_label]['colour'], 
                                                  **plot_characteristics['plot'])

        # update maximum smooth value
        if not self.read_instance.offline:
            if self.canvas_instance.timeseries_smooth_sl.value() != (len(ts)*2 - 1):
                self.canvas_instance.timeseries_smooth_sl.setMaximum(len(ts)*2 - 1)

        # track plot elements if using dashboard 
        if not self.read_instance.offline:
            self.track_plot_elements(data_label, 'timeseries', 'plot', self.timeseries_plot, bias=bias)
        
    def make_periodic(self, relevant_axis, networkspeci, data_label, plot_characteristics, zstat=None, plot_options=[],
                      first_data_label=False):
        """ Make period or period-violin plot.

            :param relevant_axis: axis to plot on 
            :type relevant_axis: object
            :param networkspeci: str of currently active network and species 
            :type networkspeci: str
            :param data_label: name of data array to plot
            :type data_label: str
            :param plot_characteristics: plot characteristics  
            :type plot_characteristics: dict
            :param zstat: name of statistic
            :type zstat: str
            :param plot_options: list of options to configure plot  
            :type plot_options: list
            :param first_data_label: boolean informing if first plotted data_label on axis
            :type first_data_label: boolean
        """

        # iterate through all relevant temporal aggregation resolutions
        for relevant_temporal_resolution in self.read_instance.relevant_temporal_resolutions:

            # get subplot axis
            relevant_sub_ax = relevant_axis[relevant_temporal_resolution]

            # violin plot type?
            if not zstat:

                # get grouped data for current temporal aggregation resolution
                grouped_data = self.canvas_instance.selected_station_data[networkspeci][data_label][relevant_temporal_resolution]['grouped_data']
                # drop any groups which have no data
                grouped_data = [group for group in grouped_data if len(group) > 0]

                # make violin plot 
                self.violin_plot = relevant_sub_ax.violinplot(grouped_data, 
                                                              positions=self.canvas_instance.selected_station_data[networkspeci][data_label][relevant_temporal_resolution]['valid_xticks'], 
                                                              **plot_characteristics['plot']['violin'])

                # plot p50
                xticks = self.canvas_instance.periodic_xticks[relevant_temporal_resolution]
                medians = self.canvas_instance.selected_station_data[networkspeci][data_label][relevant_temporal_resolution]['p50']
                median_zorder = self.read_instance.plotting_params[data_label]['zorder']+len(self.read_instance.data_labels)
                
                # split arrays if there are any temporal gaps to avoid
                # line drawn being interpolated across missing values
                inds_to_split = np.where(np.diff(xticks) > 1)[0]
                if len(inds_to_split) == 0:
                    p50_plots = relevant_sub_ax.plot(xticks, medians, 
                                                     color=self.read_instance.plotting_params[data_label]['colour'], 
                                                     zorder=median_zorder, 
                                                     **plot_characteristics['plot']['p50'])
                else:
                    p50_plots = []
                    inds_to_split += 1
                    start_ind = 0
                    for end_ind in inds_to_split:
                        p50_plots += relevant_sub_ax.plot(xticks[start_ind:end_ind], medians[start_ind:end_ind], 
                                                          color=self.read_instance.plotting_params[data_label]['colour'], 
                                                          zorder=median_zorder, 
                                                          **plot_characteristics['plot']['p50'])
                        start_ind = end_ind
                    p50_plots += relevant_sub_ax.plot(xticks[start_ind:], medians[start_ind:], 
                                                      color=self.read_instance.plotting_params[data_label]['colour'], 
                                                      zorder=median_zorder, 
                                                      **plot_characteristics['plot']['p50'])

                # update plotted objects with necessary colour and alpha
                for patch in self.violin_plot['bodies']:
                    patch.set_facecolor(self.read_instance.plotting_params[data_label]['colour'])
                    if data_label == 'observations':
                        patch.set_alpha(plot_characteristics['patch']['alpha_obs'])
                    else:
                        patch.set_alpha(plot_characteristics['patch']['alpha_exp'])
                    # if have at least 1 valid experiment data array, split the violin plot across the horizontal
                    # (observations on left, experiment violin_plots on right)
                    if (len(self.canvas_instance.selected_station_data[networkspeci]) > 1) & ('individual' not in plot_options):
                        m = np.mean(patch.get_paths()[0].vertices[:, 0])
                        # observations on left
                        if data_label == 'observations':
                            patch.get_paths()[0].vertices[:, 0] = np.clip(patch.get_paths()[0].vertices[:, 0], -np.inf, m)
                        # experiments on right
                        else:
                            patch.get_paths()[0].vertices[:, 0] = np.clip(patch.get_paths()[0].vertices[:, 0], m, np.inf)

                # track plot elements if using dashboard 
                if not self.read_instance.offline:
                    self.track_plot_elements(data_label, 'periodic-violin', 'violin_plot_{}'.format(relevant_temporal_resolution), self.violin_plot, bias=False)
                    self.track_plot_elements(data_label, 'periodic-violin', 'p50_plot_{}'.format(relevant_temporal_resolution), p50_plots, bias=False)

            # standard periodic plot type
            else:
                # determine if 'bias' in plot_options
                if 'bias' in plot_options:
                    bias = True
                else:
                    bias = False

                # get zstat information
                zstat, base_zstat, z_statistic_type, z_statistic_sign = get_z_statistic_info(zstat=zstat)

                # plot horizontal line/s across x axis at value/s of minimum experiment bias (if bias option is active, and not previously plotted)
                if z_statistic_sign == 'bias':
                    if (first_data_label) or ('individual' in plot_options) or ('obs' in plot_options):
                        # get value/s of minimum bias for statistic
                        if z_statistic_type == 'basic':
                            minimum_bias = basic_stats[base_zstat]['minimum_bias']
                        else:
                            minimum_bias = expbias_stats[base_zstat]['minimum_bias']
                        bias_lines = []
                        for mb in minimum_bias:
                            bias_lines += [relevant_sub_ax.axhline(y=mb, **plot_characteristics['bias_line'])]
                        # track plot elements if using dashboard 
                        if not self.read_instance.offline:
                            self.track_plot_elements('ALL', 'periodic', 'bias_line_{}'.format(relevant_temporal_resolution), bias_lines, bias=bias)

                # make plot
                self.periodic_plot = relevant_sub_ax.plot(self.canvas_instance.periodic_xticks[relevant_temporal_resolution],
                                                          self.canvas_instance.selected_station_data[networkspeci][data_label][relevant_temporal_resolution][zstat],
                                                          color=self.read_instance.plotting_params[data_label]['colour'], 
                                                          zorder=self.read_instance.plotting_params[data_label]['zorder'],
                                                          **plot_characteristics['plot'])
                                        
                # track plot elements if using dashboard 
                if not self.read_instance.offline:
                    self.track_plot_elements(data_label, 'periodic', 'plot_{}'.format(relevant_temporal_resolution), self.periodic_plot, bias=bias)

    def make_distribution(self, relevant_axis, networkspeci, data_label, plot_characteristics, plot_options=[],
                          first_data_label=False, data_range_min=False, data_range_max=False):
        """ Make distribution plot.

            :param relevant_axis: axis to plot on 
            :type relevant_axis: object
            :param networkspeci: str of currently active network and species 
            :type networkspeci: str
            :param data_label: name of data array to plot
            :type data_label: str
            :param plot_characteristics: plot characteristics  
            :type plot_characteristics: dict
            :param plot_options: list of options to configure plot  
            :type plot_options: list
            :param first_data_label: boolean informing if first plotted data_label on axis
            :type first_data_label: boolean
            :param data_range_min: minimum data range of distribution plot grid 
            :type data_range_min: float
            :param data_range_max: maximum data range of distribution plot grid 
            :type data_range_max: float
        """

        # set data ranges for distribution plot grid if not set explicitely
        if not data_range_min:
            data_range_min = self.canvas_instance.selected_station_data_min[networkspeci]

        if not data_range_max:
            data_range_max = self.canvas_instance.selected_station_data_max[networkspeci]

        # make distribution plot
        minmax_diff = data_range_max - data_range_min
        if pd.isnull(self.read_instance.parameter_dictionary[networkspeci.split('|')[1]]['minimum_resolution']):
            n_samples = plot_characteristics['pdf_min_samples']
        else:
            n_samples = int(np.around(minmax_diff/(self.read_instance.parameter_dictionary[networkspeci.split('|')[1]]['minimum_resolution']/4.0),0))
            if n_samples < plot_characteristics['pdf_min_samples']:
                n_samples = plot_characteristics['pdf_min_samples']
        x_grid = np.linspace(data_range_min, data_range_max, n_samples, endpoint=True)

        PDF_sampled_calculated = False

        # setup bias plot
        if 'bias' in plot_options:

            bias = True
            kde_data_obs = self.canvas_instance.selected_station_data[networkspeci]['observations']['pandas_df']['data'].dropna()
            kde_data_model = self.canvas_instance.selected_station_data[networkspeci][data_label]['pandas_df']['data'].dropna()
            
            # check if all values are equal in the dataframe
            if kde_data_obs.eq(kde_data_obs[0]).all(axis=0) or kde_data_model.eq(kde_data_model[0]).all(axis=0):
                print('Warning: The kernel density cannot be calculated for this station because all values are equal.')
            else:
                PDF_obs = st.gaussian_kde(kde_data_obs)
                PDF_model = st.gaussian_kde(kde_data_model)
                PDF_sampled = PDF_model(x_grid) - PDF_obs(x_grid)
                PDF_sampled_calculated = True

                # plot horizontal line across x axis at 0 (if not already plotted)
                if (first_data_label) or ('individual' in plot_options) or ('obs' in plot_options):
                    bias_line = [relevant_axis.axhline(**plot_characteristics['bias_line'])]
                    # track plot elements if using dashboard 
                    if not self.read_instance.offline:
                        self.track_plot_elements('ALL', 'distribution', 'bias_line', bias_line, bias=bias)

        # setup standard plot
        else:

            bias = False
            kde_data = self.canvas_instance.selected_station_data[networkspeci][data_label]['pandas_df']['data'].dropna()

            # check if all values are equal in the dataframe
            if kde_data.eq(kde_data[0]).all(axis=0):
                print('Warning: The kernel density cannot be calculated for this station because all values are equal.')
            else:
                PDF = st.gaussian_kde(kde_data)
                PDF_sampled = PDF(x_grid)
                PDF_sampled_calculated = True
        
        if PDF_sampled_calculated:
            # make plot
            self.distribution_plot = relevant_axis.plot(x_grid, PDF_sampled, 
                                                        color=self.read_instance.plotting_params[data_label]['colour'], 
                                                        **plot_characteristics['plot'])

            # track plot elements if using dashboard 
            if not self.read_instance.offline:
                self.track_plot_elements(data_label, 'distribution', 'plot', self.distribution_plot, bias=bias)

    def make_scatter(self, relevant_axis, networkspeci, data_label, plot_characteristics, plot_options=[],
                     first_data_label=False):
        """ Make scatter plot.

            :param relevant_axis: axis to plot on 
            :type relevant_axis: object
            :param networkspeci: str of currently active network and species 
            :type networkspeci: str
            :param data_label: name of data array to plot
            :type data_label: str
            :param plot_characteristics: plot characteristics  
            :type plot_characteristics: dict
            :param plot_options: list of options to configure plot  
            :type plot_options: list
            :param first_data_label: boolean informing if first plotted data_label on axis
            :type first_data_label: boolean
        """

        # get marker size
        if (first_data_label) and (self.read_instance.offline):
            self.get_markersize(relevant_axis, 'scatter', networkspeci, plot_characteristics)

        # get observations data
        observations_data = self.canvas_instance.selected_station_data[networkspeci]['observations']['pandas_df']['data']

        # get experiment data
        experiment_data = self.canvas_instance.selected_station_data[networkspeci][data_label]['pandas_df']['data']
        
        # add extra lines only once (if not already plotted)
        if (first_data_label) or ('individual' in plot_options) or ('obs' in plot_options):
            # add 1:1 line (if in plot_characteristics)
            if '1:1_line' in plot_characteristics:
                relevant_axis.plot([0, 1], [0, 1], transform=relevant_axis.transAxes, 
                                   **plot_characteristics['1:1_line'])
            # add 1:2 line (if in plot_characteristics)
            if '1:2_line' in plot_characteristics:
                relevant_axis.plot([0, 1], [0, 0.5], transform=relevant_axis.transAxes, 
                                   **plot_characteristics['1:2_line'])     
            # add 2:1 line (if in plot_characteristics)
            if '2:1_line' in plot_characteristics:
                relevant_axis.plot([0, 0.5], [0, 1], transform=relevant_axis.transAxes, 
                                   **plot_characteristics['2:1_line'])

        # create scatter plot
        self.scatter_plot = relevant_axis.plot(observations_data, experiment_data, 
                                               color=self.read_instance.plotting_params[data_label]['colour'],
                                               **plot_characteristics['plot'])

        # track plot elements if using dashboard 
        if not self.read_instance.offline:
            self.track_plot_elements(data_label, 'scatter', 'plot', self.scatter_plot, bias=False)
          
    def make_boxplot(self, relevant_axis, networkspeci, data_label, plot_characteristics, plot_options=[],
                     first_data_label=False):
        """ Make boxplot.

            :param relevant_axis: axis to plot on 
            :type relevant_axis: object
            :param networkspeci: str of currently active network and species 
            :type networkspeci: str
            :param data_label: name of data array to plot
            :type data_label: str
            :param plot_characteristics: plot characteristics  
            :type plot_characteristics: dict
            :param plot_options: list of options to configure plot  
            :type plot_options: list
            :param first_data_label: boolean informing if first plotted data_label on axis
            :type first_data_label: boolean
        """

        # make boxplot for data_label for multispecies
        if 'multispecies' in plot_options:

            if ('individual' in plot_options) or ('obs' in plot_options) or (len(self.read_instance.networkspecies) == 1):
                widths = plot_characteristics['group_widths']['singlespecies']
            else:
                available_width = plot_characteristics['group_widths']['multispecies']
                remainder_width = 1.0 - available_width
                start_point = -0.5 + (remainder_width / 2.0)
                widths = available_width / (len(self.read_instance.data_labels) + 0.15)
                spacing = (available_width - (widths * len(self.read_instance.data_labels))) / (len(self.read_instance.data_labels) - 1)

            for ns_ii, ns in enumerate(self.read_instance.networkspecies):
                if ('individual' in plot_options) or ('obs' in plot_options):
                    positions = [ns_ii]
                elif (len(self.read_instance.networkspecies) == 1):
                    positions = [self.read_instance.data_labels.index(data_label)]
                else:
                    positions = [((start_point + (widths/2.0)) + (spacing * self.read_instance.data_labels.index(data_label)) + (widths * self.read_instance.data_labels.index(data_label))) + ns_ii]  

                # check have data_label to plot for networkspecies?
                if data_label in self.canvas_instance.selected_station_data[ns]: 
                
                    # make boxplot
                    boxplot = relevant_axis.boxplot(self.canvas_instance.selected_station_data[ns][data_label]['pandas_df']['data'].dropna(), 
                                                    positions=positions, widths=widths, **plot_characteristics['plot'])

                    # set box colour
                    for element in ['boxes', 'whiskers', 'fliers', 'medians', 'caps']:
                        plt.setp(boxplot[element], color=self.read_instance.plotting_params[data_label]['colour'])
                    # set fill colour to be white
                    for patch in boxplot['boxes']:
                        patch.set(facecolor='white')

        # make boxplot for datalabel for networkspeci
        else:
            if ('individual' in plot_options) or ('obs' in plot_options):
                positions = [0]
            else:
                positions = [self.read_instance.data_labels.index(data_label)]
            widths = plot_characteristics['group_widths']['singlespecies']

            # make boxplot
            boxplot = relevant_axis.boxplot(self.canvas_instance.selected_station_data[networkspeci][data_label]['pandas_df']['data'].dropna(), 
                                            positions=positions, widths=widths, **plot_characteristics['plot'])
        
            # set box colour
            for element in ['boxes', 'whiskers', 'fliers', 'medians', 'caps']:
                plt.setp(boxplot[element], color=self.read_instance.plotting_params[data_label]['colour'])
            # set fill colour to be white
            for patch in boxplot['boxes']:
                patch.set(facecolor='white')

        # set xticklabels (if not already plotted)
        if (first_data_label) or ('individual' in plot_options) or ('obs' in plot_options):
            if ('multispecies' in plot_options) & (len(self.read_instance.networkspecies) > 1):
                xticks = np.arange(len(self.read_instance.networkspecies))
                #if all networks or species are same, drop them from xtick label
                if len(np.unique(self.read_instance.network)) == 1:
                    xtick_labels = copy.deepcopy(self.read_instance.species)
                elif len(np.unique(self.read_instance.species)) == 1:
                    xtick_labels = copy.deepcopy(self.read_instance.network)
                else:
                    xtick_labels = copy.deepcopy(self.read_instance.networkspecies)
                # get aliases for multispecies (if have any)
                xtick_labels, xlabel = get_multispecies_aliases(xtick_labels)
                # set xlabel if xlabels have changed due to alias, and have one to set
                if xlabel != '':
                    plot_characteristics['xlabel']['xlabel'] = xlabel
                    relevant_axis.set_xlabel(**plot_characteristics['xlabel'])
            else:
                data_labels_to_plot = copy.deepcopy(self.read_instance.data_labels)
                for dl_ii, dl in enumerate(self.read_instance.data_labels):
                    if dl == 'observations':
                        if 'legend' in plot_characteristics:
                            obs_label = plot_characteristics['legend']['handles']['obs_label']
                        elif 'legend' in self.canvas_instance.plot_characteristics_templates.keys():
                            obs_label = self.canvas_instance.plot_characteristics_templates['legend']['handles']['obs_label']
                        else:
                            obs_label = 'Observations'
                        data_labels_to_plot[dl_ii] = obs_label
                    else:
                        data_labels_to_plot[dl_ii] = self.read_instance.experiments[dl]
                if ('individual' in plot_options) or ('obs' in plot_options):
                    xticks = [0]
                    xtick_labels = [data_labels_to_plot[self.read_instance.data_labels.index(data_label)]]
                else:
                    xticks = np.arange(len(data_labels_to_plot))
                    xtick_labels = data_labels_to_plot

            # set xticks / xticklabels
            relevant_axis.set_xticks(xticks)
            relevant_axis.set_xticklabels(xtick_labels, **plot_characteristics['xticklabel_params'])

        # track plot elements if using dashboard 
        if not self.read_instance.offline:
            self.track_plot_elements(data_label, 'boxplot', 'plot', boxplot, bias=False)

    def make_heatmap(self, relevant_axis, stats_df, plot_characteristics, plot_options=[]):
        """ Make heatmap plot.

            :param relevant_axis: axis to plot on 
            :type relevant_axis: object
            :param stats_df: dataframe of calculated statistical information
            :type stats_df: object
            :param plot_characteristics: plot characteristics  
            :type plot_characteristics: dict
            :param plot_options: list of options to configure plot  
            :type plot_options: list
        """

        # determine if want to add annotations or not from plot_options
        if 'annotate' in plot_options:
            annotate = True
        else:
            annotate = False

        # bias plot?
        if 'bias' in plot_options:
            bias = True
        else:
            bias = False

        # round dataframe
        stats_df = stats_df.round(plot_characteristics['round_decimal_places'])

        # plot heatmap
        heatmap = sns.heatmap(stats_df, 
                              ax=relevant_axis, 
                              annot=annotate,
                              **plot_characteristics['plot'])

        # axis cuts off due to bug in matplotlib 3.1.1 - hack fix. Remove in Future!
        if len(stats_df.index) > 1:
            bottom, top = relevant_axis.get_ylim()
            relevant_axis.set_ylim(bottom + 0.5, top - 0.5)

        # vertically align yticklabels due to bug again in matplotlib - hack fix. Remove in Future!
        for tick in relevant_axis.get_yticklabels():
            tick.set_verticalalignment("center")

        # track plot elements if using dashboard 
        if not self.read_instance.offline:
            self.track_plot_elements('observations', 'heatmap', 'plot', heatmap, bias=bias)

    def make_table(self, relevant_axis, stats_df, plot_characteristics, plot_options=[], statsummary=False):
        """ Make table plot.

            :param relevant_axis: axis to plot on 
            :type relevant_axis: object
            :param stats_df: dataframe of calculated statistical information
            :type stats_df: object
            :param plot_characteristics: plot characteristics  
            :type plot_characteristics: dict
            :param plot_options: list of options to configure plot  
            :type plot_options: list
            :param statsummary: boolean indiciating if making alternative statistical summary table plot  
            :type statsummary: boolean
        """

        # turn off axis to make table
        relevant_axis.axis('off')

        # get column and row labels
        col_labels = stats_df.columns.tolist()
        row_labels = stats_df.index.tolist()

        # bias plot?
        if 'bias' in plot_options:
            bias = True
        else:
            bias = False

        # round dataframe
        stats_df = stats_df.round(plot_characteristics['round_decimal_places'])

        # set row_colours and col_colours
        if statsummary:
            if 'row_colours' in plot_characteristics:
                if plot_characteristics['row_colours']:
                    plot_characteristics['plot']['rowColours'] = ['white' if data_label == 'observations' else 
                                                                  self.read_instance.plotting_params[data_label]['colour'] 
                                                                  for data_label in row_labels]
        else:
            if 'col_colours' in plot_characteristics:
                if plot_characteristics['col_colours']:
                    plot_characteristics['plot']['colColours'] = []
                    for data_label in col_labels:
                        if data_label == 'observations':
                            plot_characteristics['plot']['colColours'].extend(['white'])
                        else:
                            exp_label = list(self.read_instance.experiments.keys())[list(self.read_instance.experiments.values()).index(data_label)]
                            plot_characteristics['plot']['colColours'].extend([self.read_instance.plotting_params[exp_label]['colour']])
        
        # if plot is statsummary, then remove bias from col_labels, and use alises for row_labels
        if statsummary:
            col_labels = [col_label.split('_bias')[0] if '_bias' in col_label else col_label for col_label in col_labels]
            for row_label_ii, row_label in enumerate(row_labels):
                if row_label == 'observations':
                    if 'legend' in plot_characteristics:
                        row_labels[row_label_ii] = plot_characteristics['legend']['handles']['obs_label'] 
                    elif 'legend' in self.canvas_instance.plot_characteristics_templates.keys():
                        row_labels[row_label_ii] = self.canvas_instance.plot_characteristics_templates['legend']['handles']['obs_label'] 
                    else:
                        row_labels[row_label_ii] = 'Observations'
                else:
                    row_labels[row_label_ii] = self.read_instance.experiments[row_label]  

        # make table
        table = relevant_axis.table(cellText=stats_df.values, 
                                    colLabels=col_labels, 
                                    rowLabels=row_labels, 
                                    **plot_characteristics['plot'])

        # adjust cell height
        if 'cell_height' in plot_characteristics:
            table.scale(1, plot_characteristics['cell_height'])

        # adjust cell padding ()
        if 'cell_pad_rowlabel' in plot_characteristics:
            for key, cell in table.get_celld().items():    
                if key[1] == -1:             
                    cell.PAD = plot_characteristics['cell_pad_rowlabel']

        # adjust fontsize
        if 'fontsize' in plot_characteristics:
            table.auto_set_font_size(False)
            table.set_fontsize(plot_characteristics['fontsize'])
            table.auto_set_column_width(np.arange(-1, len(col_labels)+1))

        # track plot elements if using dashboard 
        if not self.read_instance.offline:
            if statsummary:
                self.track_plot_elements('observations', 'statsummary', 'plot', [table], bias=bias)
            else:
                self.track_plot_elements('observations', 'table', 'plot', [table], bias=bias)
    
    def get_taylor_diagram_info(self, reference_std_dev, srange=(0, 1.5)):
        
        # correlation labels
        rlocs = np.array(self.canvas_instance.plot_characteristics['taylor']['rlocs'])

        # diagram limited to positive correlations
        tmax = np.pi/2

        # convert correlation values into polar angles
        tlocs = np.arccos(rlocs)
        gl1 = gf.FixedLocator(tlocs)
        tf1 = gf.DictFormatter(dict(zip(tlocs, map(str, rlocs))))

        # get standard deviation axis extent
        smin = srange[0] * reference_std_dev
        smax = srange[1] * reference_std_dev

        return tmax, smin, smax, gl1, tf1

    def get_reference_std_dev(self):
        
        # reference dataset
        x = np.linspace(0, 4*np.pi, 100)
        data = np.sin(x)
        reference_std_dev = data.std(ddof=1)

        return reference_std_dev

    def make_taylor(self, relevant_axis, stats_df, plot_characteristics, 
                    plot_options=[], first_data_label=False):
        # https://gist.github.com/ycopin/3342888
        
        print(stats_df)
        
        # get info
        reference_std_dev = stats_df['StdDev'][0]
        tmax, smin, smax, gl1, tf1 = self.get_taylor_diagram_info(reference_std_dev)

        # update gridliner and standard deviation range
        # relevant_axis.get_grid_helper().update_grid_finder(
        #     extreme_finder=fa.ExtremeFinderFixed((0, tmax, smin, smax)),
        #     grid_locator1=gl1, tick_formatter1=tf1)
        # relevant_axis.clear()
        # relevant_axis.adjust_axes_lim()
        
        # adjust top axis
        relevant_axis.axis["top"].label.set_text("Correlation")
        relevant_axis.axis["top"].set_axis_direction("bottom")
        relevant_axis.axis["top"].toggle(ticklabels=True, label=True)
        relevant_axis.axis["top"].major_ticklabels.set_axis_direction("top")
        relevant_axis.axis["top"].label.set_axis_direction("top")
        
        # adjust left axis
        relevant_axis.axis["left"].label.set_text("Standard deviation")
        relevant_axis.axis["left"].set_axis_direction("bottom")

        # adjust right axis
        relevant_axis.axis["right"].set_axis_direction("top")
        relevant_axis.axis["right"].toggle(ticklabels=True)
        relevant_axis.axis["right"].major_ticklabels.set_axis_direction("left")

        # adjust bottom axis
        relevant_axis.axis["bottom"].toggle(ticklabels=False, label=False)

        # add grid
        relevant_axis.grid()

        # get axis in polar coordinates
        self.taylor_polar_relevant_axis = relevant_axis.get_aux_axes(PolarAxes.PolarTransform())

        # add reference contour
        ref_x = np.linspace(0, tmax)
        ref_y = np.zeros_like(ref_x) + reference_std_dev
        self.taylor_polar_relevant_axis.plot(ref_x, ref_y, plot_characteristics['contour']['fmt'])

        # add models
        stats_df_exp = stats_df.drop(index=('observations'))
        for exp_label, stddev, corrcoef in zip(stats_df_exp.index, 
                                               stats_df_exp['StdDev'], 
                                               stats_df_exp['r']):
            self.taylor_polar_relevant_axis.plot(np.arccos(corrcoef), stddev,
                                                 **plot_characteristics['plot'],
                                                 mfc=self.read_instance.plotting_params[exp_label]['colour'], 
                                                 mec=self.read_instance.plotting_params[exp_label]['colour'],
                                                 label=exp_label) 

    def log_axes(self, relevant_axis, log_ax, plot_characteristics, undo=False):
        """ Log plot axes.

            :param relevant_axis: axis to plot on 
            :type relevant_axis: object
            :param log_ax: which axis to log
            :type log_ax: str
            :param plot_characteristics: plot characteristics  
            :type plot_characteristics: dict
            :param undo: unlog plot axes
            :type undo: boolean
        """

        if not undo:
            if log_ax == 'logx':
                relevant_axis.set_xscale('log')
                
            if log_ax == 'logy':
                relevant_axis.set_yscale('log')

        else:
            if log_ax == 'logx':
                relevant_axis.set_xscale('linear')
           
            if log_ax == 'logy':
                relevant_axis.set_yscale('linear')
            
    def linear_regression(self, relevant_axis, networkspeci, data_labels, base_plot_type, plot_characteristics, 
                          plot_options=[]):
        """ Add linear regression to plot.

            :param relevant_axis: axis to plot on 
            :type relevant_axis: object
            :param networkspeci: str of currently active network and species 
            :type networkspeci: str
            :param data_labels: names of plotted data arrays  
            :type data_labels: list
            :param base_plot_type: plot type, without statistical information
            :type base_plot_type: str
            :param plot_characteristics: plot characteristics  
            :type plot_characteristics: dict
            :param plot_options: list of options to configure plots
            :type plot_options: list
        """
    
        # get observations data
        observations_data = self.canvas_instance.selected_station_data[networkspeci]['observations']['pandas_df'].dropna()['data']

        # iterate through experiment data, making regression line to observations
        for data_label in data_labels:
            if data_label != 'observations':
                experiment_data = self.canvas_instance.selected_station_data[networkspeci][data_label]['pandas_df'].dropna()['data']
                m, b = np.polyfit(observations_data, experiment_data, deg=1)
                regression_line = relevant_axis.plot(observations_data, m*observations_data+b, 
                                                        color=self.read_instance.plotting_params[data_label]['colour'],
                                                        zorder=self.read_instance.plotting_params[data_label]['zorder']+len(data_labels),
                                                        **plot_characteristics['regression'])
                
                # track plot elements if using dashboard 
                if not self.read_instance.offline:
                    self.track_plot_elements(data_label, base_plot_type, 'regression', regression_line, bias=False)

    def smooth(self, relevant_axis, networkspeci, data_labels, base_plot_type, plot_characteristics, plot_options=[]):
        """ Add smooth line to plot.

            :param relevant_axis: axis to plot on 
            :type relevant_axis: object
            :param networkspeci: str of currently active network and species 
            :type networkspeci: str
            :param data_labels: names of plotted data arrays   
            :type data_labels: list
            :param base_plot_type: plot type, without statistical information
            :type base_plot_type: str
            :param plot_characteristics: plot characteristics  
            :type plot_characteristics: dict
            :param plot_options: list of options to configure plots
            :type plot_options: list
        """

        # iterate through plotted data arrays making smooth line
        for data_label in data_labels:

            # bias plot?
            if 'bias' in plot_options:
                # skip to next data label if making bias, and data label == 'observations'
                if data_label == 'observations':
                    continue
                ts_obs = self.canvas_instance.selected_station_data[networkspeci]['observations']['pandas_df']
                ts_model = self.canvas_instance.selected_station_data[networkspeci][data_label]['pandas_df'] 
                ts = ts_model - ts_obs
                bias = True
            # normal plot?
            else:
                ts = self.canvas_instance.selected_station_data[networkspeci][data_label]['pandas_df']
                bias = False

            # make smooth line
            smooth_line_data = ts.rolling(plot_characteristics['smooth']['window'], 
                                     min_periods=plot_characteristics['smooth']['min_points'], 
                                     center=True).mean()
            smooth_line = relevant_axis.plot(smooth_line_data,
                                             color=self.read_instance.plotting_params[data_label]['colour'],
                                             zorder=self.read_instance.plotting_params[data_label]['zorder']+len(data_labels),
                                             **plot_characteristics['smooth']['format'])

            # track plot elements if using dashboard 
            if not self.read_instance.offline:
                self.track_plot_elements(data_label, base_plot_type, 'smooth', smooth_line, bias=bias)

    def annotation(self, relevant_axis, networkspeci, data_labels, base_plot_type, plot_characteristics,
                   plot_options=[], plotting_paradigm=None):
        """ Add statistical annotations to plot.

            :param relevant_axis: axis to plot on 
            :type relevant_axis: object
            :param networkspeci: str of currently active network and species 
            :type networkspeci: str
            :param data_labels: names of plotted data arrays 
            :type data_labels: list
            :param base_plot_type: plot type, without statistical information
            :type base_plot_type: str
            :param plot_characteristics: plot characteristics  
            :type plot_characteristics: dict
            :param plot_options: list of options to configure plots
            :type plot_options: list
            :param plotting_paradigm: plotting paradigm (summary or station in offline reports)
            :type plotting_paradigm: str
        """

        # get stats wished to be annotated
        stats = plot_characteristics['annotate_stats']
        
        # if no stats defined, then return
        if len(stats) == 0:
            msg_dashboard = 'No annotation statistics are defined for {} in plot_characteristics_dashboard.json.'.format(base_plot_type)
            msg_offline = 'No annotation statistics are defined for {} in plot_characteristics_offline.json.'.format(base_plot_type)
            show_message(self.read_instance, msg=msg_dashboard, msg_offline=msg_offline)
            return

        # initialise list of strs to annotate, and colours of annotations
        str_to_annotate = []
        colours = []

        # bias plot?
        if 'bias' in plot_options:
            bias = True
        else:
            bias = False

        # iterate through plotted data labels
        for data_label in data_labels:
            
            # avoid plotting stats for observations data for scatter plots
            if base_plot_type == 'scatter':
                if data_label == 'observations':
                    continue

            # get stats
            stats_annotate = []
            for zstat in stats:
                if zstat in list(self.canvas_instance.selected_station_data[networkspeci][data_label]['all']):
                    stats_annotate.append("{0}: {1:.{2}f}".format(zstat, 
                        self.canvas_instance.selected_station_data[networkspeci][data_label]['all'][zstat][0],
                        plot_characteristics['annotate_text']['round_decimal_places']))

            # show number of stations if defined
            if plot_characteristics['annotate_text']['n_stations']:
                if data_label == data_labels[0]:
                    colours.append('black')
                    if self.read_instance.offline:
                        if plotting_paradigm == 'station':
                            str_to_annotate.append('Stations: 1')
                        else:
                            str_to_annotate.append('Stations: ' + str(len(self.read_instance.station_inds)))
                    else:
                        str_to_annotate.append('Stations: ' + str(len(self.read_instance.station_inds)))

            # get colors
            colours.append(self.read_instance.plotting_params[data_label]['colour'])

            # generate annotation
            if (plot_characteristics['annotate_text']['exp_labels']):
                if data_label == 'observations':
                    if 'legend' in plot_characteristics:
                        str_to_append = plot_characteristics['legend']['handles']['obs_label'] + ' | ' + ', '.join(stats_annotate)
                    elif 'legend' in self.canvas_instance.plot_characteristics_templates.keys():
                        str_to_append = self.canvas_instance.plot_characteristics_templates['legend']['handles']['obs_label'] + ' | ' + ', '.join(stats_annotate)
                    else:
                        str_to_append = 'Observations | ' + ', '.join(stats_annotate)
                else:
                    str_to_append = self.read_instance.experiments[data_label] + ' | ' + ', '.join(stats_annotate)
            else:
                str_to_append = ', '.join(stats_annotate)
            str_to_annotate.append(str_to_append)

        if plot_characteristics['annotate_text']['color'] != "":
            colours = [plot_characteristics['annotate_text']['color']]*len(data_labels)

        # add annotation to plot
        # see loc options at https://matplotlib.org/3.1.0/api/offsetbox_api.html
        lines = [TextArea(line, textprops=dict(color=colour, 
                                               size=plot_characteristics['annotate_text']['fontsize'])) 
                    for line, colour in zip(str_to_annotate, colours)]
        bbox = AnchoredOffsetbox(child=VPacker(children=lines, align="left", pad=0, sep=1),
                                 loc=plot_characteristics['annotate_text']['loc'],
                                 bbox_transform=relevant_axis.transAxes)
        bbox.zorder = plot_characteristics['annotate_bbox']['zorder']
        bbox.patch.set(**plot_characteristics['annotate_bbox'])
        relevant_axis.add_artist(bbox)

        # track plot elements if using dashboard 
        if not self.read_instance.offline:
            self.track_plot_elements('ALL', base_plot_type, 'annotate', [bbox], bias=bias)

    def get_no_margin_lim(self, ax, lim):
        """ Get true limits of plot area. """

        # xlim
        if lim == 'xlim':
            xlim = ax.get_xlim()
            xwidth = xlim[1] - xlim[0]
            lower_lim = xlim[0] + (0.5 * ax.margins()[0]) / (0.5 + ax.margins()[0]) * xwidth
            upper_lim = xlim[1] - (0.5 * ax.margins()[0]) / (0.5 + ax.margins()[0]) * xwidth

        # ylim
        if lim == 'ylim':
            ylim = ax.get_ylim()
            ywidth = ylim[1] - ylim[0]
            lower_lim = ylim[0] + (0.5 * ax.margins()[1]) / (0.5 + ax.margins()[1]) * ywidth
            upper_lim = ylim[1] - (0.5 * ax.margins()[1]) / (0.5 + ax.margins()[1]) * ywidth

        return lower_lim, upper_lim

    def log_validity(self, relevant_axis, log_ax):
        """ Determine if log operation for a given axes is valid (no values <= 0).
        
            :param relevant_axis: relevant axes
            :type relevant_axis: list
            :param log_ax: which axis to log
            :type log_ax: str
            :return: validity to log axis
            :rtype: boolean
        """

        if log_ax == 'logx':
            lower_lim, _ = self.get_no_margin_lim(relevant_axis, 'xlim')
            if round(lower_lim, 2) >= 0:
                validity = True
            else:
                validity = False
        
        if log_ax == 'logy':
            lower_lim, _ = self.get_no_margin_lim(relevant_axis, 'ylim')
            if round(lower_lim, 2) >= 0:
                validity = True
            else:
                validity = False

        return validity

    def do_formatting(self, relevant_axs, relevant_data_labels, networkspeci,
                      base_plot_type, plot_type, plot_options, plotting_paradigm):
        """ Function that handles formatting of a plot axis,
            based on given plot options.

            :param relevant_axs: relevant axes
            :type relevant_axs: list
            :param relevant_data_labels: names of plotted data arrays 
            :type relevant_data_labels: list
            :param networkspeci: str of currently active network and species 
            :type networkspeci: str
            :param base_plot_type: plot type, without statistical information
            :type base_plot_type: str
            :param plot_type: plot type
            :type plot_type: str
            :param plot_options: list of options to configure plots
            :type plot_options: list
            :param plotting_paradigm: plotting paradigm (summary or station in offline reports)
            :type plotting_paradigm: str
        """

        for relevant_ax_ii, relevant_ax in enumerate(relevant_axs):

            # log axes?
            if 'logx' in plot_options:            
                log_validity = self.log_validity(relevant_ax, 'logx')
                if log_validity:
                    self.log_axes(relevant_ax, 'logx', self.canvas_instance.plot_characteristics[plot_type])
                else:
                    msg = "Warning: It is not possible to log the x-axis "
                    msg += "in {0} with negative values.".format(plot_type)
                    print(msg)

            if 'logy' in plot_options:
                log_validity = self.log_validity(relevant_ax, 'logy')
                if log_validity:
                    self.log_axes(relevant_ax, 'logy', self.canvas_instance.plot_characteristics[plot_type])
                else:
                    msg = "Warning: It is not possible to log the y-axis "
                    msg += "in {0} with negative values.".format(plot_type)
                    print(msg)

            # annotation
            if 'annotate' in plot_options:
                if base_plot_type not in ['heatmap']:
                    self.annotation(relevant_ax, networkspeci, 
                                    relevant_data_labels[relevant_ax_ii], base_plot_type, 
                                    self.canvas_instance.plot_characteristics[plot_type],
                                    plot_options=plot_options,
                                    plotting_paradigm=plotting_paradigm)
                    # annotate on first axis
                    if base_plot_type in ['periodic', 'periodic-violin']:
                        break
            
            # regression line
            if 'regression' in plot_options:
                self.linear_regression(relevant_ax, networkspeci, 
                                       relevant_data_labels[relevant_ax_ii], base_plot_type, 
                                       self.canvas_instance.plot_characteristics[plot_type], 
                                       plot_options=plot_options)

            # smooth line
            if 'smooth' in plot_options:
                self.smooth(relevant_ax, networkspeci,
                            relevant_data_labels[relevant_ax_ii], base_plot_type, 
                            self.canvas_instance.plot_characteristics[plot_type], 
                            plot_options=plot_options)


    def track_plot_elements(self, data_label, base_plot_type, element_type, plot_object, bias=False):
        """ Function that tracks plotted lines and collections
            that will be removed/added when picking up legend elements on dashboard.

            :param data_label: name of data array to plot
            :type data_label: str
            :param base_plot_type: plot type, without statistical information
            :type base_plot_type: str
            :param element_type: type of element
            :type element_type: str
            :param plot_object: plotted element object
            :type plot_object: object
            :param bias: boolean stating if plot is a bias plot
            :type bias: boolean
        """

        # set variable name to access plot elements (absolute or bias versions)
        if not bias:
            plot_element_varname = 'absolute'
        else:
            plot_element_varname = 'bias'

        # add dictionary for plot_type elements if does not yet exist
        if base_plot_type not in self.canvas_instance.plot_elements:
            self.canvas_instance.plot_elements[base_plot_type] =  {'active': 'absolute', 'absolute': {}} 

        # add plot_element_varname if does not yet exist
        if plot_element_varname not in self.canvas_instance.plot_elements[base_plot_type]:
            self.canvas_instance.plot_elements[base_plot_type][plot_element_varname] = {}

        # add dictionary for data label if does not yet exist
        if data_label not in self.canvas_instance.plot_elements[base_plot_type][plot_element_varname]:
            self.canvas_instance.plot_elements[base_plot_type][plot_element_varname][data_label] = {}

        # add list for element type if does not yet exist
        if element_type not in self.canvas_instance.plot_elements[base_plot_type][plot_element_varname][data_label]:
            self.canvas_instance.plot_elements[base_plot_type][plot_element_varname][data_label][element_type] = []
        # if does exist already then remove plot element return, as element has already been plotted
        else:
            return 

        # track plot elements
        # periodic plot specific elements 
        if (base_plot_type in ['periodic', 'periodic-violin']) & (data_label != 'ALL'):
            # add list of collections
            if isinstance(plot_object, dict):
                self.canvas_instance.plot_elements[base_plot_type][plot_element_varname][data_label][element_type] += plot_object['bodies']
            # add list of lines
            elif isinstance(plot_object, list):
                self.canvas_instance.plot_elements[base_plot_type][plot_element_varname][data_label][element_type] += plot_object
        # boxplot plot specific elements
        elif (base_plot_type == 'boxplot') & (data_label != 'ALL'):
            # add lines for all boxplot elements
            self.canvas_instance.plot_elements[base_plot_type][plot_element_varname][data_label][element_type] += plot_object['boxes']
            self.canvas_instance.plot_elements[base_plot_type][plot_element_varname][data_label][element_type] += plot_object['medians']
            self.canvas_instance.plot_elements[base_plot_type][plot_element_varname][data_label][element_type] += plot_object['whiskers']
            self.canvas_instance.plot_elements[base_plot_type][plot_element_varname][data_label][element_type] += plot_object['caps']
            self.canvas_instance.plot_elements[base_plot_type][plot_element_varname][data_label][element_type] += plot_object['fliers']
            self.canvas_instance.plot_elements[base_plot_type][plot_element_varname][data_label][element_type] += plot_object['means']
        # do not save elements for plot objects that can not be made invisisble
        elif (base_plot_type in ['metadata', 'map']) & (data_label != 'ALL'):
            pass
        # all other plot elements
        else:
            # add list of lines
            self.canvas_instance.plot_elements[base_plot_type][plot_element_varname][data_label][element_type] += plot_object
            
        # set element visibility
        if (data_label not in self.canvas_instance.plot_elements['data_labels_active']) & (data_label != 'ALL'):
            for element in self.canvas_instance.plot_elements[base_plot_type][plot_element_varname][data_label][element_type]:
                element.set_visible(False)

    def harmonise_xy_lims_paradigm(self, relevant_axs, base_plot_type, plot_characteristics, plot_options, 
                                   xlim=None,  ylim=None, relim=False, autoscale=False, autoscale_x=False, 
                                   autoscale_y=False, bias_centre=False):
        """ Harmonise xy limits across paradigm of plot type, unless axis limits have been defined.
        
            :param relevant_axs: relevant axes
            :type relevant_axs: list
            :param base_plot_type: plot type, without statistical information
            :type base_plot_type: str
            :param plot_characteristics: plot characteristics  
            :type plot_characteristics: dict
            :param plot_options: list of options to configure plots
            :type plot_options: list
            :param xlim: xlimits to set
            :type xlim: list
            :param ylim: ylimits to set
            :type ylim: list
            :param relim: turn on relimiting of axes limits (when updating plotted data on axis)
            :type relim: boolean
            :param autoscale: Autoscale the axis view to the data (both x and y axes)
            :type autoscale: boolean
            :param autoscale_x: Autoscale the x axis view to the data
            :type autoscale_x: boolean
            :param autoscale_y: Autoscale the x axis view to the data
            :type autoscale_y: boolean
            :param bias_centre: centre bias plots at 0 on the y axis
            :type bias_centre: boolean   
        """
        
        # initialise arrays to save lower and upper limits in all axes
        all_xlim_lower = []
        all_xlim_upper = []
        all_ylim_lower = []
        all_ylim_upper = []

        #initialise variables for setting axis limits
        xlim_min = None
        xlim_max = None
        ylim_min = None
        ylim_max = None
        
        if not isinstance(relevant_axs, list):
            # if changes only apply to one axis, put it in list
            if not isinstance(relevant_axs, dict):
                relevant_axs = [relevant_axs]
            # transform dictionaries into lists
            else:
                relevant_axs = [relevant_axs[relevant_temporal_resolution] for 
                                relevant_temporal_resolution in self.read_instance.relevant_temporal_resolutions]

        # get lower and upper limits across all relevant axes
        for ax in relevant_axs:
            if 'equal_aspect' in plot_characteristics:
                self.set_equal_axes(ax)
            else:
                ax.set_aspect('auto')
            if relim:
                ax.relim(visible_only=True)
            if autoscale:
                ax.autoscale(tight=False)
            if autoscale_x:
                ax.autoscale(axis='x', tight=False)
            if autoscale_y:
                ax.autoscale(axis='y', tight=False)
            if xlim is None and ('xlim' not in plot_characteristics):
                if base_plot_type not in ['periodic', 'periodic-violin', 'timeseries']:
                    xlim_lower, xlim_upper = ax.get_xlim()
                elif base_plot_type == 'timeseries':
                    xlim_lower, xlim_upper = self.get_no_margin_lim(ax, 'xlim')
                    try:
                        xlim_lower = num2date(xlim_lower)
                        xlim_upper = num2date(xlim_upper)
                    except ValueError:
                        continue
                if base_plot_type not in ['periodic', 'periodic-violin']:
                    all_xlim_lower.append(xlim_lower)
                    all_xlim_upper.append(xlim_upper)
            if ylim is None and ('ylim' not in plot_characteristics):
                ylim_lower, ylim_upper = ax.get_ylim()
                all_ylim_lower.append(ylim_lower)
                all_ylim_upper.append(ylim_upper)

        # get minimum and maximum from all axes and set limits
        for ax in relevant_axs:
            # get xlim
            if xlim is None and ('xlim' not in plot_characteristics):
                if base_plot_type not in ['periodic', 'periodic-violin']:
                    xlim_min = np.min(all_xlim_lower)
                    xlim_max = np.max(all_xlim_upper)
                    xlim = xlim_min, xlim_max
            elif 'xlim' in plot_characteristics:
                xlim = plot_characteristics['xlim']

            # set xlim
            if xlim is not None:
                if base_plot_type not in ['timeseries']:
                    ax.set_xlim(xlim)

            # get ylim
            if ylim is None and ('ylim' not in plot_characteristics):
                ylim_min = np.min(all_ylim_lower) 
                ylim_max = np.max(all_ylim_upper)
                # if have bias_centre option, centre around zero
                if ('bias' in plot_options) & (bias_centre):                    
                    if np.abs(np.max(all_ylim_upper)) >= np.abs(np.min(all_ylim_lower)):
                        ylim_min = -np.abs(np.max(all_ylim_upper))
                        ylim_max = np.abs(np.max(all_ylim_upper))
                    elif np.abs(np.max(all_ylim_upper)) < np.abs(np.min(all_ylim_lower)):
                        ylim_min = -np.abs(np.min(all_ylim_lower))
                        ylim_max = np.abs(np.min(all_ylim_lower))
                ylim = ylim_min, ylim_max
            elif 'ylim' in plot_characteristics:
                ylim = plot_characteristics['ylim']

            # set ylim
            if ylim is not None:
                ax.set_ylim(ylim)

        # get minimum and maximum from all axes and set limits for periodic plots
        if base_plot_type in ['periodic', 'periodic-violin']:
            mapped_resolutions = self.read_instance.relevant_temporal_resolutions*(int(len(relevant_axs)/len(self.read_instance.relevant_temporal_resolutions)))
            if xlim is None and ('xlim' not in plot_characteristics):
                for temporal_resolution, sub_ax in zip(mapped_resolutions, relevant_axs):
                    # adjust plot x axis to have correct margin on edges
                    xlim_lower, xlim_upper = sub_ax.get_xlim()
                    first_valid_x = self.canvas_instance.periodic_xticks[temporal_resolution][(np.abs(self.canvas_instance.periodic_xticks[temporal_resolution] - xlim_lower)).argmin()]
                    last_valid_x = self.canvas_instance.periodic_xticks[temporal_resolution][(np.abs(self.canvas_instance.periodic_xticks[temporal_resolution] - xlim_upper)).argmin()]
                    if temporal_resolution == 'hour':
                        xlim_lower = first_valid_x - 0.65
                        xlim_upper = last_valid_x + 0.65
                    elif temporal_resolution == 'dayofweek':
                        xlim_lower = first_valid_x - 0.55
                        xlim_upper = last_valid_x + 0.55
                    elif temporal_resolution == 'month':
                        xlim_lower = first_valid_x - 0.55
                        xlim_upper = last_valid_x + 0.55
                    xlim = xlim_lower, xlim_upper
                    sub_ax.set_xlim(xlim)
            elif 'xlim' in plot_characteristics:
                xlim = plot_characteristics['xlim']
                for temporal_resolution, sub_ax in zip(mapped_resolutions, relevant_axs):
                    sub_ax.set_xlim(xlim)

        # get minimum and maximum from all axes and set limits for timeseries
        if base_plot_type == 'timeseries':
            if plot_characteristics['xtick_alteration']['define']:
            
                # get steps for all data labels
                steps = pd.date_range(xlim[0], xlim[1], freq=self.read_instance.active_frequency_code)

                # get number of months and days
                n_months = (12*(xlim[1].year - xlim[0].year) + (xlim[1].month - xlim[0].month))
                n_days = (xlim[1] - xlim[0]).days

                # get months that are complete
                months_start = pd.date_range(xlim[0], xlim[1], freq='MS')
                months_end = pd.date_range(xlim[0], xlim[1], freq='M')
                if months_start.size > 1:
                    if (xlim[1] - months_end[-1]).days >= 1:
                        months = months_start[:-1]
                    else:
                        months = months_start
                else:
                    months = months_start

                # show hours if number of days is less than 7
                if n_days < 7:
                    ax.xaxis.set_major_formatter(matplotlib.dates.DateFormatter('%Y-%m-%d %H:%M'))
                else:
                    ax.xaxis.set_major_formatter(matplotlib.dates.DateFormatter('%Y-%m-%d'))

                # define time slices
                if n_months >= 3:
                    steps = months
                slices = int(np.ceil(len(steps) / int(plot_characteristics['xtick_alteration']['n_slices'])))

                # use default axes if the number of timesteps is lower than the number of slices
                if slices >= 1:
                    xticks = steps[0::slices]
                else:
                    xticks = ax.xaxis.get_ticks()

                # transform to numpy.datetime64
                if not isinstance(xticks[0], np.datetime64):
                    xticks = [x.to_datetime64() for x in xticks]
                if not isinstance(xlim[1], np.datetime64):
                    xlim = xlim[0], np.datetime64(xlim[1])

                # add last step to xticks
                if plot_characteristics['xtick_alteration']['last_step'] and (xticks[-1] != xlim[1]):
                    xticks = np.append(xticks, xlim[1])

                # set modified xticks
                for ax in relevant_axs:
                    ax.xaxis.set_ticks(xticks)

    def set_axis_title(self, relevant_axis, title, plot_characteristics, 
                       relevant_temporal_resolutions=['hour']):
        """ Set title of plot axis.

            :param relevant_axis: axis to plot on 
            :type relevant_axis: object
            :param title: axis title
            :type title: str
            :param plot_characteristics: plot characteristics  
            :type plot_characteristics: dict
            :param relevant_temporal_resolutions: relevant temporal resolutions to plot title on   
            :type relevant_temporal_resolutions: list
        """    

        # return if title is empty str
        if title == '':
            return

        # get appropriate axis for plotting label for plots with multiple sub-axes
        axs_to_set_title = []
        if isinstance(relevant_axis, dict):
            for relevant_temporal_resolution, sub_ax in relevant_axis.items():
                if relevant_temporal_resolution in relevant_temporal_resolutions:
                    axs_to_set_title.append(sub_ax)
                    break
        else:
            axs_to_set_title.append(relevant_axis)

        # set title for appropriate axes
        axis_title_characteristics = copy.deepcopy(plot_characteristics['axis_title'])
        axis_title_characteristics['label'] = title
        for relevant_axis in axs_to_set_title:
            relevant_axis.set_title(**axis_title_characteristics)

    def set_axis_label(self, relevant_axis, label_ax, label, plot_characteristics, 
                       relevant_temporal_resolutions=['hour', 'month']):
        """ Set label of plot axis.

            :param relevant_axis: axis to plot on 
            :type relevant_axis: object
            :param label_ax: which axis to set label of
            :type label_ax: str
            :param label: axis label
            :type label: str
            :param plot_characteristics: plot characteristics  
            :type plot_characteristics: dict
        """

        # return if label is empty str
        if label == '':
            return

        # get appropriate axis for plotting label for plots with multiple sub-axes (hour and month axes)
        axs_to_set_label = []
        if isinstance(relevant_axis, dict):
            for relevant_temporal_resolution, sub_ax in relevant_axis.items():
                if relevant_temporal_resolution in relevant_temporal_resolutions:
                    axs_to_set_label.append(sub_ax)
                # remove day of week axis label if setting ylabel
                if (relevant_temporal_resolution == 'dayofweek') & (label_ax == 'y'):                           
                    sub_ax.yaxis.set_tick_params(which='both', labelleft=False)
                    sub_ax.set_ylabel('')
        else:
            axs_to_set_label.append(relevant_axis)

        # set label for appropriate axes
        for relevant_axis in axs_to_set_label:
            if label_ax == 'x':
                axis_label_characteristics = copy.deepcopy(plot_characteristics['xlabel'])
                axis_label_characteristics['xlabel'] = label
                relevant_axis.set_xlabel(**axis_label_characteristics)
            elif label_ax == 'y':
                axis_label_characteristics = copy.deepcopy(plot_characteristics['ylabel'])
                axis_label_characteristics['ylabel'] = label
                relevant_axis.set_ylabel(**axis_label_characteristics)

    def get_markersize(self, relevant_axis, base_plot_type, networkspeci, plot_characteristics):
        """ Set markersize for plot.
        
            :param base_plot_type: plot type, without statistical information
            :type base_plot_type: str
            :param networkspeci: str of currently active network and species 
            :type networkspeci: str
            :param plot_characteristics: plot characteristics  
            :type plot_characteristics: dict
        """

        if base_plot_type in ['timeseries', 'scatter']:
            
            if plot_characteristics['plot']['markersize'] == '':

                # configure size of plots if have very few points
                if (min(self.canvas_instance.selected_station_data_number_non_nan[networkspeci]) < plot_characteristics['markersize_npoints_threshold']):
                    markersize = plot_characteristics['markersize']['few_points'] 
                else:
                    markersize = plot_characteristics['markersize']['standard'] 

                # add to plot_characteristics json
                plot_characteristics['plot']['markersize'] = markersize
        
        elif base_plot_type == 'map':

            if (plot_characteristics['plot']['s'] == '') or (self.map_markersize_from_density):

                # calculate marker size considering points density
                n_points = len(self.read_instance.station_longitudes[networkspeci][self.canvas_instance.active_map_valid_station_inds])
                
                # calculate figure area and density
                # divide area by 1000 so the function below makes sense
                area = (relevant_axis.bbox.width * relevant_axis.bbox.height) / 1000
                density = n_points / area

                # marker size is calculated using an exponential equation
                # the maximum size is 40 (very low densities)
                # see https://earth.bsc.es/gitlab/ac/Providentia/-/issues/210
                plot_characteristics['plot']['s'] = 1.2**(-density)*40
                self.map_markersize_from_density = True
                
            else:

                self.map_markersize_from_density = False<|MERGE_RESOLUTION|>--- conflicted
+++ resolved
@@ -14,13 +14,10 @@
 from matplotlib.offsetbox import AnchoredOffsetbox, TextArea, VPacker
 from matplotlib.patches import Polygon
 import matplotlib.pyplot as plt
-<<<<<<< HEAD
 from matplotlib.projections import PolarAxes
 import mpl_toolkits.axisartist.floating_axes as fa
 import mpl_toolkits.axisartist.grid_finder as gf
-=======
 import matplotlib.style as mplstyle
->>>>>>> 67e5ac90
 import numpy as np
 import pandas as pd
 import scipy.stats as st
