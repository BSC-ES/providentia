import copy
from datetime import datetime
import json
import os

import math
import cartopy
import cartopy.crs as ccrs
import cartopy.feature as cfeature
import matplotlib 
from matplotlib.lines import Line2D
from matplotlib.offsetbox import AnchoredOffsetbox, TextArea, VPacker
from matplotlib.patches import Polygon
import matplotlib.pyplot as plt
import numpy as np
import pandas as pd
import scipy.stats as st
import seaborn as sns
from PyQt5 import QtCore

from .statistics import get_z_statistic_info
from .aux import get_land_polygon_resolution, temp_axis_dict, periodic_xticks, periodic_labels

CURRENT_PATH = os.path.abspath(os.path.dirname(__file__))
basic_stats = json.load(open(os.path.join(CURRENT_PATH, 'conf/basic_stats.json')))
expbias_stats = json.load(open(os.path.join(CURRENT_PATH, 'conf/experiment_bias_stats.json')))

class Plot:
    """
    "Class that makes plots and handles plot configuration options when defined"
    """

    def __init__(self, read_instance=None, canvas_instance=None):
        
        self.read_instance = read_instance
        self.canvas_instance = canvas_instance

        # set cartopy data directory
        cartopy.config['pre_existing_data_dir'] = self.read_instance.cartopy_data_dir

        # define projections for map plot and actual geographic coordinates
        self.canvas_instance.datacrs = ccrs.PlateCarree()
        proj_class = getattr(ccrs, self.canvas_instance.plot_characteristics_templates['map']['projection']) 
        self.canvas_instance.plotcrs = proj_class()
        
        # setup land polygons on map
        self.canvas_instance.feature = cfeature.NaturalEarthFeature('physical', 'land',
            get_land_polygon_resolution(self.canvas_instance.plot_characteristics_templates['map']['map_coastline_resolution']), 
                **self.canvas_instance.plot_characteristics_templates['map']['land_polygon'])

        # set miscellaneous vars
        self.canvas_instance.temporal_axis_mapping_dict = temp_axis_dict()
        self.canvas_instance.periodic_xticks = periodic_xticks()
        self.canvas_instance.periodic_labels = periodic_labels()

    def set_plot_characteristics(self, plot_types, speci=False, zstat=False):
        """
        Iterate through all plots to make, and determine if they can and cannot be made.
        Update plot characteristics associated with specific plot types due to plot options. 

        :param plot_types: plot types to create 
        :type plot_types: list  
        :param speci: speci str 
        :type speci: str
        :param zstat: z statistic str 
        :type zstat: str
        """

        # add all valid defined plots to self.plot_characteristics
        for plot_type in plot_types:
        
            # do not create empty plots
            if plot_type == 'None':
                continue

            # get options defined to configure plot (e.g. bias, individual, annotate, etc.)
            plot_options = plot_type.split('_')[1:]

            # get zstat information from plot_type
            zstat, base_zstat, z_statistic_type, z_statistic_sign = get_z_statistic_info(plot_type)
            
            # remove plots where setting 'obs' and 'bias' options together
            if ('obs' in plot_options) & ('bias' in plot_options): 
                print(f"Warning: {plot_type} cannot not be created as 'obs' and 'bias' options set together")
                continue

            # if no experiments are defined, remove all bias plots 
            if ('bias' in plot_options) or (z_statistic_sign == 'bias'):
                if len(self.read_instance.data_labels) == 1:
                    print(f'Warning: No experiments defined, so {plot_type} bias plot cannot be created')
                    continue

            # add new keys to make plots with stats (map, periodic, heatmap, table)
            if zstat:

                # get base plot type (without stat and options)
                base_plot_type = plot_type.split('-')[0] 
                # combine basic and expbias stats dicts together
                stats_dict = {**basic_stats, **expbias_stats}
                
                # check all defined plot options are allowed for current plot type
                if not all(plot_option in self.canvas_instance.plot_characteristics_templates[base_plot_type]['plot_options'] for plot_option in plot_options):
                    print(f'Warning: {plot_type} cannot be created as some plot options are not valid')
                    continue
                # check desired statistic is defined in stats dict
                if base_zstat not in stats_dict:
                    print(f"Warning: {plot_type} cannot be created as {base_zstat} not defined in Providentia's statistical library.")
                    continue
                # remove plots where setting 'obs', but z_statistic_sign is 'bias'
                elif ('obs' in plot_options) & (z_statistic_sign == 'bias'):
                    print(f"Warning: {plot_type} cannot be created as are plotting a bias statistic but 'obs' option is set")
                    continue

                # add information for plot type from base plot type template 
                self.canvas_instance.plot_characteristics[plot_type] = copy.deepcopy(self.canvas_instance.plot_characteristics_templates[base_plot_type])

                # set page title 
                if 'page_title' in self.canvas_instance.plot_characteristics[plot_type]:
                    if 't' in self.canvas_instance.plot_characteristics[plot_type]['page_title'].keys():
                        if 'bias' in plot_options:
                            self.canvas_instance.plot_characteristics[plot_type]['page_title']['t'] = '{} {} bias'.format(self.canvas_instance.plot_characteristics[plot_type]['page_title']['t'],
                                                                                                                          stats_dict[base_zstat]['label'])
                        else:
                            self.canvas_instance.plot_characteristics[plot_type]['page_title']['t'] = '{} {}'.format(self.canvas_instance.plot_characteristics[plot_type]['page_title']['t'], 
                                                                                                                     stats_dict[base_zstat]['label'])

                # set ylabel for periodic plots
                if base_plot_type == 'periodic':
                    if z_statistic_type == 'basic':
                        if base_zstat not in ['Data%', 'Exceedances']:
                            if speci:
                                self.canvas_instance.plot_characteristics[plot_type]['ylabel']['ylabel'] = self.read_instance.measurement_units[speci] 
                        else:
                            self.canvas_instance.plot_characteristics[plot_type]['ylabel']['ylabel'] = basic_stats[base_zstat]['label']
                    else:
                        self.canvas_instance.plot_characteristics[plot_type]['ylabel']['ylabel'] = expbias_stats[base_zstat]['label']

                # get colorbar label for heatmap
                if base_plot_type == 'heatmap':
                    if z_statistic_type == 'basic':
                        if base_zstat not in ['Data%', 'Exceedances']:
                            if speci:
                                self.canvas_instance.plot_characteristics[plot_type]['cb_label']['label'] = self.read_instance.measurement_units[speci]
                        else:
                            self.canvas_instance.plot_characteristics[plot_type]['cb_label']['label'] = basic_stats[base_zstat]['label']
                    else:
                        self.canvas_instance.plot_characteristics[plot_type]['cb_label']['label'] = expbias_stats[base_zstat]['label']

                # define dictionary to store stats from all subsections for heatmap and table plots
                if base_plot_type in ['heatmap', 'table']:
                    self.canvas_instance.subsection_stats_summary = {}
                    self.canvas_instance.subsection_stats_station = {}

            # add new keys for plots without stats
            else:

                # get base plot type (without options)
                base_plot_type = plot_type.split('_')[0] 

                # check all defined plot options are allowed for current plot type
                if not all(plot_option in self.canvas_instance.plot_characteristics_templates[base_plot_type]['plot_options'] for plot_option in plot_options):
                    print(f'Warning: {plot_type} cannot be created as some plot options are not valid')
                    continue
                # warning for scatter plot if the temporal colocation is not active
                elif ('scatter' == base_plot_type) & (self.read_instance.temporal_colocation == False):
                    print(f'Warning: {plot_type} cannot be created as temporal colocation is not active')
                    # remove scatter from available dashboard plots
                    if not self.read_instance.offline: 
                        if 'scatter' in self.canvas_instance.selected_station_plots:
                            self.canvas_instance.selected_station_plots.remove('scatter')
                    else:
                        continue
                # warning for timeseries bias plot if the temporal colocation is not active
                elif ('timeseries' == base_plot_type) & ('bias' in plot_options) & (self.read_instance.temporal_colocation == False):
                    print(f'Warning: {plot_type} cannot be created as temporal colocation is not active')
                    if self.read_instance.offline: 
                        continue

                # add information for plot type for base plot type 
                self.canvas_instance.plot_characteristics[plot_type] = copy.deepcopy(self.canvas_instance.plot_characteristics_templates[base_plot_type])

                # change page title if have 'bias' option
                if 'page_title' in self.canvas_instance.plot_characteristics[plot_type]:
                    if 'bias' in plot_options:
                        self.canvas_instance.plot_characteristics[plot_type]['page_title']['t'] = '{} bias'.format(self.canvas_instance.plot_characteristics[plot_type]['page_title']['t'])

            # add figsize for plot orientation
            if 'orientation' in self.canvas_instance.plot_characteristics[plot_type]:
                if self.canvas_instance.plot_characteristics[plot_type]['orientation'] == 'landscape':
                    self.canvas_instance.plot_characteristics[plot_type]['figure']['figsize'] = self.canvas_instance.landscape_figsize
                elif self.canvas_instance.plot_characteristics[plot_type]['orientation'] == 'portrait':
                    self.canvas_instance.plot_characteristics[plot_type]['figure']['figsize'] = self.canvas_instance.portrait_figsize

            # add measurement units to xlabel/ylabel if needed
            if 'xlabel' in self.canvas_instance.plot_characteristics[plot_type]:
                if self.canvas_instance.plot_characteristics[plot_type]['xlabel']['xlabel'] == 'measurement_units':
                    if speci:
                        self.canvas_instance.plot_characteristics[plot_type]['xlabel']['xlabel'] = self.read_instance.measurement_units[speci] 
            if 'ylabel' in self.canvas_instance.plot_characteristics[plot_type]:
                if self.canvas_instance.plot_characteristics[plot_type]['ylabel']['ylabel'] == 'measurement_units':
                    if speci: 
                        self.canvas_instance.plot_characteristics[plot_type]['ylabel']['ylabel'] = self.read_instance.measurement_units[speci]

    def format_axis(self, ax, base_plot_type, plot_characteristics, relevant_temporal_resolution='hour', col_ii=0, last_valid_row=True, last_row_on_page=True):
        """Format a plotting axis.
        
        :param ax: axis object
        :type ax: object
        :param base_plot_type: plot to make, without statistical information
        :type base_plot_type: str  
        :param plot_characteristics: plot characteristics
        :type plot_characteristics: dict
        :param relevant_temporal_resolution: the relevant temporal resolution of axis (for periodic plots) 
        :type relevant_temporal_resolution: str 
        :param col_ii: column index (for offline report)
        :type col_ii: int
        :param last_valid_row: boolean informing if last valid row to plot on (for offline report)
        :type last_valid_row: boolean
        :param last_row_on_page: boolean informing if last valid row on page (for offline report)
        :type last_row_on_page: boolean
        """

        # get plot characteristics vars
        plot_characteristics_vars = list(plot_characteristics.keys())

        # set axis ticks and gridlines below all artists
        ax.set_axisbelow(True)
        
        # make axis xlabel (only on last row on page/last valid row of visible axes)?
        if 'xlabel' in plot_characteristics_vars:
            if last_valid_row or last_row_on_page:
                ax.set_xlabel(**plot_characteristics['xlabel'])

        # make axis ylabel (only on leftmost column of visible axes)?
        if ('ylabel' in plot_characteristics_vars) & (col_ii == 0):
            ax.set_ylabel(**plot_characteristics['ylabel'])

        # set xtick params ?
        if 'xtick_params' in plot_characteristics_vars:
            ax.xaxis.set_tick_params(**plot_characteristics['xtick_params'])

        # set ytick params ?
        if 'ytick_params' in plot_characteristics_vars:
            ax.yaxis.set_tick_params(**plot_characteristics['ytick_params'])

        # if are sharing xticks, and not on last row on page/last
        # valid row, then ensure current axis xticks are hidden
        if ('xtick_share' in plot_characteristics_vars) and (not last_valid_row) and (not last_row_on_page):
            plt.setp(ax.get_xticklabels(), visible=False)

        # if are sharing yticks, and not on left column, then ensure current axis yticks are hidden
        if ('ytick_share' in plot_characteristics_vars) and (col_ii != 0):
            plt.setp(ax.get_yticklabels(), visible=False)

        # set xlim?
        if 'xlim' in plot_characteristics_vars:
            ax.set_xlim(**plot_characteristics_vars['xlim'])

        # set ylim? 
        if 'ylim' in plot_characteristics_vars:
            ax.set_ylim(**plot_characteristics_vars['ylim'])

        # add gridlines (x and y)?
        if 'grid' in plot_characteristics_vars:
            ax.grid(**plot_characteristics['grid'])

        # add x gridlines?
        if 'xgrid' in plot_characteristics_vars:
            ax.xaxis.grid(**plot_characteristics['xgrid'])

        # add y gridlines?
        if 'ygrid' in plot_characteristics_vars:
            ax.yaxis.grid(**plot_characteristics['ygrid'])

        # remove spines?
        if 'remove_spines' in plot_characteristics_vars:
            for side in plot_characteristics['remove_spines']:
                ax.spines[side].set_visible(False)

            for side in list(set(['top', 'bottom', 'right', 'left']).symmetric_difference(plot_characteristics['remove_spines'])):
                ax.spines[side].set_visible(True)

        # handle formatting specific to plot types
        if base_plot_type in ['periodic','periodic-violin']:

            # add axis resolution label 
            ax.annotate(self.canvas_instance.periodic_labels[relevant_temporal_resolution], **plot_characteristics['label'])

            # set plotted x axis ticks/labels (if 'hour' aggregation --> a numeric tick every 3 hours)
            if relevant_temporal_resolution == 'hour':
                plot_characteristics['xticks'] = self.canvas_instance.periodic_xticks[relevant_temporal_resolution][::3]
                ax.set_xticks(plot_characteristics['xticks'])
            else:
                plot_characteristics['xticks'] = self.canvas_instance.periodic_xticks[relevant_temporal_resolution]
                ax.set_xticks(plot_characteristics['xticks'])
                ax.set_xticklabels([self.canvas_instance.temporal_axis_mapping_dict[relevant_temporal_resolution][xtick] for xtick
                                                                            in self.canvas_instance.periodic_xticks[relevant_temporal_resolution]])
        
        elif base_plot_type == 'map':

            # add land polygons
            ax.add_feature(self.canvas_instance.feature)

            # add gridlines ?
            if 'gridlines' in plot_characteristics_vars:
                ax.gridlines(crs=self.canvas_instance.datacrs, **plot_characteristics['gridlines'])

            # set map_extent
            if hasattr(self.read_instance, 'map_extent'):
                map_extent = self.read_instance.map_extent
            else:
                map_extent = plot_characteristics['map_extent']
                self.read_instance.map_extent = map_extent
            if isinstance(map_extent, str):
                map_extent = [float(c) for c in map_extent.split(',')]
            ax.set_extent(map_extent, 
                          crs=self.canvas_instance.datacrs)

    def set_equal_axes(self, ax, plot_characteristics):
        """ Set equal aspect and limits (useful for scatter plots)
        """

        # set aspect
        ax.set_aspect('equal', adjustable='box')

        # Get min and max values for ticks
        xtickmin = np.nanmin(ax.lines[0].get_xdata())
        xtickmax = np.nanmax(ax.lines[0].get_xdata())
        ytickmin = np.nanmin(ax.lines[0].get_ydata())
        ytickmax = np.nanmax(ax.lines[0].get_ydata())
        for line in ax.lines[:len(self.read_instance.data_labels)-1]:
            if np.nanmin(line.get_xdata()) < xtickmin:
                xtickmin = np.nanmin(line.get_xdata())
            if np.nanmax(line.get_xdata()) > xtickmax:
                xtickmax = np.nanmax(line.get_xdata())
            if np.nanmin(line.get_ydata()) < ytickmin:
                ytickmin = np.nanmin(line.get_ydata())
            if np.nanmax(line.get_ydata()) > ytickmax:
                ytickmax = np.nanmax(line.get_ydata())

        # Compare min and max across axes
        if xtickmin < ytickmin:
            tickmin = xtickmin
        else:
            tickmin = ytickmin
        if xtickmax > ytickmax:
            tickmax = xtickmax
        else:
            tickmax = ytickmax

        # set equal ticks
        ax.set_xlim(math.floor(tickmin), math.ceil(tickmax))
        ax.set_ylim(math.floor(tickmin), math.ceil(tickmax))

        return None

    def make_legend_handles(self, plot_characteristics_legend, plot_options=[]):
        """Make legend element handles
        
        :param plot_characteristics_legend: plot characteristics for relevant legend
        :type plot_characteristics_legend: dict
        :param plot_options: list of options to configure plot  
        :type plot_options: list    
        :return: plot_characteristics_legend with handles updated
        :rtype: dict
        """

        # create legend elements
        # add observations element
        legend_elements = [Line2D([0], [0], 
                                  marker=plot_characteristics_legend['plot']['handles']['marker'], 
                                  color=plot_characteristics_legend['plot']['handles']['color'],
                                  markerfacecolor=self.read_instance.plotting_params['observations']['colour'],
                                  markersize=plot_characteristics_legend['plot']['handles']['markersize'], 
                                  label=plot_characteristics_legend['plot']['handles']['obs_label'])]
                                  
        # add element for each experiment
        for experiment in self.read_instance.data_labels:
            if experiment != 'observations':
                # add experiment element
                legend_elements.append(Line2D([0], [0], 
                                              marker=plot_characteristics_legend['plot']['handles']['marker'],  
                                              color=plot_characteristics_legend['plot']['handles']['color'],
                                              markerfacecolor=self.read_instance.plotting_params[experiment]['colour'],
                                              markersize=plot_characteristics_legend['plot']['handles']['markersize'],
                                              label=self.read_instance.experiments[experiment]))
        
        plot_characteristics_legend['plot']['handles'] = legend_elements
        
        return plot_characteristics_legend

    def make_experiment_domain_polygons(self, plot_options=[]):
        """Make experiment domain polygons
        
        :param plot_options: list of options to configure plot  
        :type plot_options: list
        :return: grid_edge_polygons
        :rtype: list
        """

        grid_edge_polygons = []

        # iterate through read experiments and plot grid domain edges on map
        for experiment in self.read_instance.data_labels:
            if experiment != 'observations':
                # create matplotlib polygon object from experiment grid edge map projection coordinates
                grid_edge_outline_poly = \
                    Polygon(np.vstack((self.read_instance.plotting_params[experiment]['grid_edge_longitude'],
                                       self.read_instance.plotting_params[experiment]['grid_edge_latitude'])).T,
                                       edgecolor=self.read_instance.plotting_params[experiment]['colour'],
                                       transform=self.canvas_instance.datacrs,
                                       **self.canvas_instance.experiment_domain_polygon)
                # append polygon
                grid_edge_polygons.append(grid_edge_outline_poly)
            
        return grid_edge_polygons

    def make_header(self, pdf, plot_characteristics, plot_options=[]):
        """Make header
        
        :param plot_characteristics: plot characteristics 
        :type plot_characteristics: dict
        :param plot_options: list of options to configure plot  
        :type plot_options: list
        """

        # set header title
        page = plt.figure(**plot_characteristics['figure'])
        if hasattr(self.read_instance, 'report_title'):
            txt = self.read_instance.report_title
        else:
            txt = 'Providentia Offline Report'
        plot_characteristics['page_title']['s'] = txt   
        plot_characteristics['page_title']['transform'] = page.transFigure
        page.text(**plot_characteristics['page_title'])

        #set header main text
        txt = 'Network = {}\nTemporal Resolution = {}\n' \
              'Species = {}\nDate Range = {} - {}\nExperiments = {}\n' \
              'Subsections = {}\n' \
            .format(self.read_instance.network,
                    self.read_instance.resolution,
                    self.read_instance.species,
                    self.read_instance.start_date,
                    self.read_instance.end_date, 
                    list(self.read_instance.experiments.values()),
                    self.read_instance.subsections)
        plot_characteristics['page_text']['s'] = txt   
        plot_characteristics['page_text']['transform'] = page.transFigure
        page.text(**plot_characteristics['page_text'])

        pdf.savefig(page, dpi=self.canvas_instance.dpi)
        plt.close(page)

    def make_metadata(self, relevant_axis, networkspeci, data_label, plot_characteristics, plot_options=[]):
        """Make metadata summary plot

        :param relevant_axis: axis to plot on 
        :type relevant_axis: object
        :param networkspeci: str of currently active network and species 
        :type networkspeci: str
        :param data_label: name of data array to plot
        :type data_label: str
        :param plot_characteristics: plot characteristics 
        :type plot_characteristics: dict
        :param plot_options: list of options to configure plot  
        :type plot_options: list
        """

        print('MAKE METADATA')

        # get some details of the station metadata axis --> to set limit for wrapping text
        # get axis bounding box
        ax_bbox = relevant_axis.get_window_extent().transformed(self.canvas_instance.figure.dpi_scale_trans.inverted())
        # get axis dimensions in inches
        ax_width_inches = ax_bbox.width
        # get axis dimensions in pixels
        ax_width_px = ax_width_inches * self.canvas_instance.figure.dpi

        # initialise string to plot on axis
        str_to_plot = ''

        # setup some variables for handling if just one or multiple stations selected
        if len(self.canvas_instance.relative_selected_station_inds) == 1:
            var_str_name = 'name_one' 
            str_to_plot += ' Station: {}'.format(self.read_instance.station_references[networkspeci][self.canvas_instance.relative_selected_station_inds][0])
        else:
            var_str_name = 'name_multiple' 
            str_to_plot += '{} Stations'.format(len(self.canvas_instance.relative_selected_station_inds))
        
        # iterate n vars per line and add spacing
        current_n_vars_per_line = 1

        # non-GHOST (add longitude and latitude)
        if not self.read_instance.reading_ghost:
            if len(self.canvas_instance.relative_selected_station_inds) == 1:
                # spacing
                str_to_plot += (' '*plot_characteristics['var_spacing'])
                # lon
                str_to_plot += '{}: {:.{}f}'.format(plot_characteristics['non-ghost_vars']['longitude']['name_one'],
                                                    self.read_instance.station_longitudes[networkspeci][self.canvas_instance.relative_selected_station_inds][0], 
                                                    plot_characteristics['non-ghost_vars']['longitude']['dp'])
                # spacing
                str_to_plot += (' '*plot_characteristics['var_spacing'])
                # lat
                str_to_plot += '{}: {:.{}f}'.format(plot_characteristics['non-ghost_vars']['latitude']['name_one'],
                                                    self.read_instance.station_latitudes[networkspeci][self.canvas_instance.relative_selected_station_inds][0], 
                                                    plot_characteristics['non-ghost_vars']['latitude']['dp'])

        # GHOST
        else:
            # iterate through defined variables and add them
            for ghost_var, ghost_var_dict in plot_characteristics['ghost_vars'].items():
                
                # if are on limit of vars allowed per line then break to new line
                if current_n_vars_per_line == plot_characteristics['max_vars_per_row']:
                    str_to_plot += '\n'
                    current_n_vars_per_line = 0
                # otherwise, add spacing between variables on line
                else:
                    str_to_plot += (' '*plot_characteristics['var_spacing'])

                # check var str name exists in ghost var dict, if not move to next var
                if var_str_name not in ghost_var_dict:
                    continue

                # round decimal places if float
                if 'dp' in ghost_var_dict:
                    str_to_plot += '{}: {:.{}f}'.format(ghost_var_dict[var_str_name],
                                                        np.nanmedian(self.read_instance.metadata_in_memory[networkspeci][ghost_var][
                                                        self.canvas_instance.relative_selected_station_inds].astype(np.float32)), 
                                                        ghost_var_dict['dp'])

                # if str then get unique elements or percentage dependent on n uniques
                else:
                    # gather all selected station metadata for current meta variable
                    all_current_meta = self.read_instance.metadata_in_memory[networkspeci][ghost_var][
                        self.canvas_instance.relative_selected_station_inds].flatten().astype(np.str)

                    # get counts of all unique metadata elements across selected stations
                    unique_meta, meta_counts = np.unique(all_current_meta, return_counts=True)
                    # get number of unique metadata elements across selected stations
                    n_unique_meta = len(unique_meta)

                    # 1 unique metadata element? then return it
                    if n_unique_meta == 1:
                        str_to_plot += '{}: {}'.format(ghost_var_dict[var_str_name], unique_meta[0])
                    # if have > N unique metadata elements, just return count of the elements across the selected stations
                    elif n_unique_meta > plot_characteristics['max_uniques']:
                        str_to_plot += '{}: {} uniques'.format(ghost_var_dict[var_str_name], n_unique_meta)
                    # otherwise, get percentage of unique metadata elements across selected stations
                    else:
                        meta_pc = (100. / len(all_current_meta)) * meta_counts
                        meta_pc = ['{:.1f}%'.format(meta) for meta in meta_pc]
                        # create string for variable to plot
                        str_to_plot += '{}: {}'.format(ghost_var_dict[var_str_name], ', '.join(
                            [':'.join([str(var), pc]) for var, pc in zip(unique_meta, meta_pc)]))

                # add units
                if 'units' in ghost_var_dict:
                    if ghost_var_dict['units'] != '':
                        str_to_plot += ' {}'.format(ghost_var_dict['units'])

                # iterate current_n_vars_per_line
                current_n_vars_per_line += 1

        # plot string to axis
        plot_txt = relevant_axis.text(0.0, 1.0, str_to_plot, transform=relevant_axis.transAxes, **plot_characteristics['plot'])

        # modify limit to wrap text as axis width in pixels  --> hack as matplotlib
        # automatically sets limit as figure width
        plot_txt._get_wrap_line_width = lambda: ax_width_px

    def make_map(self, relevant_axis, networkspeci, z_statistic, plot_characteristics, plot_options=[]):
        """make map plot

        :param relevant_axis: axis to plot on 
        :type relevant_axis: object
        :param networkspeci: str of currently active network and species 
        :type networkspeci: str
        :param z_statistic: calculated z statistic to plot
        :type z_statistic: np.array
        :param plot_characteristics: plot characteristics  
        :type plot_characteristics: dict
        :param plot_options: list of options to configure plot  
        :type plot_options: list
        """
      
        # plot new station points on map - coloured by currently active z statisitic
        self.stations_scatter = relevant_axis.scatter(self.read_instance.station_longitudes[networkspeci][self.canvas_instance.active_map_valid_station_inds], 
                                                      self.read_instance.station_latitudes[networkspeci][self.canvas_instance.active_map_valid_station_inds], 
                                                      c=z_statistic, transform=self.canvas_instance.datacrs,
                                                      **plot_characteristics['plot'])

    def make_timeseries(self, relevant_axis, networkspeci, data_label, plot_characteristics, plot_options=[]):
        """make timeseries plot

        :param relevant_axis: axis to plot on 
        :type relevant_axis: object
        :param networkspeci: str of currently active network and species 
        :type networkspeci: str
        :param data_label: name of data array to plot
        :type data_label: str
        :param plot_characteristics: plot characteristics  
        :type plot_characteristics: dict
        :param plot_options: list of options to configure plot  
        :type plot_options: list
        """

        print('MAKE TIMESERIES')

        # bias plot?
        if 'bias' in plot_options:
            ts_obs = self.canvas_instance.selected_station_data[networkspeci]['observations']['pandas_df']
            ts_model = self.canvas_instance.selected_station_data[networkspeci][data_label]['pandas_df'] 
            ts = ts_model - ts_obs
        else:
            ts = self.canvas_instance.selected_station_data[networkspeci][data_label]['pandas_df']

        # get ts with no NaNs
        ts_nonan = ts.dropna()
        
        # make timeseries plot
        timeseries_plot = relevant_axis.plot(ts_nonan, 
                                             color=self.read_instance.plotting_params[data_label]['colour'], 
                                             **plot_characteristics['plot'])

        # track plot elements if using dashboard 
        if not self.read_instance.offline:
            self.track_plot_elements(data_label, 'timeseries', timeseries_plot)

        # recalculate xticks (if desired) for better spacing
        if plot_characteristics['xtick_alteration']['define']:

            # get steps in days or months   
            steps = ts_nonan.index.values

            # get start and end dates
            timeseries_start_date = pd.to_datetime(steps[0])
            timeseries_end_date = pd.to_datetime(steps[-1])

            # get number of months and days
            n_months = (timeseries_end_date.year - timeseries_start_date.year) * 12 + (timeseries_end_date.month - timeseries_start_date.month)
            n_days = (timeseries_end_date - timeseries_start_date).days

            # get months that are complete
            months_start = pd.date_range(timeseries_start_date, timeseries_end_date, freq='MS')
            months_end = pd.date_range(timeseries_start_date, timeseries_end_date, freq='M')
            if months_start.size > 1:
                if (timeseries_end_date - months_end[-1]).days >= 1:
                    months = months_start[:-1]
                else:
                    months = months_start
            else:
                months = months_start

            # define time slices
            if n_months >= 3:
                steps = months
                relevant_axis.xaxis.set_major_formatter(matplotlib.dates.DateFormatter('%Y-%m-%d'))
            elif n_days < 7:
                relevant_axis.xaxis.set_major_formatter(matplotlib.dates.DateFormatter('%Y-%m-%d %H:%M'))
            slices = int(np.ceil(len(steps) / int(plot_characteristics['xtick_alteration']['n_slices'])))

            # use default axes if the number of timesteps is lower than the number of slices
            if slices >= 1:
                xticks = steps[0::slices]
            else:
                xticks = relevant_axis.xaxis.get_ticks()

            # transform to numpy.datetime64
            if not isinstance(xticks[0], np.datetime64):
                xticks = [x.to_datetime64() for x in xticks]
            if not isinstance(timeseries_end_date, np.datetime64):
                timeseries_end_date = timeseries_end_date.to_datetime64()

            # add last step to xticks
            if plot_characteristics['xtick_alteration']['last_step'] and (xticks[-1] != timeseries_end_date):
                xticks = np.append(xticks, timeseries_end_date)

            # set xticks
            relevant_axis.xaxis.set_ticks(xticks)

    def make_periodic(self, relevant_axis, networkspeci, data_label, plot_characteristics, zstat=None, plot_options=[]):
        """Make period or period-violin plot

        :param relevant_axis: axis to plot on 
        :type relevant_axis: object
        :param networkspeci: str of currently active network and species 
        :type networkspeci: str
        :param data_label: name of data array to plot
        :type data_label: str
        :param plot_characteristics: plot characteristics  
        :type plot_characteristics: dict
        :param zstat: name of statistic
        :type zstat: str
        :param plot_options: list of options to configure plot  
        :type plot_options: list
        """

        print('MAKE PERIODIC')

        # iterate through all relevant temporal aggregation resolutions
        for relevant_temporal_resolution in self.read_instance.relevant_temporal_resolutions:

            #get subplot axis
            relevant_subplot_axis = relevant_axis[relevant_temporal_resolution]

            # violin plot type?
            if not zstat:

                # get grouped data for current temporal aggregation resolution
                grouped_data = self.canvas_instance.selected_station_data[networkspeci][data_label][relevant_temporal_resolution]['grouped_data']
                # drop any groups which have no data
                grouped_data = [group for group in grouped_data if len(group) > 0]

                # make violin plot 
                violin_plot = relevant_subplot_axis.violinplot(grouped_data, 
                                                               positions=self.canvas_instance.selected_station_data[networkspeci][data_label][relevant_temporal_resolution]['valid_xticks'], 
                                                               **plot_characteristics['plot']['violin'])

                # plot p50
                xticks = self.canvas_instance.periodic_xticks[relevant_temporal_resolution]
                medians = self.canvas_instance.selected_station_data[networkspeci][data_label][relevant_temporal_resolution]['p50']
                median_zorder = self.read_instance.plotting_params[data_label]['zorder']+len(self.read_instance.data_labels)
                # split arrays if there are any temporal gaps to avoid
                # line drawn being interpolated across missing values
                inds_to_split = np.where(np.diff(xticks) > 1)[0]
                if len(inds_to_split) == 0:
                    p50_plots = relevant_subplot_axis.plot(xticks, medians, 
                                                          color=self.read_instance.plotting_params[data_label]['colour'], 
                                                          zorder=median_zorder, 
                                                          **plot_characteristics['plot']['p50'])
                else:
                    p50_plots = []
                    inds_to_split += 1
                    start_ind = 0
                    for end_ind in inds_to_split:
                        p50_plots += relevant_subplot_axis.plot(xticks[start_ind:end_ind], medians[start_ind:end_ind], 
                                                                color=self.read_instance.plotting_params[data_label]['colour'], 
                                                                zorder=median_zorder, 
                                                                **plot_characteristics['plot']['p50'])
                        start_ind = end_ind
                    p50_plots += relevant_subplot_axis.plot(xticks[start_ind:], medians[start_ind:], 
                                                            color=self.read_instance.plotting_params[data_label]['colour'], 
                                                            zorder=median_zorder, 
                                                            **plot_characteristics['plot']['p50'])

                # update plotted objects with necessary colour and alpha
                for patch in violin_plot['bodies']:
                    patch.set_facecolor(self.read_instance.plotting_params[data_label]['colour'])
                    if data_label == 'observations':
                        patch.set_alpha(plot_characteristics['patch']['alpha_obs'])
                    else:
                        patch.set_alpha(plot_characteristics['patch']['alpha_exp'])
                    # if have at least 1 valid experiment data array, split the violin plot across the horizontal
                    # (observations on left, experiment violin_plots on right)
                    if (len(self.canvas_instance.selected_station_data[networkspeci]) > 1) & ('individual' not in plot_options):
                        m = np.mean(patch.get_paths()[0].vertices[:, 0])
                        # observations on left
                        if data_label == 'observations':
                            patch.get_paths()[0].vertices[:, 0] = np.clip(patch.get_paths()[0].vertices[:, 0], -np.inf, m)
                        # experiments on right
                        else:
                            patch.get_paths()[0].vertices[:, 0] = np.clip(patch.get_paths()[0].vertices[:, 0], m, np.inf)

                # track plot elements if using dashboard 
                if not self.read_instance.offline:
                    self.track_plot_elements(data_label, 'periodic-violin', violin_plot)
                    self.track_plot_elements(data_label, 'periodic-violin', p50_plots)

            # standard periodic plot type
            else:
                # make plot
                periodic_plot = relevant_subplot_axis.plot(self.canvas_instance.periodic_xticks[relevant_temporal_resolution],
                                                           self.canvas_instance.selected_station_data[networkspeci][data_label][relevant_temporal_resolution][zstat],
                                                           color=self.read_instance.plotting_params[data_label]['colour'], 
                                                           zorder=self.read_instance.plotting_params[data_label]['zorder'],
                                                           **plot_characteristics['plot'])
                    
                # track plot elements if using dashboard 
                if not self.read_instance.offline:
                    self.track_plot_elements(data_label, 'periodic', periodic_plot)
                    
                # plot horizontal line/s across x axis at value/s of minimum experiment bias
                zstat, base_zstat, z_statistic_type, z_statistic_sign = get_z_statistic_info(zstat=zstat)
                
                if z_statistic_sign == 'bias':
                    # get value/s of minimum bias for statistic
                    if z_statistic_type == 'basic':
                        minimum_bias = basic_stats[base_zstat]['minimum_bias']
                    else:
                        minimum_bias = expbias_stats[base_zstat]['minimum_bias']
                    for mb in minimum_bias:
                        relevant_subplot_axis.axhline(y=mb, **plot_characteristics['bias_line'])

            # adjust plot x axis to have correct margin on edges 
            relevant_subplot_axis.relim()
            relevant_subplot_axis.autoscale(axis='x', tight=False)
            xlim_lower, xlim_upper = relevant_subplot_axis.get_xlim()
            first_valid_x = self.canvas_instance.periodic_xticks[relevant_temporal_resolution][(np.abs(self.canvas_instance.periodic_xticks[relevant_temporal_resolution] - xlim_lower)).argmin()]
            last_valid_x = self.canvas_instance.periodic_xticks[relevant_temporal_resolution][(np.abs(self.canvas_instance.periodic_xticks[relevant_temporal_resolution] - xlim_upper)).argmin()]
            if relevant_temporal_resolution == 'hour':
                xlim_lower = first_valid_x - 0.65
                xlim_upper = last_valid_x + 0.65
            elif relevant_temporal_resolution == 'month':
                xlim_lower = first_valid_x - 0.55
                xlim_upper = last_valid_x + 0.55
            elif relevant_temporal_resolution == 'dayofweek':
                xlim_lower = first_valid_x - 0.55
                xlim_upper = last_valid_x + 0.55
            relevant_subplot_axis.set_xlim(xlim_lower, xlim_upper)

    def make_distribution(self, relevant_axis, networkspeci, data_label, plot_characteristics, plot_options=[]):
        """Make distribution plot

        :param relevant_axis: axis to plot on 
        :type relevant_axis: object
        :param networkspeci: str of currently active network and species 
        :type networkspeci: str
        :param data_label: name of data array to plot
        :type data_label: str
        :param plot_characteristics: plot characteristics  
        :type plot_characteristics: dict
        :param plot_options: list of options to configure plot  
        :type plot_options: list
        """

        print('MAKE DISTRIBUTION')

        # make distribution plot
        minmax_diff = self.canvas_instance.selected_station_data_max[networkspeci] - self.canvas_instance.selected_station_data_min[networkspeci]
        if pd.isnull(self.read_instance.parameter_dictionary[networkspeci.split('-')[1]]['minimum_resolution']):
            n_samples = plot_characteristics['pdf_min_samples']
        else:
            n_samples = int(np.around(minmax_diff/(self.read_instance.parameter_dictionary[networkspeci.split('-')[1]]['minimum_resolution']/4.0),0))
            if n_samples < plot_characteristics['pdf_min_samples']:
                n_samples = plot_characteristics['pdf_min_samples']
        x_grid = np.linspace(self.canvas_instance.selected_station_data_min[networkspeci], self.canvas_instance.selected_station_data_max[networkspeci], n_samples, endpoint=True)

        # setup bias plot
        if 'bias' in plot_options:
            PDF_obs = st.gaussian_kde(self.canvas_instance.selected_station_data[networkspeci]['observations']['pandas_df']['data'].dropna())
            PDF_model = st.gaussian_kde(self.canvas_instance.selected_station_data[networkspeci][data_label]['pandas_df']['data'].dropna())
            PDF_sampled = PDF_model(x_grid) - PDF_obs(x_grid)
            # plot horizontal line across x axis at 0
            relevant_axis.axhline(**plot_characteristics['bias_line'])

        # setup standard plot
        else:
            PDF = st.gaussian_kde(self.canvas_instance.selected_station_data[networkspeci][data_label]['pandas_df']['data'].dropna())
            PDF_sampled = PDF(x_grid)

        # make plot
        distribution_plot = relevant_axis.plot(x_grid, PDF_sampled, 
                                               color=self.read_instance.plotting_params[data_label]['colour'], 
                                               **plot_characteristics['plot'])

        # track plot elements if using dashboard 
        if not self.read_instance.offline:
            self.track_plot_elements(data_label, 'distribution', distribution_plot)

    def make_scatter(self, relevant_axis, networkspeci, data_label, plot_characteristics, plot_options=[]):
        """Make scatter plot

        :param relevant_axis: axis to plot on 
        :type relevant_axis: object
        :param networkspeci: str of currently active network and species 
        :type networkspeci: str
        :param data_label: name of data array to plot
        :type data_label: str
        :param plot_characteristics: plot characteristics  
        :type plot_characteristics: dict
        :param plot_options: list of options to configure plot  
        :type plot_options: list
        """

        print('MAKE SCATTER')

        # get observations data
        observations_data = self.canvas_instance.selected_station_data[networkspeci]['observations']['pandas_df']['data']

        # get experiment data
        experiment_data = self.canvas_instance.selected_station_data[networkspeci][data_label]['pandas_df']['data']
        
        # create scatter plot
        scatter_plot = relevant_axis.plot(observations_data, experiment_data, 
                                          color=self.read_instance.plotting_params[data_label]['colour'],
                                          **plot_characteristics['plot'])

        # add extra lines only once (for last plotted data_label)
        if data_label == self.read_instance.data_labels[-1]:
            # add 1:1 line (if in plot_characteristics)
            if '1:1_line' in plot_characteristics:
                relevant_axis.plot([0, 1], [0, 1], transform=relevant_axis.transAxes, 
                                   **plot_characteristics['1:1_line'])
            # add 1:2 line (if in plot_characteristics)
            if '1:2_line' in plot_characteristics:
                relevant_axis.plot([0, 1], [0, 0.5], transform=relevant_axis.transAxes, 
                                   **plot_characteristics['1:2_line'])     
            # add 2:1 line (if in plot_characteristics)
            if '2:1_line' in plot_characteristics:
                relevant_axis.plot([0, 0.5], [0, 1], transform=relevant_axis.transAxes, 
                                   **plot_characteristics['2:1_line'])

        # track plot elements if using dashboard 
        if not self.read_instance.offline:
            self.track_plot_elements(data_label, 'scatter', scatter_plot)
          
    def make_heatmap(self, relevant_axis, stats_df, plot_characteristics, plot_options=[]):
        """Make heatmap plot

        :param relevant_axis: axis to plot on 
        :type relevant_axis: object
        :param stats_df: dataframe of calculated statistical information
        :type stats_df: object
        :param plot_characteristics: plot characteristics  
        :type plot_characteristics: dict
        :param plot_options: list of options to configure plot  
        :type plot_options: list
        """
        # determine if want to add annotations or not from plot_options
        if 'annotate' in plot_options:
            annotate = True
        else:
            annotate = False

        # plot heatmap
<<<<<<< HEAD
        ax = sns.heatmap(stats_df, 
                         ax=relevant_axis, 
                         annot=annotate,
                         **plot_characteristics['plot'])
=======
        heatmap_plot = sns.heatmap(stat_df, 
                                   ax=relevant_axis, 
                                   annot=annotate,
                                   **plot_characteristics['plot'])
>>>>>>> c383f685

        # axis cuts off due to bug in matplotlib 3.1.1 - hack fix. Remove in Future!
        bottom, top = relevant_axis.get_ylim()
        relevant_axis.set_ylim(bottom + 0.5, top - 0.5)

    def make_table(self, relevant_axis, stats_df, plot_characteristics, plot_options=[]):
        """Make table plot

        :param relevant_axis: axis to plot on 
        :type relevant_axis: object
        :param stats_df: dataframe of calculated statistical information
        :type stats_df: object
        :param plot_characteristics: plot characteristics  
        :type plot_characteristics: dict
        :param plot_options: list of options to configure plot  
        :type plot_options: list
        """

        # turn off axis to make table
        relevant_axis.axis('off')

        # make table
<<<<<<< HEAD
        table = relevant_axis.table(cellText=stats_df.values, 
                                    colLabels=stats_df.columns, 
                                    rowLabels=stats_df.index, 
                                    loc='center')
=======
        table_plot = relevant_axis.table(cellText=stat_df.values, colLabels=stat_df.columns, rowLabels=stat_df.index, loc='center')
>>>>>>> c383f685
        #table.set_fontsize(18)

    def log_axes(self, relevant_axis, log_ax, base_plot_type, plot_characteristics, 
                 undo=False):
        """Log plot axes

        :param relevant_axis: axis to plot on 
        :type relevant_axis: object
        :param log_ax: which axis to log
        :type log_ax: str
        :param base_plot_type: plot type, without statistical information
        :type base_plot_type: str
        :param plot_characteristics: plot characteristics  
        :type plot_characteristics: dict
        :param undo: unlog plot axes
        :type undo: boolean
        """

        if not undo:
            if log_ax == 'logx':
                relevant_axis.set_xscale('log')
                relevant_axis.autoscale()
            
            if log_ax == 'logy':
                relevant_axis.set_yscale('log')
                relevant_axis.autoscale()

        else:
            if log_ax == 'logx':
                relevant_axis.set_xscale('linear')
           
            if log_ax == 'logy':
                relevant_axis.set_yscale('linear')
            
            if 'equal_aspect' in list(plot_characteristics.keys()):
                self.set_equal_axes(relevant_axis, plot_characteristics)

    def linear_regression(self, relevant_axis, networkspeci, data_labels, base_plot_type, plot_characteristics, 
                          plot_options=[], undo=False):
        """Add linear regression to plot

        :param relevant_axis: axis to plot on 
        :type relevant_axis: object
        :param networkspeci: str of currently active network and species 
        :type networkspeci: str
        :param data_labels: names of plotted data arrays  
        :type data_labels: list
        :param base_plot_type: plot type, without statistical information
        :type base_plot_type: str
        :param plot_characteristics: plot characteristics  
        :type plot_characteristics: dict
        :param plot_options: list of options to configure plots
        :type plot_options: list
        :param undo: remove regression line
        :type undo: boolean
        """
    
        if not undo:
            # get observations data
            observations_data = self.canvas_instance.selected_station_data[networkspeci]['observations']['pandas_df'].dropna()['data']

            # iterate through experiment data, making regression line to observations
            for data_label in data_labels:
                if data_label != 'observations':
                    experiment_data = self.canvas_instance.selected_station_data[networkspeci][data_label]['pandas_df'].dropna()['data']
                    m, b = np.polyfit(observations_data, experiment_data, deg=1)
                    regression_line = relevant_axis.plot(observations_data, m*observations_data+b, 
                                                         color=self.read_instance.plotting_params[data_label]['colour'],
                                                         zorder=self.read_instance.plotting_params[data_label]['zorder']+len(data_labels),
                                                         **plot_characteristics['regression'])
                    
                    # track plot elements if using dashboard 
                    if not self.read_instance.offline:
                        self.track_plot_elements(data_label, base_plot_type, regression_line)
        else:
            for line in relevant_axis.lines[len(relevant_axis.lines)-2:]:
                line.remove()

    def trend(self, relevant_axis, networkspeci, data_labels, base_plot_type, plot_characteristics, 
              plot_options=[], undo=False):
        """Add trendline to plot

        :param relevant_axis: axis to plot on 
        :type relevant_axis: object
        :param networkspeci: str of currently active network and species 
        :type networkspeci: str
        :param data_labels: names of plotted data arrays   
        :type data_labels: list
        :param base_plot_type: plot type, without statistical information
        :type base_plot_type: str
        :param plot_characteristics: plot characteristics  
        :type plot_characteristics: dict
        :param plot_options: list of options to configure plots
        :type plot_options: list
        :param undo: remove trend line
        :type undo: boolean
        """

        if not undo:
            # iterate through plotted data arrays making trendline
            for data_label in data_labels:

                # bias plot?
                if 'bias' in plot_options:
                    ts_obs = self.canvas_instance.selected_station_data[networkspeci]['observations']['pandas_df']
                    ts_model = self.canvas_instance.selected_station_data[networkspeci][data_label]['pandas_df'] 
                    ts = ts_model - ts_obs
                # normal plot?
                else:
                    ts = self.canvas_instance.selected_station_data[networkspeci][data_label]['pandas_df']

                # make trendline
                trend_line = relevant_axis.plot(ts.rolling(plot_characteristics['trend']['window'], min_periods=plot_characteristics['trend']['min_points'], center=True).mean().dropna(),
                                                color=self.read_instance.plotting_params[data_label]['colour'],
                                                zorder=self.read_instance.plotting_params[data_label]['zorder']+len(data_labels),
                                                **plot_characteristics['trend']['format'])

                # track plot elements if using dashboard 
                if not self.read_instance.offline:
                    self.track_plot_elements(data_label, base_plot_type, trend_line)
        
        else:
            for line in relevant_axis.lines[len(data_labels):]:
                line.remove() 

    def annotation(self, relevant_axis, networkspeci, data_labels, base_plot_type, plot_characteristics, 
                   plot_options=[], undo=False):
        """Add statistical annotations to plot

        :param relevant_axis: axis to plot on 
        :type relevant_axis: object
        :param networkspeci: str of currently active network and species 
        :type networkspeci: str
        :param data_labels: names of plotted data arrays 
        :type data_labels: list
        :param base_plot_type: plot type, without statistical information
        :type base_plot_type: str
        :param plot_characteristics: plot characteristics  
        :type plot_characteristics: dict
        :param plot_options: list of options to configure plots
        :type plot_options: list
        :param undo: remove annotation
        :type undo: boolean
        """
        
        if not undo:

            # get stats wished to be annotated
            stats = plot_characteristics['annotate_stats']

            # if no stats defined, then return
            if len(stats) == 0:
                print(f'No annotation statistics have not been defined for {base_plot_type} in plot_characteristics_offline.py')
                return

            # initialise list of strs to annotate, and colours of annotations
            str_to_annotate = []
            colours = []

            # iterate through plotted data labels
            for data_label in data_labels:
                
                # avoid plotting stats for observations data for periodic and scatter plots
                if 'periodic' in base_plot_type or base_plot_type == 'scatter':
                    if data_label == 'observations':
                        continue

                # get stats
                stats_annotate = []
                for zstat in stats:
                    if zstat in list(self.canvas_instance.selected_station_data[networkspeci][data_label]['all']):
                        stats_annotate.append(zstat + ': ' + str(round(self.canvas_instance.selected_station_data[networkspeci][data_label]['all'][zstat][0], 
                                              plot_characteristics['annotate_text']['round_decimal_places'])))

                # show number of stations if defined
                if plot_characteristics['annotate_text']['n_stations']:
                    if data_label == data_labels[0]:
                        colours.append('black')
                        if 'individual' in plot_options:
                            str_to_annotate.append('Stations: 1')
                        else:
                            if self.read_instance.offline:
                                str_to_annotate.append('Stations: ' + str(len(self.read_instance.station_latitudes[networkspeci])))
                            else:
                                str_to_annotate.append('Stations: ' + str(len(self.canvas_instance.relative_selected_station_inds)))

                # get colors
                colours.append(self.read_instance.plotting_params[data_label]['colour'])

                # generate annotation
                str_to_annotate.append(', '.join(stats_annotate))

            # add annotation to plot
            # see loc options at https://matplotlib.org/3.1.0/api/offsetbox_api.html
            lines = [TextArea(line, textprops=dict(color=colour, 
                              size=plot_characteristics['annotate_text']['fontsize'])) 
                     for line, colour in zip(str_to_annotate, colours)]
            bbox = AnchoredOffsetbox(child=VPacker(children=lines, align="left", pad=0, sep=1),
                                     loc=plot_characteristics['annotate_text']['loc'],
                                     bbox_transform=relevant_axis.transAxes)
            bbox.patch.set(**plot_characteristics['annotate_bbox'])
            relevant_axis.add_artist(bbox)
         
        else:
            for artist in relevant_axis.artists:   
                if type(artist) == AnchoredOffsetbox:
                    artist.remove()

    def log_validity(self, relevant_axis, log_ax):
        """Determine if log operation for a given axes is valid (no values <= 0)
        
        :param relevant_axis: relevant axes
        :type relevant_axis: list
        :param log_ax: which axis to log
        :type log_ax: str
        :return: validity to log axis
        :rtype: boolean
        """

        if log_ax == 'logx':
            xlim = relevant_axis.get_xlim()
            xwidth = xlim[1] - xlim[0]
            lower_xlim = xlim[0] + (0.5 * relevant_axis.margins()[0]) / (0.5 + relevant_axis.margins()[0]) * xwidth
            if round(lower_xlim, 2) >= 0:
                validity = True
            else:
                validity = False
        
        if log_ax == 'logy':
            ylim = relevant_axis.get_ylim()
            ywidth = ylim[1] - ylim[0]
            lower_ylim = ylim[0] + (0.5 * relevant_axis.margins()[1]) / (0.5 + relevant_axis.margins()[1]) * ywidth
            if round(lower_ylim, 2) >= 0:
                validity = True
            else:
                validity = False

        return validity

    def track_plot_elements(self, data_label, base_plot_type, plot_object):
        """ Function that tracks plotted lines and collections
            that will be removed/added when picking up legend elements on daahboard.
        """

        # add list for plot_type elements per data_label if does not exist yet
        if base_plot_type not in self.canvas_instance.plot_elements[data_label]['plot_elements']:
            self.canvas_instance.plot_elements[data_label]['plot_elements'][base_plot_type] = []

        # get current data_label visibility
        visible = self.canvas_instance.plot_elements[data_label]['visible']

        # track plot elements
        if base_plot_type in ['periodic', 'periodic-violin']:
            # add list of collections
            if isinstance(plot_object, dict):
                self.canvas_instance.plot_elements[data_label]['plot_elements'][base_plot_type] += plot_object['bodies']
            # add list of lines
            elif isinstance(plot_object, list):
                self.canvas_instance.plot_elements[data_label]['plot_elements'][base_plot_type] += plot_object
        else:
            # add list of lines
            self.canvas_instance.plot_elements[data_label]['plot_elements'][base_plot_type] += plot_object
            
        # set element visibility
        if not visible:
            for element in self.canvas_instance.plot_elements[legend_label]['plot_elements'][base_plot_type]:
                element.set_visible(False)

    def harmonise_xy_lims_paradigm(self, relevant_axs, base_plot_type, plot_characteristics, plot_options, 
                                   xlim=None, ylim=None, relim=False, 
                                   autoscale=False, autoscale_x=False, autoscale_y=False, 
                                   bias_centre=False):
        """Harmonises xy limits across paradigm of plot type, unless axis limits have been defined
        
        :param relevant_axs: relevant axes
        :type relevant_axs: list
        :param base_plot_type: plot type, without statistical information
        :type base_plot_type: str
        :param plot_characteristics: plot characteristics  
        :type plot_characteristics: dict
        :param plot_options: list of options to configure plots
        :type plot_options: list
        :param xlim: xlimits to set
        :type xlim: list
        :param ylim: ylimits to set
        :type ylim: list
        :param relim: turn on relimiting of axes limits (when updating plotted data on axis)
        :type relim: boolean
        :param autoscale: Autoscale the axis view to the data (both x and y axes)
        :type autoscale: boolean
        :param autoscale_x: Autoscale the x axis view to the data
        :type autoscale_x: boolean
        :param autoscale_y: Autoscale the x axis view to the data
        :type autoscale_y: boolean
        :param bias_centre: centre bias plots at 0 on the y axis
        :type bias_centre: boolean   
        """
      
        # initialise arrays to save lower and upper limits in all axes
        all_xlim_lower = []
        all_xlim_upper = []
        all_ylim_lower = []
        all_ylim_upper = []

        #initialise variables for setting axis limits
        xlim_min = None
        xlim_max = None
        ylim_min = None
        ylim_max = None

        # get lower and upper limits across all relevant axes
        for ax in relevant_axs:
            if relim:
                ax.relim()
            if autoscale:
                ax.autoscale(tight=False)
            if autoscale_x:
                ax.autoscale(axis='x', tight=False)
            if autoscale_y:
                ax.autoscale(axis='y', tight=False)
            if xlim is None and ('xlim' not in plot_characteristics):
                if base_plot_type not in ['periodic','periodic-violin']:
                    xlim_lower, xlim_upper = ax.get_xlim()
                    all_xlim_lower.append(xlim_lower)
                    all_xlim_upper.append(xlim_upper)
            if ylim is None and ('ylim' not in plot_characteristics):
                if isinstance(ax, dict):
                    for sub_ax in ax.values():
                        ylim_lower, ylim_upper = sub_ax.get_ylim()
                        all_ylim_lower.append(ylim_lower)
                        all_ylim_upper.append(ylim_upper)
                else:
                    ylim_lower, ylim_upper = ax.get_ylim()
                    all_ylim_lower.append(ylim_lower)
                    all_ylim_upper.append(ylim_upper)

        # get minimum and maximum from all axes and set limits
        for ax in relevant_axs:
            # get and set xlim
            if xlim is None and ('xlim' not in plot_characteristics):
                if base_plot_type not in ['periodic','periodic-violin']:
                    xlim_min = np.min(all_xlim_lower)
                    xlim_max = np.max(all_xlim_upper)
                    ax.set_xlim(xlim_min, xlim_max)
            elif 'xlim' in plot_characteristics:
                ax.set_xlim(plot_characteristics['xlim'])
            elif xlim is not None:
                ax.set_xlim(xlim)

            # get ylim
            if ylim is None and ('ylim' not in plot_characteristics):
                ylim_min = np.min(all_ylim_lower) 
                ylim_max = np.max(all_ylim_upper)
                # if have bias_centre option, centre around zero
                if ('bias' in plot_options) & (bias_centre):                    
                    if np.abs(np.max(all_ylim_upper)) >= np.abs(np.min(all_ylim_lower)):
                        ylim_min = -np.abs(np.max(all_ylim_upper))
                        ylim_max = np.abs(np.max(all_ylim_upper))
                    elif np.abs(np.max(all_ylim_upper)) < np.abs(np.min(all_ylim_lower)):
                        ylim_min = -np.abs(np.min(all_ylim_lower))
                        ylim_max = np.abs(np.min(all_ylim_lower))
                ylim = ylim_min, ylim_max
            elif 'ylim' in plot_characteristics:
                ylim = plot_characteristics['ylim']

            # set ylim
            if isinstance(ax, dict):
                for sub_ax in ax.values():
                    sub_ax.set_ylim(ylim)
            else:
                ax.set_ylim(ylim)

            if 'equal_aspect' in plot_characteristics:
                self.set_equal_axes(ax, plot_characteristics)

    def set_axis_title(self, relevant_axis, title, plot_characteristics):
        """Set title of plot axis

        :param relevant_axis: axis to plot on 
        :type relevant_axis: object
        :param title: axis title
        :type title: str
        :param plot_characteristics: plot characteristics  
        :type plot_characteristics: dict
        """    

        # return if title is empty str
        if title == '':
            return

        # get appropriate axis for plotting label for plots with multiple sub-axes (hour axis)
        axs_to_set_title = []
        if type(relevant_axis) == dict:
            for relevant_temporal_resolution, sub_ax in relevant_axis.items():
                if relevant_temporal_resolution in ['hour']:
                    axs_to_set_title.append(sub_ax)
        else:
            axs_to_set_title.append(relevant_axis)

        # set title for appropriate axes
        axis_title_characteristics = copy.deepcopy(plot_characteristics['axis_title'])
        axis_title_characteristics['label'] = title

        for relevant_axis in axs_to_set_title:
            relevant_axis.set_title(**axis_title_characteristics)

    def set_axis_label(self, relevant_axis, label_ax, label, plot_characteristics):
        """Set label of plot axis

        :param relevant_axis: axis to plot on 
        :type relevant_axis: object
        :param label_ax: which axis to set label of
        :type label_ax: str
        :param label: axis label
        :type label: str
        :param plot_characteristics: plot characteristics  
        :type plot_characteristics: dict
        """

        # return if label is empty str
        if label == '':
            return

        # get appropriate axis for plotting label for plots with multiple sub-axes (hour and month axes)
        axs_to_set_label = []
        if type(relevant_axis) == dict:
            for relevant_temporal_resolution, sub_ax in relevant_axis.items():
                if relevant_temporal_resolution in ['hour', 'month']:
                    axs_to_set_label.append(sub_ax)
        else:
            axs_to_set_label.append(relevant_axis)

        # set label for appropriate axes
        for relevant_axis in axs_to_set_label:
            if label_ax == 'x':
                axis_label_characteristics = copy.deepcopy(plot_characteristics['xlabel'])
                axis_label_characteristics['xlabel'] = label
                relevant_axis.set_xlabel(**axis_label_characteristics)
            elif label_ax == 'y':
                axis_label_characteristics = copy.deepcopy(plot_characteristics['ylabel'])
                axis_label_characteristics['ylabel'] = label
                relevant_axis.set_ylabel(**axis_label_characteristics)

    def get_markersize(self, networkspeci, plot_characteristics):
        """Set markersize for plot.

        :param networkspeci: str of currently active network and species 
        :type networkspeci: str
        :param plot_characteristics: plot characteristics  
        :type plot_characteristics: dict
        """

        # configure size of plots if have very few points
        if (min(self.canvas_instance.selected_station_data_number_non_nan[networkspeci]) < plot_characteristics['markersize_npoints_threshold']):
            markersize = plot_characteristics['markersize']['few_points'] 
        else:
            markersize = plot_characteristics['markersize']['standard'] 

        # add to plot_characteristics json
        if plot_characteristics['plot']['markersize'] == '':
            plot_characteristics['plot']['markersize'] = markersize<|MERGE_RESOLUTION|>--- conflicted
+++ resolved
@@ -926,17 +926,10 @@
             annotate = False
 
         # plot heatmap
-<<<<<<< HEAD
         ax = sns.heatmap(stats_df, 
                          ax=relevant_axis, 
                          annot=annotate,
                          **plot_characteristics['plot'])
-=======
-        heatmap_plot = sns.heatmap(stat_df, 
-                                   ax=relevant_axis, 
-                                   annot=annotate,
-                                   **plot_characteristics['plot'])
->>>>>>> c383f685
 
         # axis cuts off due to bug in matplotlib 3.1.1 - hack fix. Remove in Future!
         bottom, top = relevant_axis.get_ylim()
@@ -959,14 +952,10 @@
         relevant_axis.axis('off')
 
         # make table
-<<<<<<< HEAD
         table = relevant_axis.table(cellText=stats_df.values, 
                                     colLabels=stats_df.columns, 
                                     rowLabels=stats_df.index, 
                                     loc='center')
-=======
-        table_plot = relevant_axis.table(cellText=stat_df.values, colLabels=stat_df.columns, rowLabels=stat_df.index, loc='center')
->>>>>>> c383f685
         #table.set_fontsize(18)
 
     def log_axes(self, relevant_axis, log_ax, base_plot_type, plot_characteristics, 
@@ -1004,8 +993,8 @@
             if 'equal_aspect' in list(plot_characteristics.keys()):
                 self.set_equal_axes(relevant_axis, plot_characteristics)
 
-    def linear_regression(self, relevant_axis, networkspeci, data_labels, base_plot_type, plot_characteristics, 
-                          plot_options=[], undo=False):
+    def linear_regression(self, relevant_axis, networkspeci, data_labels, base_plot_type, 
+                          plot_characteristics, plot_options=[], undo=False):
         """Add linear regression to plot
 
         :param relevant_axis: axis to plot on 
@@ -1232,7 +1221,7 @@
             
         # set element visibility
         if not visible:
-            for element in self.canvas_instance.plot_elements[legend_label]['plot_elements'][base_plot_type]:
+            for element in self.canvas_instance.plot_elements[data_label]['plot_elements'][base_plot_type]:
                 element.set_visible(False)
 
     def harmonise_xy_lims_paradigm(self, relevant_axs, base_plot_type, plot_characteristics, plot_options, 
