import copy
from datetime import datetime
import json
import os

import math
import cartopy
import cartopy.crs as ccrs
import cartopy.feature as cfeature
import matplotlib 
from matplotlib.lines import Line2D
from matplotlib.offsetbox import AnchoredOffsetbox, TextArea, VPacker
from matplotlib.patches import Polygon
import matplotlib.pyplot as plt
import numpy as np
import pandas as pd
import scipy.stats as st
import seaborn as sns
from PyQt5 import QtCore

from .statistics import get_z_statistic_info
from .aux import get_land_polygon_resolution, temp_axis_dict, periodic_xticks, periodic_labels

CURRENT_PATH = os.path.abspath(os.path.dirname(__file__))
basic_stats = json.load(open(os.path.join(CURRENT_PATH, 'conf/basic_stats.json')))
expbias_stats = json.load(open(os.path.join(CURRENT_PATH, 'conf/experiment_bias_stats.json')))

class Plot:
    """
    "Class that makes plots and handles plot configuration options when defined"
    """

    def __init__(self, read_instance=None, canvas_instance=None):
        
        self.read_instance = read_instance
        self.canvas_instance = canvas_instance

        # set cartopy data directory
        cartopy.config['pre_existing_data_dir'] = self.read_instance.cartopy_data_dir

        # define projections for map plot and actual geographic coordinates
        self.canvas_instance.datacrs = ccrs.PlateCarree()
        proj_class = getattr(ccrs, self.canvas_instance.plot_characteristics_templates['map']['projection']) 
        self.canvas_instance.plotcrs = proj_class()
        
        # setup land polygons on map
        self.canvas_instance.feature = cfeature.NaturalEarthFeature('physical', 'land',
            get_land_polygon_resolution(self.canvas_instance.plot_characteristics_templates['map']['map_coastline_resolution']), 
                **self.canvas_instance.plot_characteristics_templates['map']['land_polygon'])

        # set miscellaneous vars
        self.canvas_instance.temporal_axis_mapping_dict = temp_axis_dict()
        self.canvas_instance.periodic_xticks = periodic_xticks()
        self.canvas_instance.periodic_labels = periodic_labels()

    def set_plot_characteristics(self, plot_types, zstat=False):
        """
        Iterate through all plots to make, and determine if they can and cannot be made.
        Update plot characteristics associated with specific plot types due to plot options. 

        :param plot_types: plot types to create 
        :type plot_types: list  
        :param zstat: z statistic str 
        :type zstat: str
        """

        # add all valid defined plots to self.plot_characteristics
        for plot_type in plot_types:
        
            # do not create empty plots
            if plot_type == 'None':
                continue

            # get options defined to configure plot (e.g. bias, individual, annotate, etc.)
            plot_options = plot_type.split('_')[1:]

            # get zstat information from plot_type
            zstat, base_zstat, z_statistic_type, z_statistic_sign = get_z_statistic_info(plot_type)
            
            # remove plots where setting 'obs' and 'bias' options together
            if ('obs' in plot_options) & ('bias' in plot_options): 
                if self.read_instance.offline:
                    print(f"Warning: {plot_type} cannot not be created as 'obs' and 'bias' options set together")
                    continue

            # if no experiments are defined, remove all bias plots 
            if ('bias' in plot_options) or (z_statistic_sign == 'bias'):
                if len(self.read_instance.data_labels) == 1:
                    if self.read_instance.offline:
                        print(f'Warning: No experiments defined, so {plot_type} bias plot cannot be created')
                        continue

            # add new keys to make plots with stats (map, periodic, heatmap, table)
            if zstat:

                # get base plot type (without stat and options)
                base_plot_type = plot_type.split('-')[0] 
                # combine basic and expbias stats dicts together
                stats_dict = {**basic_stats, **expbias_stats}
                
                # check all defined plot options are allowed for current plot type
                if not all(plot_option in self.canvas_instance.plot_characteristics_templates[base_plot_type]['plot_options'] for plot_option in plot_options):
                    if self.read_instance.offline:
                        print(f'Warning: {plot_type} cannot be created as some plot options are not valid')
                        continue
                # check desired statistic is defined in stats dict
                if base_zstat not in stats_dict:
                    if self.read_instance.offline:
                        print(f"Warning: {plot_type} cannot be created as {base_zstat} not defined in Providentia's statistical library.")
                        continue
                # remove plots where setting 'obs', but z_statistic_sign is 'bias'
                elif ('obs' in plot_options) & (z_statistic_sign == 'bias'):
                    if self.read_instance.offline:
                        print(f"Warning: {plot_type} cannot be created as are plotting a bias statistic but 'obs' option is set")
                        continue

                # add information for plot type from base plot type template 
                self.canvas_instance.plot_characteristics[plot_type] = copy.deepcopy(self.canvas_instance.plot_characteristics_templates[base_plot_type])

                # set page title 
                if 'page_title' in self.canvas_instance.plot_characteristics[plot_type]:
                    if 't' in self.canvas_instance.plot_characteristics[plot_type]['page_title'].keys():
                        if 'bias' in plot_options:
                            self.canvas_instance.plot_characteristics[plot_type]['page_title']['t'] = '{} {} bias'.format(self.canvas_instance.plot_characteristics[plot_type]['page_title']['t'],
                                                                                                                          stats_dict[base_zstat]['label'])
                        else:
                            self.canvas_instance.plot_characteristics[plot_type]['page_title']['t'] = '{} {}'.format(self.canvas_instance.plot_characteristics[plot_type]['page_title']['t'], 
                                                                                                                     stats_dict[base_zstat]['label'])
            # add new keys for plots without stats
            else:

                # get base plot type (without options)
                base_plot_type = plot_type.split('_')[0] 

                # check all defined plot options are allowed for current plot type
                if not all(plot_option in self.canvas_instance.plot_characteristics_templates[base_plot_type]['plot_options'] for plot_option in plot_options):
                    if self.read_instance.offline:
                        print(f'Warning: {plot_type} cannot be created as some plot options are not valid')
                        continue
                # warning for scatter plot if the temporal colocation is not active
                elif ('scatter' == base_plot_type) & (self.read_instance.temporal_colocation == False):
                    if self.read_instance.offline:
                        print(f'Warning: {plot_type} cannot be created as temporal colocation is not active')
                        continue
                # warning for timeseries bias plot if the temporal colocation is not active
                elif ('timeseries' == base_plot_type) & ('bias' in plot_options) & (self.read_instance.temporal_colocation == False):
                    if self.read_instance.offline:
                        print(f'Warning: {plot_type} cannot be created as temporal colocation is not active')
                        continue

                # add information for plot type for base plot type 
                self.canvas_instance.plot_characteristics[plot_type] = copy.deepcopy(self.canvas_instance.plot_characteristics_templates[base_plot_type])

                # change page title if have 'bias' option
                if 'page_title' in self.canvas_instance.plot_characteristics[plot_type]:
                    if 'bias' in plot_options:
                        self.canvas_instance.plot_characteristics[plot_type]['page_title']['t'] = '{} bias'.format(self.canvas_instance.plot_characteristics[plot_type]['page_title']['t'])

            # add figsize for plot orientation
            if 'orientation' in self.canvas_instance.plot_characteristics[plot_type]:
                if self.canvas_instance.plot_characteristics[plot_type]['orientation'] == 'landscape':
                    self.canvas_instance.plot_characteristics[plot_type]['figure']['figsize'] = self.canvas_instance.landscape_figsize
                elif self.canvas_instance.plot_characteristics[plot_type]['orientation'] == 'portrait':
                    self.canvas_instance.plot_characteristics[plot_type]['figure']['figsize'] = self.canvas_instance.portrait_figsize

    def format_axis(self, ax, base_plot_type, plot_characteristics, relevant_temporal_resolution='hour', col_ii=0, last_valid_row=True, last_row_on_page=True):
        """Format a plotting axis.
        
        :param ax: axis object
        :type ax: object
        :param base_plot_type: plot to make, without statistical information
        :type base_plot_type: str  
        :param plot_characteristics: plot characteristics
        :type plot_characteristics: dict
        :param relevant_temporal_resolution: the relevant temporal resolution of axis (for periodic plots) 
        :type relevant_temporal_resolution: str 
        :param col_ii: column index (for offline report)
        :type col_ii: int
        :param last_valid_row: boolean informing if last valid row to plot on (for offline report)
        :type last_valid_row: boolean
        :param last_row_on_page: boolean informing if last valid row on page (for offline report)
        :type last_row_on_page: boolean
        """

        # get plot characteristics vars
        plot_characteristics_vars = list(plot_characteristics.keys())

        # set axis ticks and gridlines below all artists
        ax.set_axisbelow(True)
        
        # make axis xlabel (only on last row on page/last valid row of visible axes)?
        if 'xlabel' in plot_characteristics_vars:
            if last_valid_row or last_row_on_page:
                ax.set_xlabel(**plot_characteristics['xlabel'])

        # make axis ylabel (only on leftmost column of visible axes)?
        if ('ylabel' in plot_characteristics_vars) & (col_ii == 0):
            ax.set_ylabel(**plot_characteristics['ylabel'])

        # set xtick params ?
        if 'xtick_params' in plot_characteristics_vars:
            ax.xaxis.set_tick_params(**plot_characteristics['xtick_params'])

        # set ytick params ?
        if 'ytick_params' in plot_characteristics_vars:
            ax.yaxis.set_tick_params(**plot_characteristics['ytick_params'])

        # if are sharing xticks, and not on last row on page/last
        # valid row, then ensure current axis xticks are hidden
        if ('xtick_share' in plot_characteristics_vars) and (not last_valid_row) and (not last_row_on_page):
            plt.setp(ax.get_xticklabels(), visible=False)

        # if are sharing yticks, and not on left column, then ensure current axis yticks are hidden
        if ('ytick_share' in plot_characteristics_vars) and (col_ii != 0):
            plt.setp(ax.get_yticklabels(), visible=False)

        # set xlim?
        if 'xlim' in plot_characteristics_vars:
            ax.set_xlim(**plot_characteristics_vars['xlim'])

        # set ylim? 
        if 'ylim' in plot_characteristics_vars:
            ax.set_ylim(**plot_characteristics_vars['ylim'])

        # add gridlines (x and y)?
        if 'grid' in plot_characteristics_vars:
            ax.grid(**plot_characteristics['grid'])

        # add x gridlines?
        if 'xgrid' in plot_characteristics_vars:
            ax.xaxis.grid(**plot_characteristics['xgrid'])

        # add y gridlines?
        if 'ygrid' in plot_characteristics_vars:
            ax.yaxis.grid(**plot_characteristics['ygrid'])

        # remove spines?
        if 'remove_spines' in plot_characteristics_vars:
            for side in plot_characteristics['remove_spines']:
                ax.spines[side].set_visible(False)

            for side in list(set(['top', 'bottom', 'right', 'left']).symmetric_difference(plot_characteristics['remove_spines'])):
                ax.spines[side].set_visible(True)

        # handle formatting specific to plot types
        if base_plot_type in ['periodic','periodic-violin']:

            # add axis resolution label 
            ax.annotate(self.canvas_instance.periodic_labels[relevant_temporal_resolution], **plot_characteristics['label'])

            # set plotted x axis ticks/labels (if 'hour' aggregation --> a numeric tick every 3 hours)
            if relevant_temporal_resolution == 'hour':
                plot_characteristics['xticks'] = self.canvas_instance.periodic_xticks[relevant_temporal_resolution][::3]
                ax.set_xticks(plot_characteristics['xticks'])
            else:
                plot_characteristics['xticks'] = self.canvas_instance.periodic_xticks[relevant_temporal_resolution]
                ax.set_xticks(plot_characteristics['xticks'])
                ax.set_xticklabels([self.canvas_instance.temporal_axis_mapping_dict[relevant_temporal_resolution][xtick] for xtick
                                                                            in self.canvas_instance.periodic_xticks[relevant_temporal_resolution]])
        # map specific formatting
        elif base_plot_type == 'map':

            # add land polygons
            ax.add_feature(self.canvas_instance.feature)

            # add gridlines ?
            if 'gridlines' in plot_characteristics_vars:
                ax.gridlines(crs=self.canvas_instance.datacrs, **plot_characteristics['gridlines'])

            # set map_extent
            if hasattr(self.read_instance, 'map_extent'):
                map_extent = self.read_instance.map_extent
            else:
                map_extent = plot_characteristics['map_extent']
                self.read_instance.map_extent = map_extent
            if isinstance(map_extent, str):
                map_extent = [float(c) for c in map_extent.split(',')]
            ax.set_extent(map_extent, crs=self.canvas_instance.datacrs)

    def set_equal_axes(self, ax):
        """ Set equal aspect and limits (useful for scatter plots)
        """

        # set aspect
        ax.set_aspect('equal', adjustable='box')

        # Get min and max values for ticks
        for i, line in enumerate(ax.lines):
            line_xdata = line.get_xdata()
            line_ydata = line.get_ydata()
            if list(line_xdata) != [0, 1] and list(line_xdata) != [0, 0.5]:
                break

        xtickmin = np.nanmin(line_xdata)
        xtickmax = np.nanmax(line_xdata)
        ytickmin = np.nanmin(line_ydata)
        ytickmax = np.nanmax(line_ydata)

        for line in ax.lines[i:]:
            if np.nanmin(line.get_xdata()) < xtickmin:
                xtickmin = np.nanmin(line.get_xdata())
            if np.nanmax(line.get_xdata()) > xtickmax:
                xtickmax = np.nanmax(line.get_xdata())
            if np.nanmin(line.get_ydata()) < ytickmin:
                ytickmin = np.nanmin(line.get_ydata())
            if np.nanmax(line.get_ydata()) > ytickmax:
                ytickmax = np.nanmax(line.get_ydata())

        # Compare min and max across axes
        if xtickmin < ytickmin:
            tickmin = xtickmin
        else:
            tickmin = ytickmin
        if xtickmax > ytickmax:
            tickmax = xtickmax
        else:
            tickmax = ytickmax

        # set equal ticks
        ax.set_xlim(math.floor(tickmin), math.ceil(tickmax))
        ax.set_ylim(math.floor(tickmin), math.ceil(tickmax))

        return None

    def make_legend_handles(self, plot_characteristics_legend, plot_options=[]):
        """Make legend element handles
        
        :param plot_characteristics_legend: plot characteristics for relevant legend
        :type plot_characteristics_legend: dict
        :param plot_options: list of options to configure plot  
        :type plot_options: list    
        :return: plot_characteristics_legend with handles updated
        :rtype: dict
        """

        # create legend elements
        # add observations element
        legend_elements = [Line2D([0], [0], 
                                  marker=plot_characteristics_legend['handles']['marker'], 
                                  color=plot_characteristics_legend['handles']['color'],
                                  markerfacecolor=self.read_instance.plotting_params['observations']['colour'],
                                  markersize=plot_characteristics_legend['handles']['markersize'], 
                                  label=plot_characteristics_legend['handles']['obs_label'])]
                                  
        # add element for each experiment
        for experiment in self.read_instance.data_labels:
            if experiment != 'observations':
                # add experiment element
                legend_elements.append(Line2D([0], [0], 
                                              marker=plot_characteristics_legend['handles']['marker'],  
                                              color=plot_characteristics_legend['handles']['color'],
                                              markerfacecolor=self.read_instance.plotting_params[experiment]['colour'],
                                              markersize=plot_characteristics_legend['handles']['markersize'],
                                              label=self.read_instance.experiments[experiment]))
        
        plot_characteristics_legend['plot']['handles'] = legend_elements
        
        return plot_characteristics_legend

    def make_experiment_domain_polygons(self, plot_options=[]):
        """Make experiment domain polygons
        
        :param plot_options: list of options to configure plot  
        :type plot_options: list
        :return: grid_edge_polygons
        :rtype: list
        """

        grid_edge_polygons = []

        # iterate through read experiments and plot grid domain edges on map
        for experiment in self.read_instance.data_labels:
            if experiment != 'observations':
                # create matplotlib polygon object from experiment grid edge map projection coordinates
                grid_edge_outline_poly = \
                    Polygon(np.vstack((self.read_instance.plotting_params[experiment]['grid_edge_longitude'],
                                       self.read_instance.plotting_params[experiment]['grid_edge_latitude'])).T,
                                       edgecolor=self.read_instance.plotting_params[experiment]['colour'],
                                       transform=self.canvas_instance.datacrs,
                                       **self.canvas_instance.experiment_domain_polygon)
                # append polygon
                grid_edge_polygons.append(grid_edge_outline_poly)
            
        return grid_edge_polygons

    def make_header(self, pdf, plot_characteristics, plot_options=[]):
        """Make header
        
        :param plot_characteristics: plot characteristics 
        :type plot_characteristics: dict
        :param plot_options: list of options to configure plot  
        :type plot_options: list
        """

        # set header title
        page = plt.figure(**plot_characteristics['figure'])
        if hasattr(self.read_instance, 'report_title'):
            txt = self.read_instance.report_title
        else:
            txt = 'Providentia Offline Report'
        plot_characteristics['page_title']['s'] = txt   
        plot_characteristics['page_title']['transform'] = page.transFigure
        page.text(**plot_characteristics['page_title'])

        # if len of network or species uniques is 1, set that instead of lng list of duplicates
        network_to_write = np.unique(self.read_instance.network)
        species_to_write = np.unique(self.read_instance.species)

        #set header main text
        txt = 'Network = {}\nTemporal Resolution = {}\n' \
              'Species = {}\nDate Range = {} - {}\nExperiments = {}\n' \
              'Subsections = {}\n' \
            .format(network_to_write,
                    self.read_instance.resolution,
                    species_to_write,
                    self.read_instance.start_date,
                    self.read_instance.end_date, 
                    list(self.read_instance.experiments.values()),
                    self.read_instance.subsections)
        plot_characteristics['page_text']['s'] = txt   
        plot_characteristics['page_text']['transform'] = page.transFigure
        page.text(**plot_characteristics['page_text'])

        pdf.savefig(page, dpi=self.canvas_instance.dpi)
        plt.close(page)

    def make_metadata(self, relevant_axis, networkspeci, data_label, plot_characteristics, plot_options=[],
                      first_data_label=False):
        """Make metadata summary plot

        :param relevant_axis: axis to plot on 
        :type relevant_axis: object
        :param networkspeci: str of currently active network and species 
        :type networkspeci: str
        :param data_label: name of data array to plot
        :type data_label: str
        :param plot_characteristics: plot characteristics 
        :type plot_characteristics: dict
        :param plot_options: list of options to configure plot  
        :type plot_options: list
        :param first_data_label: boolean informing if first plotted data_label on axis
        :type first_data_label: boolean
        """

        # initialise string to plot on axis
        str_to_plot = ''
        
        if not self.read_instance.offline:
            station_inds = self.canvas_instance.relative_selected_station_inds
        else:
            if self.read_instance.temporal_colocation and len(self.read_instance.data_labels) > 1:
                station_inds = self.read_instance.valid_station_inds_temporal_colocation[networkspeci][data_label]
            else:
                station_inds = self.read_instance.valid_station_inds[networkspeci][data_label]

        # setup some variables for handling if just one or multiple stations selected
        if len(station_inds) == 1:
            var_str_name = 'name_one' 
            str_to_plot += ' Station: {}'.format(self.read_instance.station_references[networkspeci][station_inds][0])
        else:
            var_str_name = 'name_multiple' 
            str_to_plot += '{} Stations'.format(len(station_inds))
        
        # iterate n vars per line and add spacing
        current_n_vars_per_line = 1

        # non-GHOST (add longitude and latitude)
        if not self.read_instance.reading_ghost:
            if len(station_inds) == 1:
                # spacing
                str_to_plot += (' '*plot_characteristics['var_spacing'])
                # lon
                str_to_plot += '{}: {:.{}f}'.format(plot_characteristics['non-ghost_vars']['longitude']['name_one'],
                                                    self.read_instance.station_longitudes[networkspeci][station_inds][0], 
                                                    plot_characteristics['non-ghost_vars']['longitude']['dp'])
                # spacing
                str_to_plot += (' '*plot_characteristics['var_spacing'])
                # lat
                str_to_plot += '{}: {:.{}f}'.format(plot_characteristics['non-ghost_vars']['latitude']['name_one'],
                                                    self.read_instance.station_latitudes[networkspeci][station_inds][0], 
                                                    plot_characteristics['non-ghost_vars']['latitude']['dp'])

        # GHOST
        else:
            # iterate through defined variables and add them
            for ghost_var, ghost_var_dict in plot_characteristics['ghost_vars'].items():
                
                # if are on limit of vars allowed per line then break to new line
                if current_n_vars_per_line == plot_characteristics['max_vars_per_row']:
                    str_to_plot += '\n'
                    current_n_vars_per_line = 0
                # otherwise, add spacing between variables on line
                else:
                    str_to_plot += (' '*plot_characteristics['var_spacing'])

                # check var str name exists in ghost var dict, if not move to next var
                if var_str_name not in ghost_var_dict:
                    continue

                # round decimal places if float
                if 'dp' in ghost_var_dict:
                    str_to_plot += '{}: {:.{}f}'.format(ghost_var_dict[var_str_name],
                                                        np.nanmedian(self.read_instance.metadata_in_memory[networkspeci][ghost_var][
                                                        station_inds].astype(np.float32)), 
                                                        ghost_var_dict['dp'])

                # if str then get unique elements or percentage dependent on n uniques
                else:
                    # gather all selected station metadata for current meta variable
                    all_current_meta = self.read_instance.metadata_in_memory[networkspeci][ghost_var][
                        station_inds].flatten().astype(np.str)

                    # get counts of all unique metadata elements across selected stations
                    unique_meta, meta_counts = np.unique(all_current_meta, return_counts=True)
                    # get number of unique metadata elements across selected stations
                    n_unique_meta = len(unique_meta)

                    # 1 unique metadata element? then return it
                    if n_unique_meta == 1:
                        str_to_plot += '{}: {}'.format(ghost_var_dict[var_str_name], unique_meta[0])
                    # if have > N unique metadata elements, just return count of the elements across the selected stations
                    elif n_unique_meta > plot_characteristics['max_uniques']:
                        str_to_plot += '{}: {} uniques'.format(ghost_var_dict[var_str_name], n_unique_meta)
                    # otherwise, get percentage of unique metadata elements across selected stations
                    else:
                        meta_pc = (100. / len(all_current_meta)) * meta_counts
                        meta_pc = ['{:.1f}%'.format(meta) for meta in meta_pc]
                        # create string for variable to plot
                        str_to_plot += '{}: {}'.format(ghost_var_dict[var_str_name], ', '.join(
                            [':'.join([str(var), pc]) for var, pc in zip(unique_meta, meta_pc)]))

                # add units
                if 'units' in ghost_var_dict:
                    if ghost_var_dict['units'] != '':
                        str_to_plot += ' {}'.format(ghost_var_dict['units'])

                # iterate current_n_vars_per_line
                current_n_vars_per_line += 1

        # plot string to axis
        plot_txt = relevant_axis.text(0.0, 1.0, str_to_plot, transform=relevant_axis.transAxes, **plot_characteristics['plot'])

        # modify limit to wrap text as axis width in pixels
        if not self.read_instance.offline:
            # get axis bounding box
            ax_bbox = relevant_axis.get_window_extent().transformed(self.canvas_instance.figure.dpi_scale_trans.inverted())
            
            # get axis dimensions in inches
            ax_width_inches = ax_bbox.width

            # get axis dimensions in pixels
            ax_width_px = ax_width_inches * self.canvas_instance.figure.dpi

        else:
            # get axis dimensions in pixels
            ax_width_px = relevant_axis.bbox.width * plot_characteristics['figure']['nrows']

        # automatically sets limit as figure width
        plot_txt._get_wrap_line_width = lambda: ax_width_px

        # track plot elements if using dashboard 
        if not self.read_instance.offline:
            self.track_plot_elements('observations', 'metadata', 'plot', plot_txt, bias=False)

    def make_map(self, relevant_axis, networkspeci, z_statistic, plot_characteristics, plot_options=[],
                 first_data_label=False):
        """make map plot

        :param relevant_axis: axis to plot on 
        :type relevant_axis: object
        :param networkspeci: str of currently active network and species 
        :type networkspeci: str
        :param z_statistic: calculated z statistic to plot
        :type z_statistic: np.array
        :param plot_characteristics: plot characteristics  
        :type plot_characteristics: dict
        :param plot_options: list of options to configure plot  
        :type plot_options: list
        :param first_data_label: boolean informing if first plotted data_label on axis
        :type first_data_label: boolean
        """
      
        # plot new station points on map - coloured by currently active z statisitic
        self.stations_scatter = relevant_axis.scatter(self.read_instance.station_longitudes[networkspeci][self.canvas_instance.active_map_valid_station_inds], 
                                                      self.read_instance.station_latitudes[networkspeci][self.canvas_instance.active_map_valid_station_inds], 
                                                      c=z_statistic, transform=self.canvas_instance.datacrs,
                                                      **plot_characteristics['plot'])

        # track plot elements if using dashboard 
        if not self.read_instance.offline:
            self.track_plot_elements('observations', 'map', 'plot', [self.stations_scatter], bias=False)

    def make_timeseries(self, relevant_axis, networkspeci, data_label, plot_characteristics, plot_options=[], 
                        first_data_label=False):
        """make timeseries plot

        :param relevant_axis: axis to plot on 
        :type relevant_axis: object
        :param networkspeci: str of currently active network and species 
        :type networkspeci: str
        :param data_label: name of data array to plot
        :type data_label: str
        :param plot_characteristics: plot characteristics  
        :type plot_characteristics: dict
        :param plot_options: list of options to configure plot  
        :type plot_options: list
        :param first_data_label: boolean informing if first plotted data_label on axis
        :type first_data_label: boolean
        """

        # get marker size
        if self.read_instance.offline:
            self.get_markersize(networkspeci, plot_characteristics)

        # bias plot?
        if 'bias' in plot_options:
            bias = True
            ts_obs = self.canvas_instance.selected_station_data[networkspeci]['observations']['pandas_df']
            ts_model = self.canvas_instance.selected_station_data[networkspeci][data_label]['pandas_df'] 
            ts = ts_model - ts_obs
            # plot horizontal line across x axis at 0 (if not already plotted)
            if (first_data_label) or ('individual' in plot_options) or ('obs' in plot_options):
                bias_line = relevant_axis.axhline(**plot_characteristics['bias_line'])
                # track plot elements if using dashboard 
                if not self.read_instance.offline:
                    self.track_plot_elements('ALL', 'timeseries', 'bias_line', [bias_line], bias=bias)
        else:
            bias = False
            ts = self.canvas_instance.selected_station_data[networkspeci][data_label]['pandas_df']
            
        # get ts with no NaNs
        ts_nonan = ts.dropna()
        
        # make timeseries plot
        self.timeseries_plot = relevant_axis.plot(ts_nonan, 
                                                  color=self.read_instance.plotting_params[data_label]['colour'], 
                                                  **plot_characteristics['plot'])

        # track plot elements if using dashboard 
        if not self.read_instance.offline:
            self.track_plot_elements(data_label, 'timeseries', 'plot', self.timeseries_plot, bias=bias)

        # recalculate xticks (if desired) for better spacing
        if plot_characteristics['xtick_alteration']['define']:
            
            if first_data_label:
                
                # get steps for first data label
                steps = ts_nonan.index.values
                
                # get start and end dates for first data label
                timeseries_start_date = pd.to_datetime(ts_nonan.index.values[0])
                timeseries_end_date = pd.to_datetime(ts_nonan.index.values[-1])

                # get start and end dates for all data labels
                for data_label in self.read_instance.data_labels:
                    start_date = self.canvas_instance.selected_station_data[networkspeci][data_label]['pandas_df'].dropna().index.values[0]
                    end_date = self.canvas_instance.selected_station_data[networkspeci][data_label]['pandas_df'].dropna().index.values[-1]
                    if start_date < timeseries_start_date:
                        timeseries_start_date = start_date
                    if end_date > timeseries_end_date:
                        timeseries_end_date = end_date
                
                # transform to pandas timestamps
                if not isinstance(timeseries_end_date, pd._libs.tslibs.timestamps.Timestamp):
                    timeseries_end_date = pd.to_datetime(timeseries_end_date)
                if not isinstance(timeseries_start_date, pd._libs.tslibs.timestamps.Timestamp):
                    timeseries_start_date = pd.to_datetime(timeseries_start_date)                

                # get steps for all data labels
                steps = pd.date_range(timeseries_start_date, timeseries_end_date, 
                                      freq=self.read_instance.active_frequency_code)

                # get number of months and days
                n_months = (12*(timeseries_end_date.year - timeseries_start_date.year) + (timeseries_end_date.month - 
                                                                                          timeseries_start_date.month))
                n_days = (timeseries_end_date - timeseries_start_date).days

                # get months that are complete
                months_start = pd.date_range(timeseries_start_date, timeseries_end_date, freq='MS')
                months_end = pd.date_range(timeseries_start_date, timeseries_end_date, freq='M')
                if months_start.size > 1:
                    if (timeseries_end_date - months_end[-1]).days >= 1:
                        months = months_start[:-1]
                    else:
                        months = months_start
                else:
                    months = months_start

                # define time slices
                if n_months >= 3:
                    steps = months
                    relevant_axis.xaxis.set_major_formatter(matplotlib.dates.DateFormatter('%Y-%m-%d'))
                elif n_days < 7:
                    relevant_axis.xaxis.set_major_formatter(matplotlib.dates.DateFormatter('%Y-%m-%d %H:%M'))
                slices = int(np.ceil(len(steps) / int(plot_characteristics['xtick_alteration']['n_slices'])))

                # use default axes if the number of timesteps is lower than the number of slices
                if slices >= 1:
                    xticks = steps[0::slices]
                else:
                    xticks = relevant_axis.xaxis.get_ticks()

                # transform to numpy.datetime64
                if not isinstance(xticks[0], np.datetime64):
                    xticks = [x.to_datetime64() for x in xticks]
                if not isinstance(timeseries_end_date, np.datetime64):
                    timeseries_end_date = timeseries_end_date.to_datetime64()

                # add last step to xticks
                if plot_characteristics['xtick_alteration']['last_step'] and (xticks[-1] != timeseries_end_date):
                    xticks = np.append(xticks, timeseries_end_date)

                # set xticks
                relevant_axis.xaxis.set_ticks(xticks)

    def make_periodic(self, relevant_axis, networkspeci, data_label, plot_characteristics, zstat=None, plot_options=[],
                      first_data_label=False):
        """Make period or period-violin plot

        :param relevant_axis: axis to plot on 
        :type relevant_axis: object
        :param networkspeci: str of currently active network and species 
        :type networkspeci: str
        :param data_label: name of data array to plot
        :type data_label: str
        :param plot_characteristics: plot characteristics  
        :type plot_characteristics: dict
        :param zstat: name of statistic
        :type zstat: str
        :param plot_options: list of options to configure plot  
        :type plot_options: list
        :param first_data_label: boolean informing if first plotted data_label on axis
        :type first_data_label: boolean
        """

        # iterate through all relevant temporal aggregation resolutions
        for relevant_temporal_resolution in self.read_instance.relevant_temporal_resolutions:

            #get subplot axis
            relevant_sub_ax = relevant_axis[relevant_temporal_resolution]

            # violin plot type?
            if not zstat:

                # get grouped data for current temporal aggregation resolution
                grouped_data = self.canvas_instance.selected_station_data[networkspeci][data_label][relevant_temporal_resolution]['grouped_data']
                # drop any groups which have no data
                grouped_data = [group for group in grouped_data if len(group) > 0]

                # make violin plot 
                violin_plot = relevant_sub_ax.violinplot(grouped_data, 
                                                         positions=self.canvas_instance.selected_station_data[networkspeci][data_label][relevant_temporal_resolution]['valid_xticks'], 
                                                         **plot_characteristics['plot']['violin'])

                # plot p50
                xticks = self.canvas_instance.periodic_xticks[relevant_temporal_resolution]
                medians = self.canvas_instance.selected_station_data[networkspeci][data_label][relevant_temporal_resolution]['p50']
                median_zorder = self.read_instance.plotting_params[data_label]['zorder']+len(self.read_instance.data_labels)
                
                # split arrays if there are any temporal gaps to avoid
                # line drawn being interpolated across missing values
                inds_to_split = np.where(np.diff(xticks) > 1)[0]
                if len(inds_to_split) == 0:
                    p50_plots = relevant_sub_ax.plot(xticks, medians, 
                                                     color=self.read_instance.plotting_params[data_label]['colour'], 
                                                     zorder=median_zorder, 
                                                     **plot_characteristics['plot']['p50'])
                else:
                    p50_plots = []
                    inds_to_split += 1
                    start_ind = 0
                    for end_ind in inds_to_split:
                        p50_plots += relevant_sub_ax.plot(xticks[start_ind:end_ind], medians[start_ind:end_ind], 
                                                          color=self.read_instance.plotting_params[data_label]['colour'], 
                                                          zorder=median_zorder, 
                                                          **plot_characteristics['plot']['p50'])
                        start_ind = end_ind
                    p50_plots += relevant_sub_ax.plot(xticks[start_ind:], medians[start_ind:], 
                                                      color=self.read_instance.plotting_params[data_label]['colour'], 
                                                      zorder=median_zorder, 
                                                      **plot_characteristics['plot']['p50'])

                # update plotted objects with necessary colour and alpha
                for patch in violin_plot['bodies']:
                    patch.set_facecolor(self.read_instance.plotting_params[data_label]['colour'])
                    if data_label == 'observations':
                        patch.set_alpha(plot_characteristics['patch']['alpha_obs'])
                    else:
                        patch.set_alpha(plot_characteristics['patch']['alpha_exp'])
                    # if have at least 1 valid experiment data array, split the violin plot across the horizontal
                    # (observations on left, experiment violin_plots on right)
                    if (len(self.canvas_instance.selected_station_data[networkspeci]) > 1) & ('individual' not in plot_options):
                        m = np.mean(patch.get_paths()[0].vertices[:, 0])
                        # observations on left
                        if data_label == 'observations':
                            patch.get_paths()[0].vertices[:, 0] = np.clip(patch.get_paths()[0].vertices[:, 0], -np.inf, m)
                        # experiments on right
                        else:
                            patch.get_paths()[0].vertices[:, 0] = np.clip(patch.get_paths()[0].vertices[:, 0], m, np.inf)

                # track plot elements if using dashboard 
                if not self.read_instance.offline:
                    self.track_plot_elements(data_label, 'periodic-violin', 'violin_plot_{}'.format(relevant_temporal_resolution), violin_plot, bias=False)
                    self.track_plot_elements(data_label, 'periodic-violin', 'p50_plot_{}'.format(relevant_temporal_resolution), p50_plots, bias=False)

            # standard periodic plot type
            else:
                # determine if 'bias' in plot_options
                if 'bias' in plot_options:
                    bias = True
                else:
                    bias = False

                # get zstat information
                zstat, base_zstat, z_statistic_type, z_statistic_sign = get_z_statistic_info(zstat=zstat)

                # plot horizontal line/s across x axis at value/s of minimum experiment bias (if bias option is active, and not previously plotted)
                if z_statistic_sign == 'bias':
                    if (first_data_label) or ('individual' in plot_options) or ('obs' in plot_options):
                        # get value/s of minimum bias for statistic
                        if z_statistic_type == 'basic':
                            minimum_bias = basic_stats[base_zstat]['minimum_bias']
                        else:
                            minimum_bias = expbias_stats[base_zstat]['minimum_bias']
                        bias_lines = []
                        for mb in minimum_bias:
                            bias_lines += [relevant_sub_ax.axhline(y=mb, **plot_characteristics['bias_line'])]
                        # track plot elements if using dashboard 
                        if not self.read_instance.offline:
                            self.track_plot_elements('ALL', 'periodic', 'bias_line_{}'.format(relevant_temporal_resolution), bias_lines, bias=bias)

                # make plot
                periodic_plot = relevant_sub_ax.plot(self.canvas_instance.periodic_xticks[relevant_temporal_resolution],
                                                     self.canvas_instance.selected_station_data[networkspeci][data_label][relevant_temporal_resolution][zstat],
                                                     color=self.read_instance.plotting_params[data_label]['colour'], 
                                                     zorder=self.read_instance.plotting_params[data_label]['zorder'],
                                                     **plot_characteristics['plot'])
                                        
                # track plot elements if using dashboard 
                if not self.read_instance.offline:
                    self.track_plot_elements(data_label, 'periodic', 'plot_{}'.format(relevant_temporal_resolution), periodic_plot, bias=bias)

    def make_distribution(self, relevant_axis, networkspeci, data_label, plot_characteristics, plot_options=[],
                          first_data_label=False):
        """Make distribution plot

        :param relevant_axis: axis to plot on 
        :type relevant_axis: object
        :param networkspeci: str of currently active network and species 
        :type networkspeci: str
        :param data_label: name of data array to plot
        :type data_label: str
        :param plot_characteristics: plot characteristics  
        :type plot_characteristics: dict
        :param plot_options: list of options to configure plot  
        :type plot_options: list
        :param first_data_label: boolean informing if first plotted data_label on axis
        :type first_data_label: boolean
        """

        # make distribution plot
        minmax_diff = self.canvas_instance.selected_station_data_max[networkspeci] - self.canvas_instance.selected_station_data_min[networkspeci]
        if pd.isnull(self.read_instance.parameter_dictionary[networkspeci.split('|')[1]]['minimum_resolution']):
            n_samples = plot_characteristics['pdf_min_samples']
        else:
            n_samples = int(np.around(minmax_diff/(self.read_instance.parameter_dictionary[networkspeci.split('|')[1]]['minimum_resolution']/4.0),0))
            if n_samples < plot_characteristics['pdf_min_samples']:
                n_samples = plot_characteristics['pdf_min_samples']
        x_grid = np.linspace(self.canvas_instance.selected_station_data_min[networkspeci], self.canvas_instance.selected_station_data_max[networkspeci], n_samples, endpoint=True)

        PDF_sampled_calculated = False

        # setup bias plot
        if 'bias' in plot_options:

            bias = True
            kde_data_obs = self.canvas_instance.selected_station_data[networkspeci]['observations']['pandas_df']['data'].dropna()
            kde_data_model = self.canvas_instance.selected_station_data[networkspeci][data_label]['pandas_df']['data'].dropna()
            
            # check if all values are equal in the dataframe
            if kde_data_obs.eq(kde_data_obs[0]).all(axis=0) or kde_data_model.eq(kde_data_model[0]).all(axis=0):
                print('Warning: The kernel density cannot be calculated for this station because all values are equal.')
            else:
                PDF_obs = st.gaussian_kde(kde_data_obs)
                PDF_model = st.gaussian_kde(kde_data_model)
                PDF_sampled = PDF_model(x_grid) - PDF_obs(x_grid)
                PDF_sampled_calculated = True

                # plot horizontal line across x axis at 0 (if not already plotted)
                if (first_data_label) or ('individual' in plot_options) or ('obs' in plot_options):
                    bias_line = [relevant_axis.axhline(**plot_characteristics['bias_line'])]
                    # track plot elements if using dashboard 
                    if not self.read_instance.offline:
                        self.track_plot_elements('ALL', 'distribution', 'bias_line', bias_line, bias=bias)

        # setup standard plot
        else:

            bias = False
            kde_data = self.canvas_instance.selected_station_data[networkspeci][data_label]['pandas_df']['data'].dropna()

            # check if all values are equal in the dataframe
            if kde_data.eq(kde_data[0]).all(axis=0):
                print('Warning: The kernel density cannot be calculated for this station because all values are equal.')
            else:
                PDF = st.gaussian_kde(kde_data)
                PDF_sampled = PDF(x_grid)
                PDF_sampled_calculated = True
        
        if PDF_sampled_calculated:
            # make plot
            distribution_plot = relevant_axis.plot(x_grid, PDF_sampled, 
                                                color=self.read_instance.plotting_params[data_label]['colour'], 
                                                **plot_characteristics['plot'])

            # track plot elements if using dashboard 
            if not self.read_instance.offline:
                self.track_plot_elements(data_label, 'distribution', 'plot', distribution_plot, bias=bias)

    def make_scatter(self, relevant_axis, networkspeci, data_label, plot_characteristics, plot_options=[],
                     first_data_label=False):
        """Make scatter plot

        :param relevant_axis: axis to plot on 
        :type relevant_axis: object
        :param networkspeci: str of currently active network and species 
        :type networkspeci: str
        :param data_label: name of data array to plot
        :type data_label: str
        :param plot_characteristics: plot characteristics  
        :type plot_characteristics: dict
        :param plot_options: list of options to configure plot  
        :type plot_options: list
        :param first_data_label: boolean informing if first plotted data_label on axis
        :type first_data_label: boolean
        """

        # get marker size
        if self.read_instance.offline:
            self.get_markersize(networkspeci, plot_characteristics)

        # get observations data
        observations_data = self.canvas_instance.selected_station_data[networkspeci]['observations']['pandas_df']['data']

        # get experiment data
        experiment_data = self.canvas_instance.selected_station_data[networkspeci][data_label]['pandas_df']['data']
        
        # add extra lines only once (if not already plotted)
        if (first_data_label) or ('individual' in plot_options) or ('obs' in plot_options):
            # add 1:1 line (if in plot_characteristics)
            if '1:1_line' in plot_characteristics:
                relevant_axis.plot([0, 1], [0, 1], transform=relevant_axis.transAxes, 
                                   **plot_characteristics['1:1_line'])
            # add 1:2 line (if in plot_characteristics)
            if '1:2_line' in plot_characteristics:
                relevant_axis.plot([0, 1], [0, 0.5], transform=relevant_axis.transAxes, 
                                   **plot_characteristics['1:2_line'])     
            # add 2:1 line (if in plot_characteristics)
            if '2:1_line' in plot_characteristics:
                relevant_axis.plot([0, 0.5], [0, 1], transform=relevant_axis.transAxes, 
                                   **plot_characteristics['2:1_line'])

        # create scatter plot
        scatter_plot = relevant_axis.plot(observations_data, experiment_data, 
                                          color=self.read_instance.plotting_params[data_label]['colour'],
                                          **plot_characteristics['plot'])

        # track plot elements if using dashboard 
        if not self.read_instance.offline:
            self.track_plot_elements(data_label, 'scatter', 'plot', scatter_plot, bias=False)
          

    def make_boxplot(self, relevant_axis, networkspeci, data_label, plot_characteristics, plot_options=[],
                     first_data_label=False):
        """Make boxplot

        :param relevant_axis: axis to plot on 
        :type relevant_axis: object
        :param networkspeci: str of currently active network and species 
        :type networkspeci: str
        :param data_label: name of data array to plot
        :type data_label: str
        :param plot_characteristics: plot characteristics  
        :type plot_characteristics: dict
        :param plot_options: list of options to configure plot  
        :type plot_options: list
        :param first_data_label: boolean informing if first plotted data_label on axis
        :type first_data_label: boolean
        """

        # make boxplot for data_label for multispecies
        if 'multispecies' in plot_options:
            networkspecies = ['{}|{}'.format(network,speci) for network, speci in zip(self.read_instance.network, self.read_instance.species)]
            widths = plot_characteristics['group_widths']['multispecies'] / (len(self.read_instance.data_labels) + 1)
            gap_after_plot = widths / len(self.read_instance.data_labels)
            if ('individual' in plot_options) or ('obs' in plot_options):
                offset = plot_characteristics['group_widths']['multispecies'] / 2.0
            else:
                offset = ((widths * (self.read_instance.data_labels.index(data_label) + 1)) - (widths/2.0)) + (gap_after_plot * (self.read_instance.data_labels.index(data_label)))

            for ns_ii, ns in enumerate(networkspecies):
                positions = [(ns_ii - (plot_characteristics['group_widths']['multispecies'] / 2.0)) + (offset)]
                # make boxplot
                boxplot = relevant_axis.boxplot(self.canvas_instance.selected_station_data[ns][data_label]['pandas_df']['data'].dropna(), 
                                                positions=positions, widths=widths, **plot_characteristics['plot'])

                # set box colour
                for element in ['boxes', 'whiskers', 'fliers', 'medians', 'caps']:
                    plt.setp(boxplot[element], color=self.read_instance.plotting_params[data_label]['colour'])
                # set fill colour to be white
                for patch in boxplot['boxes']:
                    patch.set(facecolor='white')

        # make boxplot for datalabel for networkspeci
        else:
            if ('individual' in plot_options) or ('obs' in plot_options):
                positions = [0]
            else:
                positions = [self.read_instance.data_labels.index(data_label)]
            widths = plot_characteristics['group_widths']['singlespecies']

            # make boxplot
            boxplot = relevant_axis.boxplot(self.canvas_instance.selected_station_data[networkspeci][data_label]['pandas_df']['data'].dropna(), 
                                            positions=positions, widths=widths, **plot_characteristics['plot'])
        
            # set box colour
            for element in ['boxes', 'whiskers', 'fliers', 'medians', 'caps']:
                plt.setp(boxplot[element], color=self.read_instance.plotting_params[data_label]['colour'])
            # set fill colour to be white
            for patch in boxplot['boxes']:
                patch.set(facecolor='white')

        # set xticklabels (if not already plotted)
        if (first_data_label) or ('individual' in plot_options) or ('obs' in plot_options):
            if 'multispecies' in plot_options:
                relevant_axis.set_xticks(np.arange(len(networkspecies)))
                #if all networks or species are same, drop them from xtick label
                if len(np.unique(self.read_instance.network)) == 1:
                    networkspecies_labels = copy.deepcopy(self.read_instance.species)
                elif len(np.unique(self.read_instance.species)) == 1:
                    networkspecies_labels = copy.deepcopy(self.read_instance.network)
                else:
                    networkspecies_labels = networkspecies
                relevant_axis.set_xticklabels(networkspecies_labels)
            else:
                data_labels_to_plot = copy.deepcopy(self.read_instance.data_labels)
                for dl_ii, dl in enumerate(self.read_instance.data_labels):
                    if dl == 'observations':
                        if 'legend' in plot_characteristics:
                            obs_label = plot_characteristics['legend']['handles']['obs_label']
                        else:
                            obs_label = self.canvas_instance.plot_characteristics_templates['legend']['handles']['obs_label']
                        data_labels_to_plot[dl_ii] = obs_label
                    else:
                        data_labels_to_plot[dl_ii] = self.read_instance.experiments[dl]
                if ('individual' in plot_options) or ('obs' in plot_options):
                    relevant_axis.set_xticks([0])
                    relevant_axis.set_xticklabels([data_labels_to_plot[self.read_instance.data_labels.index(data_label)]])
                else:
                    relevant_axis.set_xticks(np.arange(len(data_labels_to_plot)))
                    relevant_axis.set_xticklabels(data_labels_to_plot)

        # track plot elements if using dashboard 
        if not self.read_instance.offline:
            self.track_plot_elements(data_label, 'boxplot', 'plot', boxplot, bias=False)

    def make_heatmap(self, relevant_axis, stats_df, plot_characteristics, plot_options=[]):
        """Make heatmap plot

        :param relevant_axis: axis to plot on 
        :type relevant_axis: object
        :param stats_df: dataframe of calculated statistical information
        :type stats_df: object
        :param plot_characteristics: plot characteristics  
        :type plot_characteristics: dict
        :param plot_options: list of options to configure plot  
        :type plot_options: list
        """
        # determine if want to add annotations or not from plot_options
        if 'annotate' in plot_options:
            annotate = True
        else:
            annotate = False

        # bias plot?
        if 'bias' in plot_options:
            bias = True
        else:
            bias = False

        #round dataframe
        stats_df = stats_df.round(plot_characteristics['round_decimal_places'])

        # plot heatmap
        heatmap = sns.heatmap(stats_df, 
                              ax=relevant_axis, 
                              annot=annotate,
                              **plot_characteristics['plot'])

        # axis cuts off due to bug in matplotlib 3.1.1 - hack fix. Remove in Future!
        bottom, top = relevant_axis.get_ylim()
        relevant_axis.set_ylim(bottom + 0.5, top - 0.5)

        # track plot elements if using dashboard 
        if not self.read_instance.offline:
            self.track_plot_elements('observations', 'heatmap', 'plot', heatmap, bias=bias)

    def make_table(self, relevant_axis, stats_df, plot_characteristics, plot_options=[], statsummary=False):
        """Make table plot

        :param relevant_axis: axis to plot on 
        :type relevant_axis: object
        :param stats_df: dataframe of calculated statistical information
        :type stats_df: object
        :param plot_characteristics: plot characteristics  
        :type plot_characteristics: dict
        :param plot_options: list of options to configure plot  
        :type plot_options: list
        :param statsummary: boolean indiciating if making alternative statistical summary table plot  
        :type statsummary: boolean
        """

        # turn off axis to make table
        relevant_axis.axis('off')

        # bias plot?
        # also set column labels (removing bias tag if statsummary is active)
        col_labels = stats_df.columns
        if 'bias' in plot_options:
            bias = True
            if statsummary:
                col_labels = [col_label.split('_bias')[0] if '_bias' in col_label else col_label for col_label in col_labels]
        else:
            bias = False 

        #round dataframe
        stats_df = stats_df.round(plot_characteristics['round_decimal_places'])

        #set row_colours
        if 'row_colours' in plot_characteristics:
            if plot_characteristics['row_colours']:
                plot_characteristics['plot']['rowColours'] = ['white' if data_label == 'observations' else 
                                                              self.read_instance.plotting_params[data_label]['colour'] 
                                                              for data_label in stats_df.index]

        # make table
        table = relevant_axis.table(cellText=stats_df.values, 
                                    colLabels=col_labels, 
                                    rowLabels=stats_df.index, 
                                    **plot_characteristics['plot'])

        # adjust cell height
        if 'cell_height' in plot_characteristics:
            table.scale(1, plot_characteristics['cell_height'])

        # adjust cell padding ()
        if 'cell_pad_rowlabel' in plot_characteristics:
            for key, cell in table.get_celld().items():    
                if key[1] == -1:             
                    cell.PAD = plot_characteristics['cell_pad_rowlabel']

        # adjust fontsize
        if 'fontsize' in plot_characteristics:
            table.auto_set_font_size(False)
            table.set_fontsize(plot_characteristics['fontsize'])
            table.auto_set_column_width(np.arange(-1, len(col_labels)+1))

        # track plot elements if using dashboard 
        if not self.read_instance.offline:
            if statsummary:
                self.track_plot_elements('observations', 'statsummary', 'plot', [table], bias=bias)
            else:
                self.track_plot_elements('observations', 'table', 'plot', [table], bias=bias)

    def log_axes(self, relevant_axis, log_ax, base_plot_type, plot_characteristics, 
                 undo=False):
        """Log plot axes

        :param relevant_axis: axis to plot on 
        :type relevant_axis: object
        :param log_ax: which axis to log
        :type log_ax: str
        :param base_plot_type: plot type, without statistical information
        :type base_plot_type: str
        :param plot_characteristics: plot characteristics  
        :type plot_characteristics: dict
        :param undo: unlog plot axes
        :type undo: boolean
        """

        if not undo:
            if log_ax == 'logx':
                relevant_axis.set_xscale('log')
                relevant_axis.autoscale()
                
            if log_ax == 'logy':
                relevant_axis.set_yscale('log')
                relevant_axis.autoscale()
                
        else:
            if log_ax == 'logx':
                relevant_axis.set_xscale('linear')
           
            if log_ax == 'logy':
                relevant_axis.set_yscale('linear')
            
            if 'equal_aspect' in list(plot_characteristics.keys()):
                self.set_equal_axes(relevant_axis)

    def linear_regression(self, relevant_axis, networkspeci, data_labels, base_plot_type, plot_characteristics, 
                          plot_options=[]):
        """Add linear regression to plot

        :param relevant_axis: axis to plot on 
        :type relevant_axis: object
        :param networkspeci: str of currently active network and species 
        :type networkspeci: str
        :param data_labels: names of plotted data arrays  
        :type data_labels: list
        :param base_plot_type: plot type, without statistical information
        :type base_plot_type: str
        :param plot_characteristics: plot characteristics  
        :type plot_characteristics: dict
        :param plot_options: list of options to configure plots
        :type plot_options: list
        """
    
        # get observations data
        observations_data = self.canvas_instance.selected_station_data[networkspeci]['observations']['pandas_df'].dropna()['data']

        # iterate through experiment data, making regression line to observations
        for data_label in data_labels:
            if data_label != 'observations':
                experiment_data = self.canvas_instance.selected_station_data[networkspeci][data_label]['pandas_df'].dropna()['data']
                m, b = np.polyfit(observations_data, experiment_data, deg=1)
                regression_line = relevant_axis.plot(observations_data, m*observations_data+b, 
                                                        color=self.read_instance.plotting_params[data_label]['colour'],
                                                        zorder=self.read_instance.plotting_params[data_label]['zorder']+len(data_labels),
                                                        **plot_characteristics['regression'])
                
                # track plot elements if using dashboard 
                if not self.read_instance.offline:
                    self.track_plot_elements(data_label, base_plot_type, 'regression', regression_line, bias=False)

    def smooth(self, relevant_axis, networkspeci, data_labels, base_plot_type, plot_characteristics, plot_options=[]):
        """Add smooth line to plot

        :param relevant_axis: axis to plot on 
        :type relevant_axis: object
        :param networkspeci: str of currently active network and species 
        :type networkspeci: str
        :param data_labels: names of plotted data arrays   
        :type data_labels: list
        :param base_plot_type: plot type, without statistical information
        :type base_plot_type: str
        :param plot_characteristics: plot characteristics  
        :type plot_characteristics: dict
        :param plot_options: list of options to configure plots
        :type plot_options: list
        """

        # iterate through plotted data arrays making smooth line
        for data_label in data_labels:

            # bias plot?
            if 'bias' in plot_options:
                # skip to next data label if making bias, and data label == 'observations'
                if data_label == 'observations':
                    continue
                ts_obs = self.canvas_instance.selected_station_data[networkspeci]['observations']['pandas_df']
                ts_model = self.canvas_instance.selected_station_data[networkspeci][data_label]['pandas_df'] 
                ts = ts_model - ts_obs
                bias = True
            # normal plot?
            else:
                ts = self.canvas_instance.selected_station_data[networkspeci][data_label]['pandas_df']
                bias = False

            # make smooth line
            smooth_line = relevant_axis.plot(ts.rolling(plot_characteristics['smooth']['window'], min_periods=plot_characteristics['smooth']['min_points'], center=True).mean().dropna(),
                                             color=self.read_instance.plotting_params[data_label]['colour'],
                                             zorder=self.read_instance.plotting_params[data_label]['zorder']+len(data_labels),
                                             **plot_characteristics['smooth']['format'])

            # track plot elements if using dashboard 
            if not self.read_instance.offline:
                self.track_plot_elements(data_label, base_plot_type, 'smooth', smooth_line, bias=bias)

    def annotation(self, relevant_axis, networkspeci, data_labels, base_plot_type, plot_characteristics,
                   plot_characteristics_legend, plot_options=[]):
        """Add statistical annotations to plot

        :param relevant_axis: axis to plot on 
        :type relevant_axis: object
        :param networkspeci: str of currently active network and species 
        :type networkspeci: str
        :param data_labels: names of plotted data arrays 
        :type data_labels: list
        :param base_plot_type: plot type, without statistical information
        :type base_plot_type: str
        :param plot_characteristics: plot characteristics  
        :type plot_characteristics: dict
        :param plot_characteristics_legend: legend plot characteristics  
        :type plot_characteristics_legend: dict
        :param plot_options: list of options to configure plots
        :type plot_options: list
        """

        # get stats wished to be annotated
        stats = plot_characteristics['annotate_stats']

        # if no stats defined, then return
        if len(stats) == 0:
            print(f'No annotation statistics have not been defined for {base_plot_type} in plot_characteristics_offline.py')
            return

        # initialise list of strs to annotate, and colours of annotations
        str_to_annotate = []
        colours = []

        # bias plot?
        if 'bias' in plot_options:
            bias = True
        else:
            bias = False

        # iterate through plotted data labels
        for data_label in data_labels:
            
            # avoid plotting stats for observations data for scatter plots
            if base_plot_type == 'scatter':
                if data_label == 'observations':
                    continue

            # get stats
            stats_annotate = []
            for zstat in stats:
                if zstat in list(self.canvas_instance.selected_station_data[networkspeci][data_label]['all']):
                    stats_annotate.append(zstat + ': ' + str(round(self.canvas_instance.selected_station_data[networkspeci][data_label]['all'][zstat][0], 
                                          plot_characteristics['annotate_text']['round_decimal_places'])))

            # show number of stations if defined
            if plot_characteristics['annotate_text']['n_stations']:
                if data_label == data_labels[0]:
                    colours.append('black')
                    if 'individual' in plot_options:
                        str_to_annotate.append('Stations: 1')
                    else:
                        if self.read_instance.offline:
                            str_to_annotate.append('Stations: ' + str(len(self.read_instance.station_latitudes[networkspeci])))
                        else:
                            str_to_annotate.append('Stations: ' + str(len(self.canvas_instance.relative_selected_station_inds)))

            # get colors
            colours.append(self.read_instance.plotting_params[data_label]['colour'])

            # generate annotation
            if (plot_characteristics['annotate_text']['exp_labels']):
                if data_label == 'observations':
<<<<<<< HEAD
                    if 'legend' in plot_characteristics:
                        obs_label = plot_characteristics['legend']['handles']['obs_label']
                    else:
                        obs_label = self.canvas_instance.plot_characteristics_templates['legend']['handles']['obs_label']
                    str_to_append = obs_label + ' | ' + ', '.join(stats_annotate)
=======
                    str_to_annotate.append(plot_characteristics_legend['handles']['obs_label'] + ' | ' + ', '.join(stats_annotate))
>>>>>>> 6bf7f06e
                else:
                    str_to_append = self.read_instance.experiments[data_label] + ' | ' + ', '.join(stats_annotate)
            else:
                str_to_append = ', '.join(stats_annotate)
            str_to_annotate.append(str_to_append)

        if plot_characteristics['annotate_text']['color'] != "":
            colours = [plot_characteristics['annotate_text']['color']]*len(data_labels)

        # add annotation to plot
        # see loc options at https://matplotlib.org/3.1.0/api/offsetbox_api.html
        lines = [TextArea(line, textprops=dict(color=colour, 
                            size=plot_characteristics['annotate_text']['fontsize'])) 
                    for line, colour in zip(str_to_annotate, colours)]
        bbox = AnchoredOffsetbox(child=VPacker(children=lines, align="left", pad=0, sep=1),
                                    loc=plot_characteristics['annotate_text']['loc'],
                                    bbox_transform=relevant_axis.transAxes)
        bbox.patch.set(**plot_characteristics['annotate_bbox'])
        relevant_axis.add_artist(bbox)

        # track plot elements if using dashboard 
        if not self.read_instance.offline:
            self.track_plot_elements('ALL', base_plot_type, 'annotate', [bbox], bias=bias)

    def get_no_margin_lim(self, ax, lim):
        """ Get true limits of plot area.
        """

        # xlim
        if lim == 'xlim':
            xlim = ax.get_xlim()
            xwidth = xlim[1] - xlim[0]
            lower_lim = xlim[0] + (0.5 * ax.margins()[0]) / (0.5 + ax.margins()[0]) * xwidth
            upper_lim = xlim[1] - (0.5 * ax.margins()[0]) / (0.5 + ax.margins()[0]) * xwidth

        # ylim
        if lim == 'ylim':
            ylim = ax.get_ylim()
            ywidth = ylim[1] - ylim[0]
            lower_lim = ylim[0] + (0.5 * ax.margins()[1]) / (0.5 + ax.margins()[1]) * ywidth
            upper_lim = ylim[1] - (0.5 * ax.margins()[1]) / (0.5 + ax.margins()[1]) * ywidth

        return lower_lim, upper_lim

    def log_validity(self, relevant_axis, log_ax):
        """Determine if log operation for a given axes is valid (no values <= 0)
        
        :param relevant_axis: relevant axes
        :type relevant_axis: list
        :param log_ax: which axis to log
        :type log_ax: str
        :return: validity to log axis
        :rtype: boolean
        """

        if log_ax == 'logx':
            lower_lim, _ = self.get_no_margin_lim(relevant_axis, 'xlim')
            if round(lower_lim, 2) >= 0:
                validity = True
            else:
                validity = False
        
        if log_ax == 'logy':
            lower_lim, _ = self.get_no_margin_lim(relevant_axis, 'ylim')
            if round(lower_lim, 2) >= 0:
                validity = True
            else:
                validity = False

        return validity

    def track_plot_elements(self, data_label, base_plot_type, element_type, plot_object, bias=False):
        """ Function that tracks plotted lines and collections
            that will be removed/added when picking up legend elements on dashboard.

        :param data_label: name of data array to plot
        :type data_label: str
        :param base_plot_type: plot type, without statistical information
        :type base_plot_type: str
        :param element_type: type of element
        :type element_type: str
        :param plot_object: plotted element object
        :type plot_object: object
        :param bias: boolean stating if plot is a bias plot
        :type bias: boolean
        """

        # set variable name to access plot elements (absolute or bias versions)
        if not bias:
            plot_element_varname = 'absolute'
        else:
            plot_element_varname = 'bias'

        # add dictionary for plot_type elements if does not yet exist
        if base_plot_type not in self.canvas_instance.plot_elements:
            self.canvas_instance.plot_elements[base_plot_type] =  {'active': 'absolute', 'absolute': {}} 

        # add plot_element_varname if does not yet exist
        if plot_element_varname not in self.canvas_instance.plot_elements[base_plot_type]:
            self.canvas_instance.plot_elements[base_plot_type][plot_element_varname] = {}

        # add dictionary for data label if does not yet exist
        if data_label not in self.canvas_instance.plot_elements[base_plot_type][plot_element_varname]:
            self.canvas_instance.plot_elements[base_plot_type][plot_element_varname][data_label] = {}

        # add list for element type if does not yet exist
        if element_type not in self.canvas_instance.plot_elements[base_plot_type][plot_element_varname][data_label]:
            self.canvas_instance.plot_elements[base_plot_type][plot_element_varname][data_label][element_type] = []
        # if does exist already then remove plot element return, as element has already been plotted
        else:
            return 

        # track plot elements
        # periodic plot specific elements 
        if (base_plot_type in ['periodic', 'periodic-violin']) & (data_label != 'ALL'):
            # add list of collections
            if isinstance(plot_object, dict):
                self.canvas_instance.plot_elements[base_plot_type][plot_element_varname][data_label][element_type] += plot_object['bodies']
            # add list of lines
            elif isinstance(plot_object, list):
                self.canvas_instance.plot_elements[base_plot_type][plot_element_varname][data_label][element_type] += plot_object
        # boxplot plot specific elements
        elif (base_plot_type == 'boxplot') & (data_label != 'ALL'):
            # add lines for all boxplot elements
            self.canvas_instance.plot_elements[base_plot_type][plot_element_varname][data_label][element_type] += plot_object['boxes']
            self.canvas_instance.plot_elements[base_plot_type][plot_element_varname][data_label][element_type] += plot_object['medians']
            self.canvas_instance.plot_elements[base_plot_type][plot_element_varname][data_label][element_type] += plot_object['whiskers']
            self.canvas_instance.plot_elements[base_plot_type][plot_element_varname][data_label][element_type] += plot_object['caps']
            self.canvas_instance.plot_elements[base_plot_type][plot_element_varname][data_label][element_type] += plot_object['fliers']
            self.canvas_instance.plot_elements[base_plot_type][plot_element_varname][data_label][element_type] += plot_object['means']
        # do not save elements for plot objects that can not be made invisisble
        elif (base_plot_type in ['metadata', 'map', 'boxplot', 'heatmap']) & (data_label != 'ALL'):
            pass
        # all other plot elements
        else:
            # add list of lines
            self.canvas_instance.plot_elements[base_plot_type][plot_element_varname][data_label][element_type] += plot_object
            
        # set element visibility
        if (data_label not in self.canvas_instance.plot_elements['data_labels_active']) & (data_label != 'ALL'):
            for element in self.canvas_instance.plot_elements[base_plot_type][plot_element_varname][data_label][element_type]:
                element.set_visible(False)

    def harmonise_xy_lims_paradigm(self, relevant_axs, base_plot_type, plot_characteristics, plot_options, xlim=None, 
                                   ylim=None, relim=False, autoscale=False, autoscale_x=False, autoscale_y=False, 
                                   bias_centre=False):
        """Harmonises xy limits across paradigm of plot type, unless axis limits have been defined
        
        :param relevant_axs: relevant axes
        :type relevant_axs: list
        :param base_plot_type: plot type, without statistical information
        :type base_plot_type: str
        :param plot_characteristics: plot characteristics  
        :type plot_characteristics: dict
        :param plot_options: list of options to configure plots
        :type plot_options: list
        :param xlim: xlimits to set
        :type xlim: list
        :param ylim: ylimits to set
        :type ylim: list
        :param relim: turn on relimiting of axes limits (when updating plotted data on axis)
        :type relim: boolean
        :param autoscale: Autoscale the axis view to the data (both x and y axes)
        :type autoscale: boolean
        :param autoscale_x: Autoscale the x axis view to the data
        :type autoscale_x: boolean
        :param autoscale_y: Autoscale the x axis view to the data
        :type autoscale_y: boolean
        :param bias_centre: centre bias plots at 0 on the y axis
        :type bias_centre: boolean   
        """
        
        # initialise arrays to save lower and upper limits in all axes
        all_xlim_lower = []
        all_xlim_upper = []
        all_ylim_lower = []
        all_ylim_upper = []

        #initialise variables for setting axis limits
        xlim_min = None
        xlim_max = None
        ylim_min = None
        ylim_max = None

        if not isinstance(relevant_axs, list):
            # if changes only apply to one axis, put it in list
            if not isinstance(relevant_axs, dict):
                relevant_axs = [relevant_axs]
            # transform dictionaries into lists
            else:
                relevant_axs = [relevant_axs[relevant_temporal_resolution] for 
                                relevant_temporal_resolution in self.read_instance.relevant_temporal_resolutions]

        # get lower and upper limits across all relevant axes
        for ax in relevant_axs:
            if 'equal_aspect' in plot_characteristics:
                self.set_equal_axes(ax)
            else:
                ax.set_aspect('auto')
            if relim:
                ax.relim(visible_only=True)
            if autoscale:
                ax.autoscale(tight=False)
            if autoscale_x:
                ax.autoscale(axis='x', tight=False)
            if autoscale_y:
                ax.autoscale(axis='y', tight=False)
            if xlim is None and ('xlim' not in plot_characteristics):
                if base_plot_type not in ['periodic','periodic-violin']:
                    xlim_lower, xlim_upper = ax.get_xlim()
                    all_xlim_lower.append(xlim_lower)
                    all_xlim_upper.append(xlim_upper)
            if ylim is None and ('ylim' not in plot_characteristics):
                ylim_lower, ylim_upper = ax.get_ylim()
                all_ylim_lower.append(ylim_lower)
                all_ylim_upper.append(ylim_upper)

        # get minimum and maximum from all axes and set limits
        for ax in relevant_axs:
            # get xlim
            if xlim is None and ('xlim' not in plot_characteristics):
                if base_plot_type not in ['periodic','periodic-violin']:
                    xlim_min = np.min(all_xlim_lower)
                    xlim_max = np.max(all_xlim_upper)
                    xlim = xlim_min, xlim_max
            elif 'xlim' in plot_characteristics:
                xlim = plot_characteristics['xlim']

            # set xlim
            if xlim is not None:
                ax.set_xlim(xlim)

            # get ylim
            if ylim is None and ('ylim' not in plot_characteristics):
                ylim_min = np.min(all_ylim_lower) 
                ylim_max = np.max(all_ylim_upper)
                # if have bias_centre option, centre around zero
                if ('bias' in plot_options) & (bias_centre):                    
                    if np.abs(np.max(all_ylim_upper)) >= np.abs(np.min(all_ylim_lower)):
                        ylim_min = -np.abs(np.max(all_ylim_upper))
                        ylim_max = np.abs(np.max(all_ylim_upper))
                    elif np.abs(np.max(all_ylim_upper)) < np.abs(np.min(all_ylim_lower)):
                        ylim_min = -np.abs(np.min(all_ylim_lower))
                        ylim_max = np.abs(np.min(all_ylim_lower))
                ylim = ylim_min, ylim_max
            elif 'ylim' in plot_characteristics:
                ylim = plot_characteristics['ylim']

            # set ylim
            if ylim is not None:
                ax.set_ylim(ylim)

        # get minimum and maximum from all axes and set limits for periodic plots
        if base_plot_type in ['periodic','periodic-violin']:
            mapped_resolutions = self.read_instance.relevant_temporal_resolutions*(int(len(relevant_axs)/len(self.read_instance.relevant_temporal_resolutions)))
            if xlim is None and ('xlim' not in plot_characteristics):
                for temporal_resolution, sub_ax in zip(mapped_resolutions, relevant_axs):
                    # adjust plot x axis to have correct margin on edges
                    xlim_lower, xlim_upper = sub_ax.get_xlim()
                    first_valid_x = self.canvas_instance.periodic_xticks[temporal_resolution][(np.abs(self.canvas_instance.periodic_xticks[temporal_resolution] - xlim_lower)).argmin()]
                    last_valid_x = self.canvas_instance.periodic_xticks[temporal_resolution][(np.abs(self.canvas_instance.periodic_xticks[temporal_resolution] - xlim_upper)).argmin()]
                    if temporal_resolution == 'hour':
                        xlim_lower = first_valid_x - 0.65
                        xlim_upper = last_valid_x + 0.65
                    elif temporal_resolution == 'month':
                        xlim_lower = first_valid_x - 0.55
                        xlim_upper = last_valid_x + 0.55
                    elif temporal_resolution == 'dayofweek':
                        xlim_lower = first_valid_x - 0.55
                        xlim_upper = last_valid_x + 0.55
                    xlim = xlim_lower, xlim_upper
                    sub_ax.set_xlim(xlim)
            elif 'xlim' in plot_characteristics:
                xlim = plot_characteristics['xlim']
                for temporal_resolution, sub_ax in zip(mapped_resolutions, relevant_axs):
                    sub_ax.set_xlim(xlim)

    def set_axis_title(self, relevant_axis, title, plot_characteristics):
        """Set title of plot axis

        :param relevant_axis: axis to plot on 
        :type relevant_axis: object
        :param title: axis title
        :type title: str
        :param plot_characteristics: plot characteristics  
        :type plot_characteristics: dict
        """    

        # return if title is empty str
        if title == '':
            return

        # get appropriate axis for plotting label for plots with multiple sub-axes (hour axis)
        axs_to_set_title = []
        if type(relevant_axis) == dict:
            for relevant_temporal_resolution, sub_ax in relevant_axis.items():
                if relevant_temporal_resolution in ['hour']:
                    axs_to_set_title.append(sub_ax)
        else:
            axs_to_set_title.append(relevant_axis)

        # set title for appropriate axes
        axis_title_characteristics = copy.deepcopy(plot_characteristics['axis_title'])
        axis_title_characteristics['label'] = title

        for relevant_axis in axs_to_set_title:
            relevant_axis.set_title(**axis_title_characteristics)
        
        return title

    def set_axis_label(self, relevant_axis, label_ax, label, plot_characteristics):
        """Set label of plot axis

        :param relevant_axis: axis to plot on 
        :type relevant_axis: object
        :param label_ax: which axis to set label of
        :type label_ax: str
        :param label: axis label
        :type label: str
        :param plot_characteristics: plot characteristics  
        :type plot_characteristics: dict
        """

        # return if label is empty str
        if label == '':
            return

        # get appropriate axis for plotting label for plots with multiple sub-axes (hour and month axes)
        axs_to_set_label = []
        if type(relevant_axis) == dict:
            for relevant_temporal_resolution, sub_ax in relevant_axis.items():
                if relevant_temporal_resolution in ['hour', 'month']:
                    axs_to_set_label.append(sub_ax)
        else:
            axs_to_set_label.append(relevant_axis)

        # set label for appropriate axes
        for relevant_axis in axs_to_set_label:
            if label_ax == 'x':
                axis_label_characteristics = copy.deepcopy(plot_characteristics['xlabel'])
                axis_label_characteristics['xlabel'] = label
                relevant_axis.set_xlabel(**axis_label_characteristics)
            elif label_ax == 'y':
                axis_label_characteristics = copy.deepcopy(plot_characteristics['ylabel'])
                axis_label_characteristics['ylabel'] = label
                relevant_axis.set_ylabel(**axis_label_characteristics)

    def get_markersize(self, networkspeci, plot_characteristics):
        """Set markersize for plot.

        :param networkspeci: str of currently active network and species 
        :type networkspeci: str
        :param plot_characteristics: plot characteristics  
        :type plot_characteristics: dict
        """

        # configure size of plots if have very few points
        if (min(self.canvas_instance.selected_station_data_number_non_nan[networkspeci]) < plot_characteristics['markersize_npoints_threshold']):
            markersize = plot_characteristics['markersize']['few_points'] 
        else:
            markersize = plot_characteristics['markersize']['standard'] 

        # add to plot_characteristics json
        if plot_characteristics['plot']['markersize'] == '':
            plot_characteristics['plot']['markersize'] = markersize<|MERGE_RESOLUTION|>--- conflicted
+++ resolved
@@ -1358,15 +1358,7 @@
             # generate annotation
             if (plot_characteristics['annotate_text']['exp_labels']):
                 if data_label == 'observations':
-<<<<<<< HEAD
-                    if 'legend' in plot_characteristics:
-                        obs_label = plot_characteristics['legend']['handles']['obs_label']
-                    else:
-                        obs_label = self.canvas_instance.plot_characteristics_templates['legend']['handles']['obs_label']
-                    str_to_append = obs_label + ' | ' + ', '.join(stats_annotate)
-=======
-                    str_to_annotate.append(plot_characteristics_legend['handles']['obs_label'] + ' | ' + ', '.join(stats_annotate))
->>>>>>> 6bf7f06e
+                    str_to_append = plot_characteristics_legend['handles']['obs_label'] + ' | ' + ', '.join(stats_annotate)
                 else:
                     str_to_append = self.read_instance.experiments[data_label] + ' | ' + ', '.join(stats_annotate)
             else:
