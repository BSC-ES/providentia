--- conflicted
+++ resolved
@@ -32,13 +32,9 @@
 from .plot_aux import (create_chunked_timeseries, get_multispecies_aliases, 
                        get_taylor_diagram_ghelper_info, kde_fft, merge_cells, periodic_labels, 
                        periodic_xticks, round_decimal_places, temp_axis_dict)
-<<<<<<< HEAD
-
-from providentia.auxiliar import CURRENT_PATH, join
-=======
 from .plot_formatting import set_axis_title
 from .warnings_prv import show_message
->>>>>>> 973ccdd0
+from providentia.auxiliar import CURRENT_PATH, join
 
 # speed up transformations in cartopy
 pyproj.set_use_global_context()
