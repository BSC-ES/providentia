--- conflicted
+++ resolved
@@ -84,10 +84,6 @@
             "sconcc6h6": [],
             "sconcc7h8": [],
             "sconcisop": []
-<<<<<<< HEAD
-            }
-=======
->>>>>>> 78ff444d
         }
     }
 }