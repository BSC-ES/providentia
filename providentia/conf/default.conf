[default]
# network for comparison
network = EBAS
# observations temporal resolution (monthly, daily, 6hourly, 3hourly, hourly)
resolution = hourly
# matrix of species to load
matrix = gas
# species to load
species = sconco3
# start date
start_date = 20180101
# finish date
<<<<<<< HEAD
end_date = 20180101
# data temporal colocation
temporal_colocation = True
# file name to be saved
filename = PROVIDENTIA_Report
# title of report in pdf
report_title = Report
# type of report (see providentia/conf/plots_per_report_type.json)
report_type = standard
# summary plots are included
summary_plots = True
# station plots are included
station_plots = True
=======
end_date = 20190101
>>>>>>> 7f0e3de1
<|MERGE_RESOLUTION|>--- conflicted
+++ resolved
@@ -10,7 +10,6 @@
 # start date
 start_date = 20180101
 # finish date
-<<<<<<< HEAD
 end_date = 20180101
 # data temporal colocation
 temporal_colocation = True
@@ -23,7 +22,4 @@
 # summary plots are included
 summary_plots = True
 # station plots are included
-station_plots = True
-=======
-end_date = 20190101
->>>>>>> 7f0e3de1
+station_plots = True