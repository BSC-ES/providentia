""" Auxiliary classes for Dashboard """

import os
import copy
import time
import json
from textwrap import wrap
import numpy as np
import matplotlib
from matplotlib.widgets import _SelectorWidget
from matplotlib.lines import Line2D
from PyQt5 import QtCore, QtWidgets, QtGui
from functools import partial
from .read_aux import get_default_qa
from .aux import show_message

CURRENT_PATH = os.path.abspath(os.path.dirname(__file__))
basic_stats = json.load(open(os.path.join(CURRENT_PATH, 'conf/basic_stats.json')))
expbias_stats = json.load(open(os.path.join(CURRENT_PATH, 'conf/experiment_bias_stats.json')))
formatting_dict = json.load(open(os.path.join(CURRENT_PATH, 'conf/stylesheet.json')))

def set_formatting(PyQt5_obj, format):
    """ Function that takes a PyQt5 object and applies some defined formatting. """

    # initialise style
    defined_style = ""

    # iterate through formatting dictionary and apply defined font modifiers/object formatting values
    for format_name, format_val in format.items():
        if format_name == 'font':
            
            defined_font = QtGui.QFont(format['font']['style'], format['font']['size'])

            if 'bold' in format[format_name].keys():
                defined_font.setBold(format['font']['bold'])
            
            if 'italic' in format[format_name].keys():
                defined_font.setItalic(format['font']['italic'])

            if 'underline' in format[format_name].keys():
                defined_font.setUnderline(format['font']['underline'])

            PyQt5_obj.setFont(defined_font)

        elif format_name == 'height':
            PyQt5_obj.setFixedHeight(format_val)

        elif format_name == 'width':
            PyQt5_obj.setFixedWidth(format_val)

        elif format_name == 'min_height':
            PyQt5_obj.setMinimumHeight(format_val)

        elif format_name == 'min_width':
            PyQt5_obj.setMinimumWidth(format_val)

        elif format_name == 'max_height':
            PyQt5_obj.setMaximumHeight(format_val)

        elif format_name == 'max_width':
            PyQt5_obj.setMaximumWidth(format_val)

        elif format_name == 'color':
            defined_style += "color: {};".format(format_val)

        elif format_name == 'background-color':
            defined_style += "background-color: {};".format(format_val)

        elif format_name == 'selection-color':
            defined_style += "selection-color: {};".format(format_val)

        elif format_name == 'selection-background-color':
            defined_style += "selection-background-color: {};".format(format_val)

        elif format_name == 'border':
            if format_val is not None:
                defined_style += "border: {}px solid {};".format(format['border']['size'], 
                                                                 format['border']['colour'])
            else:
                defined_style += "border: None;"

        elif format_name == 'border-radius':
            defined_style += "border-radius: {}px;".format(format_val)

        elif format_name == 'padding':
            defined_style += "padding: {}px;".format(format_val)

    # apply style sheet
    PyQt5_obj.setStyleSheet(defined_style)

    return PyQt5_obj

def wrap_tooltip_text(tooltip_text, max_width):
    """ Function which takes the text for a tooltip and wraps it by the screen pixel width.
        It does this by estimating the pixel width of the tooltip text (as formatted),
        and then gets the ratio exceedance over the screen pixel width.
        If there is an exceedance (i.e. > 1), the text is then broken into n max_char pieces
        based on the position of the first exceedance in the text
        (i.e. the part of the text which first exceeds the screen pixel width).
    """

    tooltip_label = set_formatting(QtWidgets.QLabel(text=tooltip_text), formatting_dict['tooltip'])
    tooltip_width = tooltip_label.fontMetrics().boundingRect(tooltip_label.text()).width()
    if tooltip_width > max_width:
        ratio = tooltip_width/max_width
        max_char = int(np.floor((len(tooltip_text)/ratio)*1.0))
        tooltip_text = '\n'.join(wrap(tooltip_text, max_char))

    return tooltip_text

class LassoSelector(_SelectorWidget):
    """
    Selection curve of an arbitrary shape.
    For the selector to remain responsive you must keep a reference to it.
    The selected path can be used in conjunction with `~.Path.contains_point`
    to select data points from an image.
    In contrast to `Lasso`, `LassoSelector` is written with an interface
    similar to `RectangleSelector` and `SpanSelector`, and will continue to
    interact with the Axes until disconnected.
    Example usage::
        ax = plt.subplot()
        ax.plot(x, y)
        def onselect(verts):
            print(verts)
        lasso = LassoSelector(ax, onselect)
    Parameters
    ----------
    ax : `~matplotlib.axes.Axes`
        The parent Axes for the widget.
    onselect : function
        Whenever the lasso is released, the *onselect* function is called and
        passed the vertices of the selected path.
    useblit : bool, default: True
        Whether to use blitting for faster drawing (if supported by the
        backend). See the tutorial :doc:`/tutorials/advanced/blitting`
        for details.
    props : dict, optional
        Properties with which the line is drawn, see `matplotlib.lines.Line2D`
        for valid properties. Default values are defined in ``mpl.rcParams``.
    button : `.MouseButton` or list of `.MouseButton`, optional
        The mouse buttons used for rectangle selection.  Default is ``None``,
        which corresponds to all buttons.
    """

    def __init__(self, canvas_instance, ax, onselect, useblit=True, props=None, button=None):
        super().__init__(ax, onselect, useblit=useblit, button=button)
        self.verts = None
        props = {
            **(props if props is not None else {}),
            # Note that self.useblit may be != useblit, if the canvas doesn't
            # support blitting.
            'animated': self.useblit, 'visible': False,
        }
        line = Line2D([], [], **props)
        self.ax.add_line(line)
        self._selection_artist = line
        self.canvas_instance = canvas_instance

    def _press(self, event):
        self.verts = [self._get_data(event)]
        self._selection_artist.set_visible(True)

    def _release(self, event):
        if self.verts is not None:
            self.verts.append(self._get_data(event))
            self.onselect(self.verts)
        self._selection_artist.set_data([[], []])
        self._selection_artist.set_visible(False)
        self.verts = None
        if self.canvas_instance.map_annotation_disconnect:
            self.canvas_instance.map_annotation_event = self.canvas_instance.figure.canvas.mpl_connect('motion_notify_event', self.canvas_instance.hover_map_annotation)
            self.canvas_instance.map_annotation_disconnect = False

    def _onmove(self, event):
        if not self.canvas_instance.map_annotation_disconnect:
            self.canvas_instance.figure.canvas.mpl_disconnect(self.canvas_instance.map_annotation_event)
            self.canvas_instance.map_annotation_disconnect = True
        if self.verts is None:
            return
        self.verts.append(self._get_data(event))
        self._selection_artist.set_data(list(zip(*self.verts)))

        self.update()

class ComboBox(QtWidgets.QComboBox):
    """ Modify default class of PyQT5 combobox. """

    def __init__(self, parent=None):

        super(ComboBox, self).__init__(parent)

        # setMaxVisibleItems only works if the box is editable
        # this creates a line edit that we need to overwrite
        self.setEditable(True)
<<<<<<< HEAD
        self.setMaxVisibleItems(15)
        #self.AdjustToContents
        self.setSizeAdjustPolicy(self.AdjustToMinimumContentsLengthWithIcon)
=======
        self.setMaxVisibleItems(20)
        self.AdjustToContents
>>>>>>> ee7e41e6

        # overwrite default line edit by an invisible one
        self.lineEdit().setFrame(False)
        self.lineEdit().setReadOnly(True)
        self.currentTextChanged.connect(self.fixCursorPosition)

    def fixCursorPosition(self):
        """ Move (invisible) cursor to first position to avoid cutting off the start. """

        # apply only to comboboxes with text lengths of more than 8 chars
        if len(self.lineEdit().text()) >= 8:
            self.lineEdit().setCursorPosition(0)
            self.lineEdit().setFocus()
    
    def showPopup(self):
        """ Show pop-up. """

        # set index of selected choice to highlight it
        text = self.lineEdit().text()
        index = self.findText(text, QtCore.Qt.MatchFixedString)
        self.setCurrentIndex(index)

        # show pop-up
        super().showPopup()

        # increase the width of the elements on popup so they can be read
        self.view().setMinimumWidth(self.view().sizeHintForColumn(0) + 10)

        # add vertical scroll bar
        self.view().setVerticalScrollBarPolicy(QtCore.Qt.ScrollBarAsNeeded)

class StatsComboBox(ComboBox):

    def __init__(self, parent=None):

        super().__init__(parent)
        self.parent = parent

        # show basic statistics at start
        self.parent.statsummary_stat.addItems(list(basic_stats.keys()))

        # set up update when changing the periodic cycle
        self.currentTextChanged.connect(self.updateStats)
        
        # initialise stats
        self.parent.statsummary_stats = {}
        self.parent.statsummary_stats['basic'] = self.parent.plot_characteristics['statsummary']['basic']
        self.parent.statsummary_stats['expbias'] = self.parent.plot_characteristics['statsummary']['experiment_bias']

    def updateStats(self):
        
        self.parent.read_instance.block_MPL_canvas_updates = True

        # get plot options to know if we have bias
        plot_options = []
        if hasattr(self.parent.read_instance, 'current_plot_options'):
            plot_options = copy.deepcopy(self.parent.read_instance.current_plot_options['statsummary'])

        # get current periodic cycle
        periodic_cycle = self.lineEdit().text()

        # get items that have been selected in advance before clearing
        statistic_type = 'basic' if 'bias' not in plot_options else 'expbias'
        checked_options = copy.deepcopy(self.parent.statsummary_stats[statistic_type])

        self.parent.read_instance.block_config_bar_handling_updates = True
        
        # update stats for the selected periodic cycle
        if 'bias' in plot_options:
            items = ['Mean_bias', 'StdDev_bias'] + list(expbias_stats.keys())
        else:
            items = list(basic_stats.keys())
        if periodic_cycle != 'None':
            items = [stat + '_' + periodic_cycle.lower() for stat in items]
        self.parent.statsummary_stat.clear()
        self.parent.statsummary_stat.addItems(items)
        self.parent.statsummary_stat.updateText()

        # check items that have been selected in advance and are in current cycle
        checked_options_in_items = list(set(checked_options) & set(items))
        print('Checking...', checked_options_in_items)
        for checked_option in checked_options_in_items:
            index = items.index(checked_option)
            self.parent.statsummary_stat.model().item(index).setCheckState(QtCore.Qt.Checked)

        self.parent.read_instance.block_config_bar_handling_updates = False

        self.parent.read_instance.block_MPL_canvas_updates = False

class CheckableComboBox(QtWidgets.QComboBox):
    """ Create combobox with multiple selection options.
        Reference: https://gis.stackexchange.com/questions/350148/qcombobox-multiple-selection-pyqt5. 
    """
    
    def __init__(self, *args, **kwargs):

        super().__init__(*args, **kwargs)

        # make the combo editable to set a custom text, but readonly
        self.setEditable(True)
        self.setMaxVisibleItems(20)
        self.lineEdit().setPlaceholderText('Select option/s:')
        self.lineEdit().setReadOnly(True)
        self.currentTextChanged.connect(self.fixCursorPosition)

        # make the lineedit the same color as QComboBox
        palette = QtWidgets.QApplication.palette()
        palette.setBrush(QtGui.QPalette.Base, palette.button())
        self.lineEdit().setPalette(palette)

        # update the text when an item is toggled
        self.model().dataChanged.connect(self.updateText)

        # hide and show popup when clicking the line edit
        self.lineEdit().installEventFilter(self)
        self.closeOnLineEditClick = False

        # prevent popup from closing when clicking on an item
        self.view().viewport().installEventFilter(self)

    def fixCursorPosition(self):
        """ Move (invisible) cursor to first position to avoid cutting off the start. """

        # apply only to comboboxes with text lengths of more than 8 chars
        if len(self.lineEdit().text()) >= 8:
            self.lineEdit().setCursorPosition(0)
            self.lineEdit().setFocus()
    
    def resizeEvent(self, event):

        # recompute text to elide as needed
        self.updateText()
        super().resizeEvent(event)

    def eventFilter(self, object, event):

        if object == self.lineEdit():
            if event.type() == QtCore.QEvent.MouseButtonRelease:
                if self.closeOnLineEditClick:
                    self.hidePopup()
                else:
                    self.showPopup()
                return True
            return False

        if object == self.view().viewport():
            if event.type() == QtCore.QEvent.MouseButtonRelease:
                index = self.view().indexAt(event.pos())
                item = self.model().item(index.row())
                if item.checkState() == QtCore.Qt.Checked:
                    item.setCheckState(QtCore.Qt.Unchecked)
                else:
                    item.setCheckState(QtCore.Qt.Checked)
                return True

        return False

    def showPopup(self):

        super().showPopup()

        # increase the width of the elements on popup so they can be read
        self.view().setMinimumWidth(self.view().sizeHintForColumn(0) + 10)

        # when the popup is displayed, a click on the lineedit should close it
        self.closeOnLineEditClick = True

    def hidePopup(self):
        
        super().hidePopup()
        
        # used to prevent immediate reopening when clicking on the lineEdit
        self.startTimer(100)
        
        # refresh the display text when closing
        self.updateText()

    def timerEvent(self, event):
        
        # after timeout, kill timer, and reenable click on line edit
        self.killTimer(event.timerId())
        self.closeOnLineEditClick = False

    def updateText(self):
        
        texts = []
        for i in range(self.model().rowCount()):
            if self.model().item(i).checkState() == QtCore.Qt.Checked:
                texts.append(self.model().item(i).text())
        text = ", ".join(texts)

        # compute elided text (with "...")
        # metrics = QtGui.QFontMetrics(self.lineEdit().font())
        # elidedText = metrics.elidedText(text, QtCore.Qt.ElideRight, self.lineEdit().width())

        self.lineEdit().setText(text)

    def addItem(self, text, data=None):

        item = QtGui.QStandardItem()
        item.setText(text)
        if data is None:
            item.setData(text)
        else:
            item.setData(data)
        item.setFlags(QtCore.Qt.ItemIsEnabled | QtCore.Qt.ItemIsUserCheckable)
        item.setData(QtCore.Qt.Unchecked, QtCore.Qt.CheckStateRole)
        self.model().appendRow(item)

    def addItems(self, texts, datalist=None):

        for i, text in enumerate(texts):
            try:
                data = datalist[i]
            except (TypeError, IndexError):
                data = None
            self.addItem(text, data)

    def currentData(self, all=False):
        
        # return the list of selected items data
        res = []
        for i in range(self.model().rowCount()):
            if not all:
                if self.model().item(i).checkState() == QtCore.Qt.Checked:
                    res.append(self.model().item(i).data())
            else:
                res.append(self.model().item(i).data())

        return res

class QVLine(QtWidgets.QFrame):
    """ Define class that generates vertical separator line. """

    def __init__(self, parent=None):
        super(QVLine, self).__init__(parent)
        self.setFrameShape(QtWidgets.QFrame.VLine)
        self.setFrameShadow(QtWidgets.QFrame.Sunken)

class Switch(QtWidgets.QPushButton):
    """ Define class that generates switch buttons. """

    def __init__(self, parent=None):
        super(Switch, self).__init__(parent)
        self.setCheckable(True)

    def paintEvent(self, event):

        # set switch properties
        radius = 9
        width = 20
        painter = QtGui.QPainter(self)
        painter.setRenderHint(QtGui.QPainter.Antialiasing)
        painter.translate(self.rect().center())

        # add grey border to switch main box
        painter.setPen(QtGui.QPen(QtCore.Qt.gray))

        # set white background
        painter.setBrush(QtCore.Qt.white)
        painter.drawRoundedRect(QtCore.QRect(-width, -radius, 2*width, 2*radius), radius, radius)

        # set colours and labels on switch
        label = "ON" if self.isChecked() else "OFF"
        bg_colour = QtCore.Qt.black if self.isChecked() else QtCore.Qt.gray
        text_colour = QtCore.Qt.white if self.isChecked() else QtCore.Qt.black

        # set switch background color
        painter.setBrush(QtGui.QBrush(bg_colour))

        # remove switch border color
        painter.setPen(QtGui.QPen(QtCore.Qt.NoPen))

        # change position depending on check
        sw_rect = QtCore.QRect(-radius, -radius, width + radius, 2*radius)
        if not self.isChecked():
            sw_rect.moveLeft(-width)
        painter.drawRoundedRect(sw_rect, radius, radius)

        # add label (ON / OFF)
        painter.setPen(QtGui.QPen(text_colour))
        painter.drawText(sw_rect, QtCore.Qt.AlignCenter, label)

def center(window):
    # Reference: https://wiki.qt.io/How_to_Center_a_Window_on_the_Screen

    window.setGeometry(
        QtWidgets.QStyle.alignedRect(
            QtCore.Qt.LeftToRight,
            QtCore.Qt.AlignCenter,
            window.size(),
            QtWidgets.qApp.desktop().availableGeometry(),
        )
    )

class MessageBox(QtWidgets.QWidget):

    def __init__(self, msg, parent=None):

        super().__init__(parent)
        msg_box = self.create_msg_box(msg)
        if msg_box is not None:
            layout = QtWidgets.QVBoxLayout(self)
            layout.addWidget(msg_box)
            center(self)

    def create_msg_box(self, msg):

        # add warning box
        msg_box = QtWidgets.QMessageBox()
        msg_box.setWindowTitle("Warning")
        msg_box.setText(msg)

        # add ok button
        ok_button = set_formatting(QtWidgets.QPushButton("OK"), formatting_dict['button_popup'])
        msg_box.addButton(ok_button, QtWidgets.QMessageBox.AcceptRole)

        # create wrapper to center
        wrapper = partial(center, msg_box)
        QtCore.QTimer.singleShot(0, wrapper)
        msg_box.exec_()

class InputDialog(QtWidgets.QWidget):

    def __init__(self, read_instance, title, msg, options, parent=None):

        super().__init__(parent)
        
        dialog = self.create_dialog_box(read_instance, title, msg, options)
        if dialog is not None:
            layout = QtWidgets.QVBoxLayout(self)
            layout.addWidget(dialog)

    def create_dialog_box(self, read_instance, title, msg, options):

        dialog = QtWidgets.QInputDialog(self)
        self.selected_option, self.okpressed = dialog.getItem(read_instance, title, msg, options, 0, False)
        if not self.okpressed:
            return

class PopUpWindow(QtWidgets.QWidget):
    """ Class that generates generalised pop-up window. """

    def __init__(self, read_instance, menu_root, menu_levels, full_window_geometry):
        super(PopUpWindow, self).__init__()

        # add input arguments to self
        self.read_instance = read_instance
        self.menu_root = menu_root
        self.menu_levels = menu_levels
        self.full_window_geometry = full_window_geometry
        self.menu_current = menu_root
        for _, menu_level in enumerate(menu_levels):
            self.menu_current = self.menu_current[menu_level]

        # generate GUI window for root page in menu
        self.generate_window()

        # define stylesheet for tooltips
        self.setStyleSheet("QToolTip { font: %spt %s}" % (formatting_dict['tooltip']['font']['size'],
                                                          formatting_dict['tooltip']['font']['style']))

    def generate_window(self):
        """ Generate GUI window for current menu level. """

        # get current menu level keys
        menu_current_keys = list(self.menu_current.keys())
        
        # set window title
        self.setWindowTitle(self.menu_current['window_title'])

        # create parent layout
        parent_layout = QtWidgets.QVBoxLayout()
        parent_layout.setAlignment(QtCore.Qt.AlignTop)

        # define spacing/margin variables
        self.layout_spacing = 10
        parent_layout.setSpacing(self.layout_spacing)
        self.page_margin = 5
        parent_layout.setContentsMargins(self.page_margin,self.page_margin,self.page_margin,self.page_margin)

        # set page title
        title_label = set_formatting(QtWidgets.QLabel(self, text=self.menu_current['page_title']), formatting_dict['title_popup'])
        title_label.setAlignment(QtCore.Qt.AlignCenter | QtCore.Qt.AlignTop)

        # add title to parent frame
        parent_layout.addWidget(title_label)

        # create layout for placing buttons horizontally (aligned left)
        button_row = QtWidgets.QHBoxLayout()
        button_row.setAlignment(QtCore.Qt.AlignHCenter)
        
        # initialise variable to update if have any buttons in button row
        self.have_buttons = False

        # check if need to create home/previous button
        if len(self.menu_levels) >= 1:
            self.have_buttons = True
            
            # create home button
            root_button = set_formatting(QtWidgets.QPushButton("HOME"), formatting_dict['button_popup'])
            root_button.setStyleSheet("color: blue;")
            root_button.setToolTip('Return to home menu page')
            root_button.setFixedWidth(80)
            button_row.addWidget(root_button)
            root_button.clicked.connect(self.root_page)
            
            # create previous button
            previous_button = set_formatting(QtWidgets.QPushButton("PREVIOUS"), formatting_dict['button_popup'])
            previous_button.setStyleSheet("color: green;")
            previous_button.setToolTip('Return to previous menu page')
            previous_button.setFixedWidth(80)
            button_row.addWidget(previous_button)
            previous_button.clicked.connect(self.previous_page)

        # check if need to create checkbox selection buttons
        if 'select_buttons' in menu_current_keys:
            self.have_buttons = True
            
            # need to create "Select All" button?
            if 'all' in self.menu_current['select_buttons']:
                select_all_button = set_formatting(QtWidgets.QPushButton("Select All"), formatting_dict['button_popup'])
                select_all_button.setFixedWidth(100)
                button_row.addWidget(select_all_button)
                select_all_button.clicked.connect(self.select_all)
            
            # need to create "Clear All" button?
            if 'clear' in self.menu_current['select_buttons']:
                clear_all_button = set_formatting(QtWidgets.QPushButton("Clear All"), formatting_dict['button_popup'])
                clear_all_button.setFixedWidth(100)
                button_row.addWidget(clear_all_button)
                clear_all_button.clicked.connect(self.clear_all)
            
            # need to create "Select Default" button?
            if 'default' in self.menu_current['select_buttons']:
                select_default_button = set_formatting(QtWidgets.QPushButton("Select Default"), formatting_dict['button_popup'])
                select_default_button.setFixedWidth(100)
                button_row.addWidget(select_default_button)
                select_default_button.clicked.connect(self.select_all_default)

        # add button row to parent layout (if have some buttons)
        if self.have_buttons:
            parent_layout.addLayout(button_row)

        # create dictionary to store current page status
        self.page_memory = {}

        # gather list of all different menu types that need to be plotted
        menu_types = []
        if 'navigation_buttons' in menu_current_keys:
            menu_types.append('navigation_buttons')
        if 'rangeboxes' in menu_current_keys:
            menu_types.append('rangeboxes')
        if 'checkboxes' in menu_current_keys:
            menu_types.append('checkboxes')
        if 'multispecies' in menu_current_keys:
            menu_types.append('multispecies')

        # have at least 1 menu type?
        if len(menu_types) > 0:

            # create grid of menu types (horizontally concatenating different menu type grids)
            horizontal_parent = self.create_grid(menu_types)

            # add grid to parent layout
            parent_layout.addLayout(horizontal_parent)
 
        # set finalised layout
        self.setLayout(parent_layout)

        # set geometry to match that of full window
        self.setGeometry(self.full_window_geometry)

        # show pop-up window
        self.show()

        # setup event to get selected checkbox indices when closing window
        quit_event = QtWidgets.QAction("Quit", self)
        quit_event.triggered.connect(self.closeEvent)
        
    def create_grid(self, menu_types):
        """ Create grid for each needed checkbox/rangebox/navigation button menu types, that wrap vertically
            and concatenate them horizontally together.
        """

        # create horizontal layout to place all menu types within
        horizontal_parent = QtWidgets.QHBoxLayout()
        
        # set spacing between different menu type grids
        horizontal_parent.setSpacing(25)

        # align grids to centre and top
        horizontal_parent.setAlignment(QtCore.Qt.AlignCenter | QtCore.Qt.AlignTop)
        
        # order appearance of menu types grids in menu (from left to right)
        menu_type_order_dict = {'navigation_buttons': 1, 'multispecies': 1, 'rangeboxes': 2, 'checkboxes': 3}
        menu_types = sorted(menu_types, key=menu_type_order_dict.__getitem__)
        
        # iterate through passed menu types
        for menu_type in menu_types:

            # create empty grid
            scroll_area_content = QtWidgets.QWidget()
            grid = QtWidgets.QGridLayout(scroll_area_content)

            # align grid to center and top
            grid.setAlignment(QtCore.Qt.AlignTop | QtCore.Qt.AlignCenter)

            # initialise indices used for indexing objects in grid
            start_row_n = 0
            row_n = 0
            column_n = 0

            # get dictionary nested inside current menu for menu type
            menu_current_type = self.menu_current[menu_type]
            
            # add button to add row in multispecies
            if menu_type == 'multispecies':
                element_label = 'ADD ROW'
                add_row_button = set_formatting(QtWidgets.QPushButton(element_label), 
                                                formatting_dict['multispecies_popup'])
                add_row_button.clicked.connect(lambda: self.add_multispecies_widgets(grid))
                grid.addWidget(add_row_button, 0, 3, QtCore.Qt.AlignCenter)
                
            # if have no labels for current menu type, continue to next menu type
            if len(menu_current_type['labels']) == 0 and menu_type != 'multispecies':
                continue

            # get keys associated with current menu type in current menu level
            current_menu_keys = list(menu_current_type.keys())
            
            # create dictionary to store variables that save page status per menu type (also set formatting dict for each row in grid, and vertical spacing)
            if menu_type == 'checkboxes':
                row_format_dict = formatting_dict['checkbox_popup']
                grid_vertical_spacing = 0
                if ('keep_selected' in current_menu_keys) & ('remove_selected' in current_menu_keys):
                    self.page_memory['checkboxes'] = {'keep_selected':[], 'remove_selected':[], 'n_column_consumed':3, 
                                                      'ordered_elements':['keep_selected', 'remove_selected'], 
                                                      'widget':[QtWidgets.QCheckBox,
                                                                QtWidgets.QCheckBox]}
                elif 'keep_selected' in current_menu_keys:
                    self.page_memory['checkboxes'] = {'keep_selected':[], 'n_column_consumed':2, 
                                                      'ordered_elements':['keep_selected'], 
                                                      'widget':[QtWidgets.QCheckBox]}
                elif 'remove_selected' in current_menu_keys:
                    self.page_memory['checkboxes'] = {'remove_selected':[], 'n_column_consumed':2, 
                                                      'ordered_elements':['remove_selected'], 
                                                      'widget':[QtWidgets.QCheckBox]}
            elif menu_type == 'rangeboxes':
                row_format_dict = formatting_dict['rangebox_popup']
                grid_vertical_spacing = 3
                if ('current_lower' in current_menu_keys) & ('current_upper' in current_menu_keys):
                    self.page_memory['rangeboxes'] = {'current_lower': [], 'current_upper': [], 'apply_selected': [],
                                                      'n_column_consumed': 4, 
                                                      'ordered_elements': ['current_lower', 
                                                                           'current_upper', 
                                                                           'apply_selected'], 
                                                      'widget':[QtWidgets.QLineEdit, 
                                                                QtWidgets.QLineEdit, 
                                                                QtWidgets.QCheckBox]}
                elif 'current_lower' in current_menu_keys:
                    self.page_memory['rangeboxes'] = {'current_lower': [], 'n_column_consumed': 2, 
                                                      'ordered_elements': ['current_lower'], 
                                                      'widget': [QtWidgets.QLineEdit,
                                                                 QtWidgets.QCheckBox]}
                elif 'current_upper' in current_menu_keys:
                    self.page_memory['rangeboxes'] = {'current_upper': [], 'n_column_consumed': 2, 
                                                      'ordered_elements': ['current_upper'], 
                                                      'widget': [QtWidgets.QLineEdit,
                                                                 QtWidgets.QCheckBox]}
            elif menu_type == 'navigation_buttons':
                row_format_dict = formatting_dict['navigation_button_popup']
                grid_vertical_spacing = 3
                self.page_memory['navigation_buttons'] = {'buttons': [], 'n_column_consumed': 1, 
                                                          'ordered_elements': ['buttons'], 
                                                          'widget': [QtWidgets.QPushButton]}

            elif menu_type == 'multispecies':
                row_format_dict = formatting_dict['multispecies_popup']
                grid_vertical_spacing = 3
                self.page_memory['multispecies'] = {'network': [], 'species': [], 'matrix': [],
                                                    'current_lower': [], 'current_upper': [], 
                                                    'current_filter_species_fill_value': [],
                                                    'apply_selected': [],
                                                    'n_column_consumed': 7, 
                                                    'ordered_elements':['network', 
                                                                        'matrix',
                                                                        'species',
                                                                        'current_lower', 
                                                                        'current_upper',
                                                                        'current_filter_species_fill_value', 
                                                                        'apply_selected'], 
                                                    'widget':[QtWidgets.QComboBox,
                                                              QtWidgets.QComboBox,
                                                              QtWidgets.QComboBox,
                                                              QtWidgets.QLineEdit, 
                                                              QtWidgets.QLineEdit, 
                                                              QtWidgets.QLineEdit, 
                                                              QtWidgets.QCheckBox
                                                             ]}

            # if have more than 1 column per label, need column headers
            if len(self.page_memory[menu_type]['ordered_elements']) > 1:
                have_column_headers = True
                if menu_type == 'multispecies':
                    start_row_n = 2
                else:
                    start_row_n = 1
            else:
                have_column_headers = False

            # set vertical/horizontal grid spacing
            grid.setHorizontalSpacing(3)
            grid.setVerticalSpacing(grid_vertical_spacing)

            # calculate currently occupied vertical space
            occupied_vertical_space_before_grid = self.page_margin + formatting_dict['title_popup']['height'] + self.layout_spacing + self.page_margin
            if self.have_buttons:
                occupied_vertical_space_before_grid += (formatting_dict['button_popup']['height'] + self.layout_spacing)
            if have_column_headers:
                occupied_vertical_space_before_grid += (formatting_dict['column_header_label_popup']['height'] + grid_vertical_spacing)
            
            # add horizontal scrollbar spacing
            occupied_vertical_space_before_grid += row_format_dict['height']*1.5

            # initialise variable for tracking available vertical space when appending rows of grid
            currently_occupied_vertical_space = copy.deepcopy(occupied_vertical_space_before_grid)

            # iterate through all grid labels
            for label_ii, label in enumerate(menu_current_type['labels']):
                
                # evaluate if all available vertical space has been consumed
                row_available_space = self.full_window_geometry.height() - currently_occupied_vertical_space
                
                # if available space <= than row height, force a new column to be started
                if row_available_space <= (row_format_dict['height']):
                    column_n+=self.page_memory[menu_type]['n_column_consumed']
                    row_n = 0
                    currently_occupied_vertical_space = copy.deepcopy(occupied_vertical_space_before_grid)

                # set page subtitle (if exists)
                if menu_type in ['checkboxes', 'rangeboxes']:
                    if 'subtitles' in current_menu_keys:
                        if label_ii in menu_current_type['subtitle_inds']:

                            # add subtitle to frame
                            subtitle_label = set_formatting(QtWidgets.QLabel(self, text=menu_current_type['subtitles'][menu_current_type['subtitle_inds'].index(label_ii)]), formatting_dict['subtitle_popup'])
                            grid.addWidget(subtitle_label, start_row_n+row_n, column_n, QtCore.Qt.AlignCenter)
                            
                            # update occupied vertical space 
                            currently_occupied_vertical_space += formatting_dict['subtitle_popup']['height']
                            
                            # iterate row_n
                            row_n +=1

                # add label to left of checkboxes / rangeboxes, and also add a tooltip (if exists)
                if menu_type in ['checkboxes', 'rangeboxes']:
                    rangebox_label = set_formatting(QtWidgets.QLabel(self, text = str(label)), 
                                                    formatting_dict['rangebox_label_popup'])
                    if menu_type == 'rangeboxes':
                        if len(menu_current_type['tooltips']) > 0:
                            rangebox_label.setToolTip(wrap_tooltip_text(menu_current_type['tooltips'][label_ii], 
                                                                        self.full_window_geometry.width()))
                    grid.addWidget(rangebox_label, start_row_n+row_n, column_n, QtCore.Qt.AlignLeft)

                # create all elements in column, per row
                for (element_ii, element), widget in zip(enumerate(self.page_memory[menu_type]['ordered_elements']),
                                                         self.page_memory[menu_type]['widget']):

                    # if menu type ==  'rangeboxes' then add 1 to element ii, because placed a label in first column
                    if menu_type in ['checkboxes', 'rangeboxes']:
                        element_label = ''
                        element_ii += 1
                    elif menu_type in ['multispecies']:
                        element_ii -= 1
                    else:
                        element_label = label

                    # append widget to page memory dictionary
                    if menu_type == 'multispecies':
                        self.page_memory[menu_type][element].append(set_formatting(widget(), row_format_dict))
                    else:
                        self.page_memory[menu_type][element].append(set_formatting(widget(element_label), 
                                                                                   row_format_dict))

                    # set checkboxes / rangeboxes to previous values
                    if menu_type in ['checkboxes', 'rangeboxes']:
                        
                        # check if checkbox is currently selected, if so select it again
                        # map checkbox value first if necessary
                        if menu_type == 'checkboxes':
                            if 'map_vars' in current_menu_keys:
                                var_to_check = menu_current_type['map_vars'][label_ii]
                            else:
                                var_to_check = copy.deepcopy(label)
                            if var_to_check in menu_current_type[element]:
                                self.page_memory[menu_type][element][label_ii].setCheckState(QtCore.Qt.Checked)
                        
                        # set rangeboxes to previous set value (if any)
                        elif menu_type == 'rangeboxes':
                            if element != 'apply_selected':
                                self.page_memory[menu_type][element][label_ii].setText(menu_current_type[element][label_ii])
                                self.page_memory[menu_type][element][label_ii].setFixedWidth(75)
                            else:
                                if 'map_vars' in current_menu_keys:
                                    var_to_check = menu_current_type['map_vars'][label_ii]
                                else:
                                    var_to_check = copy.deepcopy(label)
                                if var_to_check in menu_current_type[element]:
                                    self.page_memory[menu_type][element][label_ii].setCheckState(QtCore.Qt.Checked)
                        
                    # if menu type == navigation_buttons
                    elif menu_type == 'navigation_buttons':
                        
                        # add tooltip
                        if len(menu_current_type['tooltips']) > 0:
                            self.page_memory[menu_type][element][label_ii].setToolTip(wrap_tooltip_text(menu_current_type['tooltips'][label_ii], 
                                                                                                        self.full_window_geometry.width()))
                        
                        # add connectivity to buttons
                        self.page_memory[menu_type][element][label_ii].clicked.connect(self.open_new_page)

                    # if menu type == multispecies
                    elif menu_type == 'multispecies':
                        
                        # add connectivity to apply button
                        if element == 'apply_selected':
                            self.page_memory[menu_type][element][label_ii].setObjectName('apply_' + str(label_ii))
                            self.page_memory[menu_type][element][label_ii].clicked.connect(self.handle_filter_species_change)

                        # format and connect for changes
                        else:
                            if element in ['network', 'species', 'matrix']:
                                # format
                                self.page_memory[menu_type][element][label_ii].setFixedWidth(100)
                                self.page_memory[menu_type][element][label_ii].AdjustToContents

                                # add connectivity to options
                                self.page_memory[menu_type][element][label_ii].setObjectName('comboboxes_' + str(label_ii))
                                self.page_memory[menu_type][element][label_ii].currentTextChanged.connect(self.handle_multispecies_params_change)
                            else:
                                # add connectivity to options
                                self.page_memory[menu_type][element][label_ii].setObjectName('texts_' + str(label_ii))
                                self.page_memory[menu_type][element][label_ii].textChanged.connect(self.handle_multispecies_params_change)

                    # add element to grid (aligned left)
                    if menu_type == 'multispecies':
                        grid.addWidget(self.page_memory[menu_type][element][label_ii], 
                                       start_row_n+row_n, element_ii+1, QtCore.Qt.AlignLeft)
                    else:
                        grid.addWidget(self.page_memory[menu_type][element][label_ii], 
                                       start_row_n+row_n, column_n+element_ii, QtCore.Qt.AlignLeft)
                
                # update multispecies filtering fields for each row
                if menu_type == 'multispecies':
                    self.update_multispecies_fields(label_ii)
                    self.read_instance.multispecies_initialisation = False

                # iterate row_n
                row_n +=1

                # add row vertical space to total occupied space
                currently_occupied_vertical_space += (row_format_dict['height'] + grid_vertical_spacing)

            # get values before closing the tab
            if menu_type == 'multispecies':
                self.set_multispecies_previous_fields()

            # add column headers to menu type grid if needed
            if have_column_headers:
                for column_number in np.arange(0, column_n+1, self.page_memory[menu_type]['n_column_consumed']):
                    if menu_type == 'checkboxes':
                        texts = ['K', 'R']
                        for i, text in enumerate(texts):
                            grid.addWidget(set_formatting(QtWidgets.QLabel(self, text=text), 
                                                          formatting_dict['column_header_label_popup']), 
                                           0, column_number+i+1, QtCore.Qt.AlignCenter)
                    elif menu_type == 'rangeboxes':
                        texts = ['Min', 'Max', 'A']
                        for i, text in enumerate(texts):
                            grid.addWidget(set_formatting(QtWidgets.QLabel(self, text=text), 
                                                          formatting_dict['column_header_label_popup']), 
                                           0, column_number+i+1, QtCore.Qt.AlignCenter)
                    elif menu_type == 'multispecies':
                        if len(self.menu_current['multispecies']['labels']) > 0:
                            texts = ['Network', 'Matrix', 'Species', 'Min', 'Max', 'Fill value', 'A']
                            for i, text in enumerate(texts):
                                grid.addWidget(set_formatting(QtWidgets.QLabel(self, text=text), 
                                                              formatting_dict['column_header_label_popup']), 
                                               1, i, QtCore.Qt.AlignCenter)

            # set horizontal scroll properties
            scroll_area = QtWidgets.QScrollArea() 
            scroll_area.setVerticalScrollBarPolicy(QtCore.Qt.ScrollBarAlwaysOff)
            scroll_area.setHorizontalScrollBarPolicy(QtCore.Qt.ScrollBarAsNeeded)
            scroll_area.setWidgetResizable(True)
            scroll_area.setFrameShape(0)

            # add horizontal scroll
            scroll_area.setWidget(scroll_area_content)
            horizontal_parent.addWidget(scroll_area)

        # return horizontally concatenated menu type grids
        return horizontal_parent

    def open_new_page(self):
        """ Function to open new page in pop-up window. """

        # get selected navigation button text
        selected_navigation_button = self.sender().text()
        
        # add selected navigation button text to menu levels list
        self.menu_levels.append(selected_navigation_button)
        
        # create new pop-up page for selected navigation button
        self.new_window = PopUpWindow(self.read_instance, self.menu_root, self.menu_levels, self.full_window_geometry)
        
        # sleep briefly to allow new page to be generated
        time.sleep(0.1)
        
        # close current pop-up page
        self.close()

    def root_page(self):
        """ Function that returns pop-up window to root menu level page. """

        # create new pop-up page for root menu level
        self.new_window = PopUpWindow(self.read_instance, self.menu_root, [], self.full_window_geometry)
        
        # sleep briefly to allow new page to be generated
        time.sleep(0.1)
        
        # close current pop-up page
        self.close()

    def previous_page(self):
        """ Function that returns pop-up window to previous menu level page. """

        # create new pop-up page for previous menu level
        self.new_window = PopUpWindow(self.read_instance, self.menu_root, self.menu_levels[:-1], 
                                      self.full_window_geometry)
        
        # sleep briefly to allow new page to be generated
        time.sleep(0.1)
        
        # close current pop-up page
        self.close()

    def select_all(self):
        """ Function to select all checkboxes. """

        for element in self.page_memory['checkboxes']['ordered_elements']:
            for checkbox_ii, checkbox in enumerate(self.page_memory['checkboxes'][element]):
                self.page_memory['checkboxes'][element][checkbox_ii].setCheckState(QtCore.Qt.Checked)

    def clear_all(self):
        """ Function to clear all checkboxes. """

        for element in self.page_memory['checkboxes']['ordered_elements']:
            for checkbox_ii, checkbox in enumerate(self.page_memory['checkboxes'][element]):
                self.page_memory['checkboxes'][element][checkbox_ii].setCheckState(QtCore.Qt.Unchecked)

    def select_all_default(self):
        """ Function to select all default selected checkboxes. """

        # unselect all checkboxes first
        for element in self.page_memory['checkboxes']['ordered_elements']:
            for checkbox_ii, checkbox in enumerate(self.page_memory['checkboxes'][element]):
                self.page_memory['checkboxes'][element][checkbox_ii].setCheckState(QtCore.Qt.Unchecked)

        # map default variables to positional indices
        if 'map_vars' in list(self.menu_current['checkboxes'].keys()):
            default_inds = [np.where(self.menu_current['checkboxes']['map_vars'] == default_var)[0][0] for default_var in self.menu_current['checkboxes']['remove_default']]
        else:
            default_inds = [np.where(self.menu_current['checkboxes']['labels'] == default_var)[0][0] for default_var in self.menu_current['checkboxes']['remove_default']]

        # now select only desired default checkboxes
        for element in self.page_memory['checkboxes']['ordered_elements']:
            for default_ind in default_inds:
                self.page_memory['checkboxes'][element][default_ind].setCheckState(QtCore.Qt.Checked)

    def add_multispecies_widgets(self, grid):
        """ Function to add new line to pop-up window. """
        
        # get widget line
        label_ii = len(self.menu_current['multispecies']['labels'])

        # initalise labels
        if len(self.menu_current['multispecies']['labels']) == 0:
            texts = ['Network', 'Matrix', 'Species', 'Min', 'Max', 'Fill value', 'A']
            for i, text in enumerate(texts):
                grid.addWidget(set_formatting(QtWidgets.QLabel(self, text=text), 
                                              formatting_dict['column_header_label_popup']), 
                                1, i, QtCore.Qt.AlignCenter)

        # update menu_current labels
        # check if they exist since they might have been added with the function multispecies_conf
        if 'networkspeci_' + str(label_ii) not in self.menu_current['multispecies']['labels']:
            self.menu_current['multispecies']['labels'].append('networkspeci_' + str(label_ii))

        # add new line only when add_row button is pressed
        for (element_ii, element), widget in zip(enumerate(self.page_memory['multispecies']['ordered_elements']),
                                                           self.page_memory['multispecies']['widget']):
            
            # add element to memory
            self.page_memory['multispecies'][element].append(set_formatting(widget(), 
                                                                            formatting_dict['multispecies_popup']))
            grid.addWidget(self.page_memory['multispecies'][element][label_ii], label_ii + 2, element_ii, 
                           QtCore.Qt.AlignLeft)

            if element == 'apply_selected':
                self.page_memory['multispecies'][element][label_ii].setObjectName('apply_' + str(label_ii))
                self.page_memory['multispecies'][element][label_ii].clicked.connect(self.handle_filter_species_change)

            else:
                if element in ['network', 'species', 'matrix']:
                    # format
                    self.page_memory['multispecies'][element][label_ii].setFixedWidth(100)
                    self.page_memory['multispecies'][element][label_ii].AdjustToContents

                    # add connectivity to options
                    self.page_memory['multispecies'][element][label_ii].setObjectName('comboboxes_' + str(label_ii))
                    self.page_memory['multispecies'][element][label_ii].currentTextChanged.connect(self.handle_multispecies_params_change)
                else:
                    # add connectivity to options
                    self.page_memory['multispecies'][element][label_ii].setObjectName('texts_' + str(label_ii))
                    self.page_memory['multispecies'][element][label_ii].textChanged.connect(self.handle_multispecies_params_change)

            # add element to grid
            grid.addWidget(self.page_memory['multispecies'][element][label_ii], label_ii + 2, element_ii, 
                           QtCore.Qt.AlignLeft)
                                    
        # update multispecies filtering fields for each row
        self.read_instance.multispecies_initialisation = True
        self.update_multispecies_fields(label_ii)
        self.read_instance.multispecies_initialisation = False

    def handle_filter_species_change(self):
        """ Function to add or remote filter species after clicking on apply button. """
        
        # get widget line
        event_source = self.sender()
        label_ii = int(event_source.objectName().split('_')[1])
        
        if event_source.isChecked():
            self.update_filter_species(label_ii)
        else:
            self.update_filter_species(label_ii, add_filter_species=False)

    def update_multispecies_fields(self, label_ii):
        """ Update multispecies fields in tab.

            :param label_ii: Corresponding widget line in dashboard
            :type label_ii: int
        """

        # set variable to block interactive handling while updating config bar parameters
        self.read_instance.block_config_bar_handling_updates = True

        # set some default configuration values when initialising config bar
        if self.read_instance.multispecies_initialisation:
            
            # set initial selected config variables as set .conf files or defaults
            self.read_instance.selected_widget_network.update({label_ii: copy.deepcopy(self.read_instance.selected_network)})
            self.read_instance.selected_widget_matrix.update({label_ii: self.read_instance.parameter_dictionary[self.read_instance.selected_species]['matrix']})
            self.read_instance.selected_widget_species.update({label_ii: copy.deepcopy(self.read_instance.selected_species)})
            self.read_instance.selected_widget_lower.update({label_ii: str(np.nan)})
            self.read_instance.selected_widget_upper.update({label_ii: str(np.nan)})
            self.read_instance.selected_widget_filter_species_fill_value.update({label_ii: str(np.nan)})
            self.read_instance.selected_widget_apply.update({label_ii: False})

        # initialise/update fields - maintain previously selected values wherever possible
        # clear fields
        if len(self.menu_current['multispecies']['labels']) > 0:
            self.page_memory['multispecies']['network'][label_ii].clear()
            self.page_memory['multispecies']['matrix'][label_ii].clear()
            self.page_memory['multispecies']['species'][label_ii].clear()
            self.page_memory['multispecies']['current_lower'][label_ii].setText(str(np.nan))
            self.page_memory['multispecies']['current_upper'][label_ii].setText(str(np.nan))
            self.page_memory['multispecies']['current_filter_species_fill_value'][label_ii].setText(str(np.nan))
            self.page_memory['multispecies']['apply_selected'][label_ii].setCheckState(QtCore.Qt.Unchecked)

        # if have no available observational data, return from function, updating variable informing that have no data
        if len(self.read_instance.available_observation_data) == 0:
            self.read_instance.no_data_to_read = True
            # unset variable to allow interactive handling from now
            self.read_instance.block_config_bar_handling_updates = False
            return
        else:
            self.read_instance.no_data_to_read = False
        
        # get available networks for selected resolution
        available_networks = copy.deepcopy(list(self.read_instance.available_observation_data.keys()))
        for network in list(self.read_instance.available_observation_data.keys()):
            if self.read_instance.selected_resolution not in self.read_instance.available_observation_data[network].keys():
                available_networks.remove(network)
        
        # update network and set current text in network widget
        self.page_memory['multispecies']['network'][label_ii].addItems(available_networks)
        if self.read_instance.selected_widget_network[label_ii] in available_networks:
            self.page_memory['multispecies']['network'][label_ii].setCurrentText(self.read_instance.selected_widget_network[label_ii])
        else:
            self.read_instance.selected_widget_network.update({label_ii: self.page_memory['multispecies']['network'][label_ii].currentText()})

        # add available matrices
        available_matrices = sorted(self.read_instance.available_observation_data[self.read_instance.selected_widget_network[label_ii]][self.read_instance.selected_resolution])
        self.page_memory['multispecies']['matrix'][label_ii].addItems(available_matrices)
        
        # update matrix and set current text in matrix widget
        if self.read_instance.selected_widget_matrix[label_ii] in available_matrices:
            self.page_memory['multispecies']['matrix'][label_ii].setCurrentText(self.read_instance.selected_widget_matrix[label_ii])
        else:
            self.read_instance.selected_widget_matrix.update({label_ii: self.page_memory['multispecies']['matrix'][label_ii].currentText()})
                            
        # add available species
        available_species = sorted(self.read_instance.available_observation_data[self.read_instance.selected_widget_network[label_ii]][self.read_instance.selected_resolution][self.read_instance.selected_widget_matrix[label_ii]])
        self.page_memory['multispecies']['species'][label_ii].addItems(available_species)
        
        # update species and set current text in species widget
        if self.read_instance.selected_widget_species[label_ii] in available_species:
            self.page_memory['multispecies']['species'][label_ii].setCurrentText(self.read_instance.selected_widget_species[label_ii])
        else:
            self.read_instance.selected_widget_species.update({label_ii: self.page_memory['multispecies']['species'][label_ii].currentText()})
        
        # update current lower
        if self.read_instance.selected_widget_lower[label_ii] != str(np.nan):
            self.page_memory['multispecies']['current_lower'][label_ii].setText(str(self.read_instance.selected_widget_lower[label_ii]))

        # update current upper
        if self.read_instance.selected_widget_upper[label_ii] != str(np.nan):
            self.page_memory['multispecies']['current_upper'][label_ii].setText(str(self.read_instance.selected_widget_upper[label_ii]))

        # update current fill value
        if self.read_instance.selected_widget_filter_species_fill_value[label_ii] != str(np.nan):
            self.page_memory['multispecies']['current_filter_species_fill_value'][label_ii].setText(str(self.read_instance.selected_widget_filter_species_fill_value[label_ii]))

        # update apply
        if self.read_instance.selected_widget_apply[label_ii] == True:
            self.page_memory['multispecies']['apply_selected'][label_ii].setCheckState(QtCore.Qt.Checked)

        self.read_instance.block_config_bar_handling_updates = False

    def set_multispecies_previous_fields(self):
        """ Function to set the same multispecies filtering fields that we previously had upon reopening the tab.
        """

        # set variable to block interactive handling while updating config bar parameters
        self.read_instance.block_config_bar_handling_updates = True
        
        # set previous bounds and check apply_selected
        # do this only when previous bounds exist (after tab has been closed)
        if len(self.menu_current['multispecies']['previous_lower'].keys()) > 0:
            for label_ii, label in enumerate(self.menu_current['multispecies']['labels']):
                if (label_ii+1) <= len(self.menu_current['multispecies']['previous_lower'].keys()):
                    self.page_memory['multispecies']['current_lower'][label_ii].setText(
                        str(self.menu_current['multispecies']['previous_lower'][label_ii]))
                    self.page_memory['multispecies']['current_upper'][label_ii].setText(
                        str(self.menu_current['multispecies']['previous_upper'][label_ii]))
                    self.page_memory['multispecies']['current_filter_species_fill_value'][label_ii].setText(
                        str(self.menu_current['multispecies']['previous_filter_species_fill_value'][label_ii]))
                    if self.menu_current['multispecies']['previous_apply'][label_ii]:
                        self.page_memory['multispecies']['apply_selected'][label_ii].setCheckState(QtCore.Qt.Checked)
                    else:
                        self.page_memory['multispecies']['apply_selected'][label_ii].setCheckState(QtCore.Qt.Unchecked)

        self.read_instance.block_config_bar_handling_updates = False

    def handle_multispecies_params_change(self, changed_param):
        """ Function which handles interactive updates of multispecies filtering fields. """
        
        if (changed_param != '') and (not self.read_instance.block_config_bar_handling_updates):
            
            # get event origin source
            event_source = self.sender()

            # get line
            label_ii = int(event_source.objectName().split('_')[1])

            # reset bounds and apply values on widgets
            self.read_instance.selected_widget_apply.update({label_ii: False})

            # remove previous networkspeci from lists
            self.update_filter_species(label_ii, add_filter_species=False)

            # if network, matrix or species have changed then respective
            # current selection for the changed param
            if event_source == self.page_memory['multispecies']['network'][label_ii]:
                self.read_instance.selected_widget_network.update({label_ii: changed_param})
                self.read_instance.selected_widget_matrix.update({label_ii: sorted(list(
                    self.read_instance.available_observation_data[self.read_instance.selected_widget_network[label_ii]][self.read_instance.selected_resolution].keys()))[0]})
            elif event_source == self.page_memory['multispecies']['matrix'][label_ii]:
                self.read_instance.selected_widget_matrix.update({label_ii: changed_param})
                self.read_instance.selected_widget_species.update({label_ii: sorted(list(
                    self.read_instance.available_observation_data[self.read_instance.selected_widget_network[label_ii]][self.read_instance.selected_resolution][self.read_instance.selected_widget_matrix[label_ii]].keys()))[0]})
            elif event_source == self.page_memory['multispecies']['species'][label_ii]:
                self.read_instance.selected_widget_species.update({label_ii: changed_param})
            elif event_source == self.page_memory['multispecies']['current_lower'][label_ii]:
                self.read_instance.selected_widget_lower.update({label_ii: changed_param})
            elif event_source == self.page_memory['multispecies']['current_upper'][label_ii]:
                self.read_instance.selected_widget_upper.update({label_ii: changed_param})
            elif event_source == self.page_memory['multispecies']['current_filter_species_fill_value'][label_ii]:
                self.read_instance.selected_widget_filter_species_fill_value.update({label_ii: changed_param})


            # update multispecies filtering fields
            self.update_multispecies_fields(label_ii)

    def closeEvent(self, event):
        """ Function to get status of current page upon closing of pop-up window. """

        # take everything from page memory dictionary and put it back into menu level object

        # iterate through menu types
        for menu_type in list(self.page_memory.keys()):
            for element in self.page_memory[menu_type]['ordered_elements']:
                if menu_type == 'checkboxes':
                    selected_vars = []
                    for checkbox_ii, checkbox in enumerate(self.page_memory[menu_type][element]):
                        if checkbox.checkState() == QtCore.Qt.Checked:
                            # map selected position index to variable name
                            if 'map_vars' in list(self.menu_current[menu_type].keys()):
                                selected_vars.append(self.menu_current[menu_type]['map_vars'][checkbox_ii])
                            else:
                                selected_vars.append(self.menu_current[menu_type]['labels'][checkbox_ii])
                    # update previous selected variable
                    if element == 'keep_selected':
                        self.menu_current[menu_type]['previous_keep_selected'] = copy.deepcopy(self.menu_current[menu_type]['keep_selected'])
                    elif element == 'remove_selected':
                        self.menu_current[menu_type]['previous_remove_selected'] = copy.deepcopy(self.menu_current[menu_type]['remove_selected'])
                    # update selected variable
                    self.menu_current[menu_type][element] = selected_vars
                
                if menu_type == 'rangeboxes':
                    set_vals = []
                    selected_vars = []
                    for rangebox_ii, rangebox in enumerate(self.page_memory[menu_type][element]):
                        if element != 'apply_selected':
                            set_vals.append(rangebox.text())
                        else:
                            if rangebox.checkState() == QtCore.Qt.Checked:
                                # map selected position index to variable name
                                if 'map_vars' in list(self.menu_current[menu_type].keys()):
                                    selected_vars.append(self.menu_current[menu_type]['map_vars'][rangebox_ii])
                                else:
                                    selected_vars.append(self.menu_current[menu_type]['labels'][rangebox_ii])
                               
                    # update previous set variable
                    if element == 'current_lower':
                        self.menu_current[menu_type]['previous_lower'] = copy.deepcopy(self.menu_current[menu_type]['current_lower'])
                    elif element == 'current_upper':
                        self.menu_current[menu_type]['previous_upper'] = copy.deepcopy(self.menu_current[menu_type]['current_upper'])
                    elif element == 'apply_selected':
                        self.menu_current[menu_type]['previous_apply'] = copy.deepcopy(self.menu_current[menu_type]['apply_selected'])
                    
                    # update set value
                    if element != 'apply_selected':
                        self.menu_current[menu_type][element] = set_vals
                    else:
                        self.menu_current[menu_type][element] = selected_vars       

                elif menu_type == 'multispecies':
                    for label_ii, label in enumerate(self.menu_current[menu_type]['labels']):
                        # update previous set variable
                        if element == 'current_lower':
                            self.menu_current[menu_type]['previous_lower'].update({label_ii: self.page_memory['multispecies']['current_lower'][label_ii].text()})
                        elif element == 'current_upper':
                            self.menu_current[menu_type]['previous_upper'].update({label_ii: self.page_memory['multispecies']['current_upper'][label_ii].text()})
                        elif element == 'current_filter_species_fill_value':
                            self.menu_current[menu_type]['previous_filter_species_fill_value'].update({label_ii: self.page_memory['multispecies']['current_filter_species_fill_value'][label_ii].text()})
                        elif element == 'apply_selected':
                            if self.page_memory['multispecies']['apply_selected'][label_ii].isChecked():
                                self.menu_current[menu_type]['previous_apply'].update({label_ii: True})
                            else:
                                self.menu_current[menu_type]['previous_apply'].update({label_ii: False})

    def update_filter_species(self, label_ii, add_filter_species=True):
        """ Function to update filter species after launching the dashboard with a configuration file or 
            by editing the fields in the multispecies filtering tab in the dashboard. 

            :param instance: Instance of class ProvidentiaMainWindow
            :type instance: object
            :param label_ii: Corresponding widget line in dashboard
            :type label_ii: int
            :param add_filter_species: boolean to indicate if networkspeci has to be added or removed
            :type add_filter_species: boolean
        """

        # update previous filter species
        self.read_instance.previous_filter_species = copy.deepcopy(self.read_instance.filter_species)

        # get selected network, species and bounds
        network = self.read_instance.selected_widget_network[label_ii]
        speci = self.read_instance.selected_widget_species[label_ii]
        networkspeci = network + '|' + speci
        current_lower = self.read_instance.selected_widget_lower[label_ii]
        current_upper = self.read_instance.selected_widget_upper[label_ii]
        current_filter_species_fill_value = self.read_instance.selected_widget_filter_species_fill_value[label_ii]

        # get filter species after changes
        current_filter_species = [current_lower, current_upper, current_filter_species_fill_value]

        # if apply button is checked or filter_species in configuration file, add networkspecies in filter_species
        if add_filter_species:
            
            # do not add to filter_species if lower and upper bounds are nan
            if current_lower == str(np.nan) or current_upper == str(np.nan):
                msg = 'Data bounds cannot be empty.'
                show_message(self.read_instance, msg)
                self.page_memory['multispecies']['apply_selected'][label_ii].setCheckState(QtCore.Qt.Unchecked)
                return

            # only add to filter_species when lower bound if it contains :, > or >=
            if ('<' in current_lower):
                msg = 'Lower bound ({}) for {} cannot contain < or <=. '.format(current_lower, networkspeci)
                show_message(self.read_instance, msg)
                self.page_memory['multispecies']['apply_selected'][label_ii].setCheckState(QtCore.Qt.Unchecked)
                return
            elif (':' not in current_lower) and ('>' not in current_lower):
                msg = 'Lower bound ({}) for {} should contain > or >=. '.format(current_lower, networkspeci)
                show_message(self.read_instance, msg)
                self.page_memory['multispecies']['apply_selected'][label_ii].setCheckState(QtCore.Qt.Unchecked)
                return

            # only add to filter_species when upper bound if it contains :, < or <=
            if ('>' in current_upper):
                msg = 'Upper bound ({}) for {} cannot contain > or >=. '.format(current_upper, networkspeci)
                show_message(self.read_instance, msg)
                self.page_memory['multispecies']['apply_selected'][label_ii].setCheckState(QtCore.Qt.Unchecked)
                return
            elif (':' not in current_upper) and ('<' not in current_upper):
                msg = 'Upper bound ({}) for {} should contain < or <=. '.format(current_upper, networkspeci)
                show_message(self.read_instance, msg)
                self.page_memory['multispecies']['apply_selected'][label_ii].setCheckState(QtCore.Qt.Unchecked)
                return

            # add or update networkspeci
            # check selected lower and upper bounds and fill value are numbers or nan
            try:
                if networkspeci in self.read_instance.filter_species.keys():
                    if current_filter_species not in self.read_instance.filter_species[networkspeci]:
                        self.read_instance.filter_species[networkspeci].append(current_filter_species)
                else:
                    self.read_instance.filter_species[networkspeci] = [current_filter_species]

            # if any of the fields are not numbers, return from function
            except ValueError:
                msg = 'Warning: Data limit fields must be numeric.'
                show_message(self.read_instance, msg)
                self.page_memory['multispecies']['apply_selected'][label_ii].setCheckState(QtCore.Qt.Unchecked)
                return

            # get quality flags for species if the information is not available in qa_per_species
            if speci not in self.read_instance.qa_per_species:
                # get species in memory 
                species = copy.deepcopy(self.read_instance.species)
                filter_species = [val.split('|')[1] 
                                  for val in list(copy.deepcopy(self.read_instance.filter_species).keys())]
                qa_species = species + filter_species
                
                # add
                qa_species.append(speci)
                self.read_instance.qa_per_species = {speci:get_default_qa(self.read_instance, speci) 
                                                     for speci in qa_species}

        # if apply button is unchecked, remove networkspecies from filter_species
        else:
            # remove from filter_species
            filter_species_aux = copy.deepcopy(self.read_instance.filter_species)
            if networkspeci in filter_species_aux.keys():
                for networkspeci in filter_species_aux:
                    if current_filter_species in filter_species_aux[networkspeci]:
                        sub_networkspeci_ii = self.read_instance.filter_species[networkspeci].index(current_filter_species)
                        del self.read_instance.filter_species[networkspeci][sub_networkspeci_ii]
                        if len(self.read_instance.filter_species[networkspeci]) == 0:
                            del self.read_instance.filter_species[networkspeci]

            # remove from qa_per_species
            if ((speci in self.read_instance.qa_per_species) and 
                (networkspeci not in self.read_instance.filter_species.keys())):
                del self.read_instance.qa_per_species[speci]<|MERGE_RESOLUTION|>--- conflicted
+++ resolved
@@ -192,14 +192,10 @@
         # setMaxVisibleItems only works if the box is editable
         # this creates a line edit that we need to overwrite
         self.setEditable(True)
-<<<<<<< HEAD
-        self.setMaxVisibleItems(15)
         #self.AdjustToContents
         self.setSizeAdjustPolicy(self.AdjustToMinimumContentsLengthWithIcon)
-=======
         self.setMaxVisibleItems(20)
         self.AdjustToContents
->>>>>>> ee7e41e6
 
         # overwrite default line edit by an invisible one
         self.lineEdit().setFrame(False)
