import sys
import os
import shutil

from base64 import decodebytes
import copy
from dotenv import dotenv_values
import numpy as np
import paramiko 
import requests
import signal
import subprocess
import tarfile
import time
from tqdm import tqdm
import xarray as xr
import yaml

from datetime import datetime, timedelta
from dateutil.relativedelta import relativedelta
from getpass import getpass

from .configuration import ProvConfiguration, load_conf
from .read_aux import check_for_ghost
from .warnings_prv import show_message

from providentia.auxiliar import CURRENT_PATH, join
from providentia.actris import (get_files_path, temporally_average_data, get_data,
                                get_files_per_var, is_wavelength_var, get_files_to_download,
                                get_files_info, parameters_dict)

PROVIDENTIA_ROOT = os.path.dirname(CURRENT_PATH)
REMOTE_MACHINE = "storage5"

# load the defined experiments paths, agrupations yaml and mapping species
data_paths = yaml.safe_load(open(join(PROVIDENTIA_ROOT, 'settings/data_paths.yaml')))
interp_experiments = yaml.safe_load(open(join(PROVIDENTIA_ROOT, 'settings', 'interp_experiments.yaml')))
mapping_species =  yaml.safe_load(open(join(PROVIDENTIA_ROOT, 'settings', 'internal', 'mapping_species.yaml')))


def check_time(size, file_size):
    if (time.time() - download.ncfile_dl_start_time) > download.timeoutLimit:
        error = 'Download timeout, try later.'
        download.logger.error(error)
        sys.exit(1)
        
        
def sighandler(*unused):
    download.logger.info('\nKeyboard Interrupt. Stopping execution.')
    
    # close connection, if it exists
    if hasattr(download, 'ssh') and download.ssh is not None:
        download.logger.info("\nClosing ssh connection...")
        download.ssh.close()
        if hasattr(download, 'sftp'):
            download.sftp.close()

    # delete the las downloaded nc file to avoid corrupted files
    if hasattr(download,'latest_nc_file_path'):
        download.logger.info(f"\nDeleting last file to avoid corruption: {download.latest_nc_file_path}...")
        if os.path.isfile(download.latest_nc_file_path):
            os.remove(download.latest_nc_file_path)

    # remove the output files frojm dtrsync in case it was a download from storage5
    if download.machine == "storage5":
        time.sleep(3)
            
        for file in os.listdir(PROVIDENTIA_ROOT):
            if file.startswith("dtrsync_"):
                os.remove(join(PROVIDENTIA_ROOT,file)) 

    # delete temp dir if necessary
    temp_dir = join(download.ghost_root,'.temp')
    if os.path.exists(temp_dir):
        download.logger.info(f"\nDeleting {temp_dir}")
        shutil.rmtree(temp_dir)
    
    download.logger.info("\nExiting...")
    sys.exit()

class ProvidentiaDownload(object):
    def __init__(self, **kwargs):

        # get providentia start time
        self.prov_start_time = time.time()

        # get ssh user and password 
        env = dotenv_values(join(PROVIDENTIA_ROOT, ".env"))

        # get ssh user and password 
        self.prv_user = env.get("PRV_USER")
        self.prv_password = env.get("PRV_PWD")

        # get user preference over GHOST download, overwrite and origin update (ACTRIS)
        self.bsc_download_choice = env.get("BSC_DL_CHOICE")
        self.overwrite_choice = env.get("OVERWRITE")
        self.origin_update_choice = env.get("ORIGIN_UPDATE")

        # set timeout limit
        self.timeoutLimit = 3 * 60

        # initialise default configuration variables
        # modified by commandline arguments, if given
        self.provconf = ProvConfiguration(self, **kwargs)

        self.logger.info("Starting Providentia download...")

        # update variables from config file
        if self.config != '':  
            read_conf = False
            if os.path.exists(self.config):
                read_conf = True
            else: 
                if os.path.exists(join(self.config_dir, self.config)):
                    self.config = join(self.config_dir, self.config)
                    read_conf = True
            if read_conf:
                load_conf(self, self.config)
                self.from_conf = True
                # get the section in case it was passed on the command line                
                if 'section' in kwargs:
                    # config and section defined 
                    if kwargs['section'] in self.all_sections:
                        self.sections = [kwargs['section']]
                    else:
                        error = 'Error: The section specified in the command line ({0}) does not exist.'.format(kwargs['section'])
                        tip = 'Tip: For subsections, add the name of the parent section followed by an interpunct (·) '
                        tip += 'before the subsection name (e.g. SECTIONA·Spain).'
                        error = error + '\n' + tip
                        self.logger.error(error)
                        sys.exit(1)
                # if no section passed, then get all the parent sections
                else:
                    # if no parent section names are found throw an error
                    if len(self.parent_section_names) == 0:
                        error = "Error: No sections were found in the configuration file, make sure to name them using square brackets."
                        self.logger.error(error)
                        sys.exit(1)
                    self.sections = self.parent_section_names
            else:
                error = 'Error: The path to the configuration file specified in the command line does not exist.'
                self.logger.error(error)
                sys.exit(1)
        else:
            error = "Error: No configuration file found. The path to the config file must be added as an argument."
            self.logger.error(error)
            sys.exit(1)

        # variable that saves whether some experiments/observations were downloaded before
        self.overwritten_files_flag = False

        # initialize the necessary things in local
        if self.machine == "local":

            # TODO move some of these variables to configuration.py
            # initialise zenodo url
            self.ghost_url = 'https://zenodo.org/records/10637450'

            # initialise remote hostname
            self.remote_hostname = "transfer1.bsc.es"

            # create empty directories for all the paths if they don't exist
            for path in [self.nonghost_root,self.ghost_root,self.exp_root,self.exp_to_interp_root]:
                if not os.path.exists(path):
                    try:
                        os.makedirs(path)
                    except PermissionError as error:
                        os.system(f"sudo mkdir -p {path}")
                        os.system(f"sudo chmod o+w {path}")

            # initialise type of download
            if not self.bsc_download_choice:
                self.confirm_bsc_download()

            # initialise ssh 
            self.ssh = None

            # initialise boolean thath indicates whether remote machine changed 
            self.switched_remote = False

    def run(self):
        for section_ind, section in enumerate(self.sections):
            # update for new section parameters
            self.section = section
            self.section_opts = self.sub_opts[self.section]

            # update self with section variables
            for k, val in self.section_opts.items():
                setattr(self, k, self.provconf.parse_parameter(k, val))

            # now all variables have been parsed, check validity of those, throwing errors where necessary
            self.provconf.check_validity(deactivate_warning=True)

            # from here generate control if user stopped execution
            signal.signal(signal.SIGINT, sighandler)
            
            # only the local download iterates through the networks
            if self.machine in "local":
                # if networks is none and is not the non interpolated mode, raise error
                if not self.network and self.interpolated is True:
                    error = "Error: No networks were passed."
                    self.logger.error(error)
                    sys.exit(1)
                
                # when one of those symbols is passed, get all networks
                if self.network == ["*"]:
                    self.get_all_networks()

                # networks
                if self.network:
                    # combine all networks and species combinations to download (for network and filter species)
                    combined_networks = [(network, None) for network in self.network] + \
                                        [(network_specie.split('|')[0], network_specie.split('|')[1]) for network_specie in self.filter_species]
                    
                    # save main species
                    main_species = copy.deepcopy(self.species)
                    
                    # download network observations with species and filter_species
                    for network, filter_species in combined_networks:
                        # change species when turn of filter species
                        if filter_species is not None:
                            self.species = [filter_species]

                        # get the files to be downloaded, check if they files were already downloaded and download if not
                        # download from the remote machine
                        if self.bsc_download_choice == 'y':
                            # GHOST
                            if check_for_ghost(network):
                                initial_check_nc_files = self.download_ghost_network_sftp(network, initial_check=True)
                                files_to_download = self.select_files_to_download(initial_check_nc_files)
                                if not initial_check_nc_files or files_to_download:
                                    self.download_ghost_network_sftp(network, initial_check=False, files_to_download=files_to_download)
                            # ACTRIS
                            elif network == 'actris/actris':
                                error = f"Error: It is not possible to download files from the ACTRIS network from BSC machines. Set BSC_DL_CHOICE=n in .env file."
                                self.logger.error(error)
                                sys.exit(1)
                            # non-GHOST
                            else:
                                initial_check_nc_files = self.download_nonghost_network(network, initial_check=True)
                                files_to_download = self.select_files_to_download(initial_check_nc_files)
                                if not initial_check_nc_files or files_to_download:
                                    self.download_nonghost_network(network, initial_check=False, files_to_download=files_to_download)

                        # download from the zenodo webpage
                        elif self.bsc_download_choice == 'n':
                            # GHOST
                            if check_for_ghost(network):
                                initial_check_nc_files = self.download_ghost_network_zenodo(network, initial_check=True)
                                files_to_download = self.select_files_to_download(initial_check_nc_files)
                                if not initial_check_nc_files or files_to_download:
                                    self.download_ghost_network_zenodo(network, initial_check=False, files_to_download=files_to_download)
                            # ACTRIS
                            elif network == 'actris/actris':
                                self.download_actris_network()
                            # non-GHOST
                            else:
                                error = f"Error: It is not possible to download files from the non-GHOST network {network} from the zenodo webpage."
                                self.logger.error(error)
                                sys.exit(1)
                        
                        # download option invalid
                        else:
                            error = "Error: Download option not valid, check your .env file."
                            self.logger.error(error)
                            sys.exit(1)

                # get orignal species back
                self.species = main_species

            # when one of those symbols is passed, get all experiments
            if self.experiments == {'*' : '*'}:
                self.get_all_experiments()

            if self.experiments:
                # remote machine experiment download
                if self.machine in ["storage5","nord3v2"]:
                    # get function to download experiment depending on the configuration file field
                    download_experiment_fun = self.copy_non_interpolated_experiment
                # local experiment download
                else:
                    # download from the bsc machines
                    if self.bsc_download_choice == 'y':
                        # get function to download experiment depending on the configuration file field
                        download_experiment_fun = self.download_experiment if self.interpolated is True else self.download_non_interpolated_experiment
                    # download from the zenodo webpage
                    else:
                        error = f"Error: It is not possible to download experiments from the zenodo webpage."
                        self.logger.error(error)
                        sys.exit(1) 
            
            # raise an error if there are no valid experiments                                
            else:
                error = "Error: No experiments available to be downloaded."
                self.logger.error(error)
                sys.exit(1)           
           
            # iterate the experiments download
            for experiment in self.experiments.keys():
                initial_check_nc_files = download_experiment_fun(experiment, initial_check=True)
                files_to_download = self.select_files_to_download(initial_check_nc_files)
                if not initial_check_nc_files or files_to_download:
                    download_experiment_fun(experiment, initial_check=False, files_to_download=files_to_download)

            # remove section variables from memory
            for k in self.section_opts:
                try:
                    vars(self).pop(k)
                except:
                    pass

            # reset domain and ensemble options for new section
            self.domain = []
            self.ensemble_options = []

        # show message in case experiments or observations were ignored
        if self.overwritten_files_flag == True:
            self.logger.info("\nSome experiments/observations were found but were not downloaded because the OVERWRITE option is set to 'n'.")

        if self.machine == "local":
            # close connection, if it exists
            if self.ssh is not None:
                self.ssh.close() 
                self.sftp.close()

    def connect(self):
        # declare that we are using the remote machine
        global REMOTE_MACHINE
        
        # initialise the paths
        self.ghost_remote_obs_path = data_paths[REMOTE_MACHINE]["ghost_root"]
        self.nonghost_remote_obs_path = data_paths[REMOTE_MACHINE]["nonghost_root"]
        self.exp_remote_path = data_paths[REMOTE_MACHINE]["exp_root"]
        self.exp_to_interp_remote_path = data_paths[REMOTE_MACHINE]["exp_to_interp_root"]

        # get public remote machine public key and add it to ssh object
        _, output = subprocess.getstatusoutput(f"ssh-keyscan -t ed25519 {self.remote_hostname}")

        ed25519_key = output.split()[-1].encode()
        key = paramiko.Ed25519Key(data=decodebytes(ed25519_key))
        
        # encode the output public key if possible
        try:
            ed25519_key = output.split()[-1].encode()
            key = paramiko.Ed25519Key(data=decodebytes(ed25519_key))
        
        # in case transfer broke
        except:
            msg = f"Remote machine {REMOTE_MACHINE} not working right now."

            # if the remote machine has not been changed
            if not self.switched_remote:
                # change remote machine and hostname
                self.remote_hostname, REMOTE_MACHINE = "glogin4.bsc.es", "mn5" 
                msg += f" Changing it to {REMOTE_MACHINE}..."

            show_message(self, msg)
            
            # if the remote machine has not been changed
            if not self.switched_remote:
                # connect but with the new machine
                self.switched_remote = True
                return self.connect()
            # if it has been changed already, exit
            else:
                error = "Error: None of the machines are working right now. Try later."
                self.logger.error(error)
                sys.exit(1)

        self.ssh = paramiko.SSHClient()
        hostkeys = self.ssh.get_host_keys().add(self.remote_hostname, 'ed25519', key)

        # initialise temporal variables
        prv_user, prv_password = None, None

        # if couldn't get user, ask for it
        if self.prv_user is None:
            prv_user = ''
            while prv_user == '':
                prv_user = input(f"\nInsert BSC {REMOTE_MACHINE} ssh user: ")
            self.prv_user = prv_user
        
        # if couldn't get user, check if you have to ask for it
        if self.prv_password is None:
            # check if user needs a password
            try:
                self.ssh.connect(self.remote_hostname, username=self.prv_user, password='placeholder')
            # if authentication error, that means that the user or and the password are wrong
            except paramiko.ssh_exception.AuthenticationException:
                # if name was not changed, then user in .env is not valid
                if prv_user is None:
                    error = f"Authentication failed. Please, check if PRV_USER on {join(PROVIDENTIA_ROOT, '.env')} aligns with your BSC {REMOTE_MACHINE} ssh user."
                    error += "\nIf it does not, change the user to the correct one. If it does, delete the whole PRV_USER row and execute again."
                    self.logger.error(error)
                    sys.exit(1)
                else:
                    prv_password = getpass("Insert password: ")
                    self.prv_password = prv_password

        # catch identification method
        try:
            # connect through ssh and create Secure File Transfer Protocol object
            self.ssh.connect(self.remote_hostname, username=self.prv_user, password=self.prv_password)
            self.sftp = self.ssh.open_sftp()
            
        # if credentials are invalid, throw an error
        except paramiko.ssh_exception.AuthenticationException:
            error = "Authentication failed."
            # if user or password were taken from .env (did not change), tell the user to check .env
            if prv_user is None:
                error += f" Please, check your credentials on {join(PROVIDENTIA_ROOT, '.env')}"
            self.logger.error(error)
            sys.exit(1)

        # if pwd or user changed, ask if user wants to remember credentials
        if (prv_user is not None) or (prv_password is not None):
            # ask user if they want their credentials saved
            remind_txt = input("\nRemember credentials (y/n)? ")
            while remind_txt.lower() not in ['y','n']:
                remind_txt = input("\nRemember credentials (y/n)? ")
            
            # create .env with the input user and/or password
            if remind_txt.lower() == 'y':
                with open(join(PROVIDENTIA_ROOT, ".env"),"a") as f:
                    if prv_user is not None:
                        f.write(f"PRV_USER={self.prv_user}\n")
                    if prv_password is not None:
                        f.write(f"PRV_PWD={self.prv_password}\n")

                print(f"\nRemote machine credentials saved on {join(PROVIDENTIA_ROOT, '.env')}\n")

    def confirm_bsc_download(self):
        # get user choice regarding bsc downloads
        self.bsc_download_choice = None
        while self.bsc_download_choice not in ['y','n']:
            self.bsc_download_choice = input("\nDo you want to download from BSC remote machine (y/n)? ").lower()

        remind_txt = None
        while remind_txt not in ['y','n']:
            remind_txt = input("\nDo you want to remember your decision (y/n)? ").lower() 
        
        if remind_txt == 'y':
            with open(join(PROVIDENTIA_ROOT, ".env"),"a") as f:
                f.write(f"BSC_DL_CHOICE={self.bsc_download_choice}\n")
            
            print(f"\nBSC download choice saved on {join(PROVIDENTIA_ROOT, '.env')}")
                    
    def select_files_to_download(self, nc_files_to_download):
        """ Returns the files that are not already downloaded. """
        # initialise list of non-downloaded files
        not_downloaded_files = []
        if nc_files_to_download:
            # get the downloaded and not downloaded files
            not_downloaded_files = list(filter(lambda x:not os.path.exists(x), nc_files_to_download))
            downloaded_files = list(filter(lambda x:os.path.exists(x), nc_files_to_download))
            
            # get the files that were downloaded before the execution
            downloaded_before_execution_files = list(filter(lambda x:self.prov_start_time > os.path.getctime(x), downloaded_files))

            # if there was any file downloaded before the execution    
            if downloaded_before_execution_files:
                # make the user choose between overwriting or not overwriting
                if self.overwrite_choice not in ['y','n']:
                    # ask if user wants to overwrite
                    while self.overwrite_choice not in ['y','n']:
                        self.overwrite_choice = input("\nThere are some files that were already downloaded in a previous download, do you want to overwrite them (y/n)? ").lower() 
                    # ask if user wants to remember the decision
                    remind_txt = None
                    while remind_txt not in ['y','n']:
                        remind_txt = input("\nDo you want to remember your decision for future downloads (y/n)? ").lower() 
                    # save the decision
                    if remind_txt == 'y':
                        with open(join(PROVIDENTIA_ROOT, ".env"),"a") as f:
                            f.write(f"OVERWRITE={self.overwrite_choice}\n")
                # if user wants to overwrite then add the the files that were 
                # downloaded before the execution as if they were never download
                if self.overwrite_choice == 'y':
                    not_downloaded_files += downloaded_before_execution_files
                # change overwritten files boolean to True to indicate that some files were ignored
                else:
                    self.overwritten_files_flag = True

        return not_downloaded_files

    def download_nonghost_network(self, network, initial_check, files_to_download=None):
        # check if ssh exists and check if still active, connect if not
        if (self.ssh is None) or (self.ssh.get_transport().is_active()):
            self.connect() 
        
        if not initial_check:
            # print current_network
            self.logger.info('\n'+'-'*40)
            self.logger.info(f"\nDownloading non-GHOST {network} network data from {REMOTE_MACHINE}...")

        # if not valid network, check if user put the network on init_prov 
        # TODO Move to configuration.py
        if network not in self.nonghost_available_networks:
            msg = f"The {network} network could not be found on {join(PROVIDENTIA_ROOT,'settings','init_prov.yaml')} nonghost_available_networks list."
            msg += "\nPlease, add the network to the list and execute again."
            show_message(self, msg, deactivate=initial_check)
            return
        
        # check if nonghost network exists in directory
        # TODO: Change this to somewhere in configuration, the one up too
        try:
            self.sftp.stat(join(self.nonghost_remote_obs_path,network))
        except FileNotFoundError:
            msg = f"There is no data available in {REMOTE_MACHINE} for {network} network."
            show_message(self, msg, deactivate=initial_check)
            return

        # check if all resolutions are in init_prov, if not warning and delete the not correct ones
        # TODO move to configuration.py
        not_available_resolutions = set(self.resolution) - set(self.nonghost_available_resolutions)
        if not_available_resolutions:
            available_resolutions = set(self.resolution) - not_available_resolutions
            msg = f"The resolution/s {', '.join(not_available_resolutions)} could not be found on {join(PROVIDENTIA_ROOT,'settings','init_prov.yaml')} nonghost_available_resolutions list."
            msg += "\nPlease, add the necessary resolutions to the list and execute again."
            show_message(self, msg, deactivate=initial_check)
            return

        # get resolution and species combinations
        res_spec_dir = []

        sftp_resolutions = self.resolution if self.resolution else set(self.sftp.listdir(join(self.nonghost_remote_obs_path,network))).intersection(self.nonghost_available_resolutions)
        for resolution in sftp_resolutions:
            try:
                sftp_species = self.species if self.species else set(self.sftp.listdir(join(self.nonghost_remote_obs_path,network,resolution))).intersection(self.available_species)
            except FileNotFoundError:
                msg = f"There is no data available in {REMOTE_MACHINE} for {network} network at {resolution} resolution"
                show_message(self, msg, deactivate=initial_check)
                continue
            for species in sftp_species: 
                res_spec_dir.append(join(self.nonghost_remote_obs_path,network,resolution,species))
        
        if res_spec_dir:
            
            # initialise list with all the nc files to be downloaded
            initial_check_nc_files = []

            if not initial_check:
                self.logger.info(f"\n{network} observations to download ({len(res_spec_dir)}):")
            
            # get all the nc files in the date range within the specie and resolution combination
            for remote_dir in res_spec_dir:

                local_dir = join(self.nonghost_root,remote_dir.split('/',6)[-1])
                species = remote_dir.split('/')[-1]
                resolution = remote_dir.split('/')[-2]

                #  print the species, resolution and network combinations that are going to be downloaded
                if not initial_check:
                    self.logger.info(f"\n  - {local_dir}, source: {remote_dir} ({REMOTE_MACHINE})")

                try:
                    nc_files = self.sftp.listdir(remote_dir)
                except FileNotFoundError:
                    msg = f"There is no data available in {REMOTE_MACHINE} for {network} network for {species} species at {resolution} resolution"
                    show_message(self, msg, deactivate=initial_check)
                    continue
                
                # get the nc files in the date range
                valid_nc_files = self.get_valid_nc_files_in_date_range(nc_files)

                # warning if network + species + resolution + date range combination gets no matching results       
                if not valid_nc_files:                 
                    msg = f"There is no data available in {REMOTE_MACHINE} from {self.start_date} to {self.end_date} for {network} network {species} species at {resolution} resolution."
                    show_message(self, msg, deactivate=initial_check)
                    continue

                # download the valid resolution specie date combinations
                else:
        
                    # create directories if they don't exist
                    if not os.path.exists(local_dir):
                        os.makedirs(local_dir) 

                    # sort nc_files
                    valid_nc_files.sort() 

                    if not initial_check:
                        # get the ones that are not already downloaded
                        valid_nc_files = list(filter(lambda x:join(local_dir,x) in files_to_download, valid_nc_files))
                        if not valid_nc_files:
                            msg = "Files were already downloaded."
                            show_message(self, msg, deactivate=initial_check)     
                            continue  

                    if not initial_check and not self.logfile:
                        # print the tqdm bar if output goes to screen       
                        valid_nc_files_iter = tqdm(valid_nc_files,bar_format= '{l_bar}{bar}|{n_fmt}/{total_fmt}',desc=f"    Downloading files ({len(valid_nc_files)})")
                    else:
                        # do not print the bar if it is the initial check
                        valid_nc_files_iter = valid_nc_files

                    # download each individual nc file using sftp protocol
                    for nc_file in valid_nc_files_iter:
                        local_path = join(local_dir,nc_file)
                        if initial_check:
                            initial_check_nc_files.append(local_path)
                        else:
                            # get last downloaded file in case there was a keyboard interrupt
                            self.latest_nc_file_path = local_path

                            # initialize the timeout and get the file
                            self.ncfile_dl_start_time = time.time()
                            remote_path = join(remote_dir,nc_file)
                            self.sftp.get(remote_path, local_path, callback=check_time)

            return initial_check_nc_files
        
    def download_ghost_network_sftp(self, network, initial_check, files_to_download=None):
        # check if ssh exists and check if still active, connect if not
        if (self.ssh is None) or (self.ssh.get_transport().is_active()):
            self.connect() 

        if not initial_check:
            # print current_network
            self.logger.info('\n'+'-'*40)
            self.logger.info(f"\nDownloading GHOST {network} network data from {REMOTE_MACHINE}...")

        # if not valid network, next
        if network not in self.sftp.listdir(self.ghost_remote_obs_path):
            msg = f"There is no data available in {REMOTE_MACHINE} for {network} network."
            show_message(self, msg, deactivate=initial_check)
            return 
        
        # if not valid combination of GHOST version and network, next 
        elif self.ghost_version not in self.sftp.listdir(join(self.ghost_remote_obs_path,network)):
            msg = f"There is no data available in {REMOTE_MACHINE} for {network} network for the current ghost version ({self.ghost_version})."
            
            available_ghost_versions = set(self.sftp.listdir(join(self.ghost_remote_obs_path,network))).intersection(self.possible_ghost_versions)

            # list that saves the GHOST versions with valid nc files
            valid_available_ghost_versions = []
            
            # check for combinations of species, resolutions, network, and day in the available versions
            if available_ghost_versions:
                # iterate the different GHOST versions
                for possible_ghost_version in available_ghost_versions:
                    remote_dir_ghost_version = join(self.ghost_remote_obs_path, network, possible_ghost_version)
                    
                    # iterate the different resolutions
                    sftp_resolutions = self.resolution if self.resolution else set(self.sftp.listdir(remote_dir_ghost_version)).intersection(self.ghost_available_resolutions)
                    for resolution in sftp_resolutions:
                        try:
                            species_list = self.species if self.species else self.sftp.listdir(join(remote_dir_ghost_version, resolution))
                        except FileNotFoundError:
                            continue

                        # iterate the different species
                        for species in species_list:
                            # look for valid nc files in the date range
                            try:
                                nc_files = self.sftp.listdir(join(remote_dir_ghost_version, resolution, species))
                                valid_nc_files = self.get_valid_nc_files_in_date_range(nc_files)
                                if valid_nc_files:
                                    valid_available_ghost_versions.append(possible_ghost_version)
                                    break
                            except FileNotFoundError:
                                continue

            if valid_available_ghost_versions:
                msg += f" Please check one of the available versions: {', '.join(sorted(valid_available_ghost_versions))}"
            elif available_ghost_versions:
                msg += " There are no other versions available at the moment with this configuration."
            else:
                msg += " There are no other versions available at the moment."

            show_message(self, msg, deactivate=initial_check)
            return

        # get resolution and species combinations
        res_spec_dir = []

        remote_dir = join(self.ghost_remote_obs_path,network,self.ghost_version)

        sftp_resolutions = self.resolution if self.resolution else set(self.sftp.listdir(remote_dir)).intersection(self.ghost_available_resolutions)
        for resolution in sftp_resolutions:
            try:
                sftp_species = self.species if self.species else set(self.sftp.listdir(join(remote_dir,resolution))).intersection(self.available_species)
            except FileNotFoundError:
                msg = f"There is no data available in {REMOTE_MACHINE} for {network} network at {resolution} resolution"
                show_message(self, msg, deactivate=initial_check)
                continue
            for species in sftp_species: 
                res_spec_dir.append(join(remote_dir,resolution,species))
        
        # print the species, resolution and network combinations that are going to be downloaded
        if res_spec_dir:            
            
            # initialise list with all the nc files to be downloaded
            initial_check_nc_files = []
            
            if not initial_check:
                self.logger.info(f"\n{network} observations to download ({len(res_spec_dir)}):")
            
            # get all the nc files in the date range within the specie and resolution combination
            for remote_dir in res_spec_dir:

                local_dir = join(self.ghost_root,remote_dir.split('/',7)[-1])
                species = remote_dir.split('/')[-1]
                resolution = remote_dir.split('/')[-2]

                #  print the species, resolution and network combinations that are going to be downloaded
                if not initial_check:
                    self.logger.info(f"\n  - {local_dir}, source: {remote_dir} ({REMOTE_MACHINE})")

                try:
                    nc_files = self.sftp.listdir(remote_dir)
                except FileNotFoundError:
                    msg = f"There is no data available in {REMOTE_MACHINE} for {network} network for {species} species at {resolution} resolution"
                    show_message(self, msg, deactivate=initial_check)
                    continue
                
                # get the nc files in the date range
                valid_nc_files = self.get_valid_nc_files_in_date_range(nc_files)

                # warning if network + species + resolution + date range combination gets no matching results       
                if not valid_nc_files:                 
                    msg = f"There is no data available in {REMOTE_MACHINE} from {self.start_date} to {self.end_date} for {network} network {species} species at {resolution} resolution."
                    show_message(self, msg, deactivate=initial_check)
                    continue

                # download the valid resolution specie date combinations
                else:

                    # create directories if they don't exist
                    if not os.path.exists(local_dir):
                        os.makedirs(local_dir) 

                    # sort nc_files
                    valid_nc_files.sort() 

                    if not initial_check:
                        # get the ones that are not already downloaded
                        valid_nc_files = list(filter(lambda x:join(local_dir,x) in files_to_download, valid_nc_files))
                        if not valid_nc_files:
                            msg = "Files were already downloaded."
                            show_message(self, msg, deactivate=initial_check)     
                            continue  

                    if not initial_check and not self.logfile:
                        # print the tqdm bar if output goes to screen          
                        valid_nc_files_iter = tqdm(valid_nc_files,bar_format= '{l_bar}{bar}|{n_fmt}/{total_fmt}',desc=f"    Downloading files ({len(valid_nc_files)})")
                    else:
                        # do not print the bar if it is the initial check
                        valid_nc_files_iter = valid_nc_files

                    # download each individual nc file using sftp protocol
                    for nc_file in valid_nc_files_iter:
                        local_path = join(local_dir,nc_file)
                        if initial_check:
                            initial_check_nc_files.append(local_path)
                        else:
                            # get last downloaded file in case there was a keyboard interrupt
                            self.latest_nc_file_path = local_path

                            # initialize the timeout and get the file
                            self.ncfile_dl_start_time = time.time()
                            remote_path = join(remote_dir,nc_file)
                            self.sftp.get(remote_path, local_path, callback=check_time)
                       
            return initial_check_nc_files

    def download_ghost_network_zenodo(self, network, initial_check, files_to_download=None):
        # import remotezip
        from remotezip import RemoteZip
        
        if not initial_check:
            # print current_network
            self.logger.info('\n'+'-'*40)
            self.logger.info(f"\nDownloading GHOST {network} network data from Zenodo...")

        # if first time reading a GHOST network, get current zips urls in zenodo page
        if not hasattr(self,"zenodo_ghost_available_networks"): 
            self.fetch_zenodo_networks()

        # if not valid network, next
        if network not in self.zenodo_ghost_available_networks:
            msg = f"There is no data available in Zenodo for {network} network."
            show_message(self, msg, deactivate=initial_check)
            return

        # get url to download the zip file for the current network
        zip_file_urls = self.zenodo_ghost_available_networks[network]

        # get resolution and/or species combinations
        # network
        if not self.resolution and not self.species:
            res_spec_combinations = [""]
        # network + resolution 
        elif not self.species:
            res_spec_combinations = [f"/{resolution}/" for resolution in self.resolution]
        # network + species 
        elif not self.resolution:
            res_spec_combinations = [f"/{species}.tar.xz"  for species in self.species]   
        # network + resolution + species 
        else:
            res_spec_combinations = [f"/{resolution}/{species}.tar.xz" for species in self.species for resolution in self.resolution]

        # get all the species tar files which fulfill the combination condition
        res_spec_dir_tail = []
        with RemoteZip(zip_file_urls) as zip:
            for combi in res_spec_combinations:
                res_spec_dir_tail += list(filter(lambda x: combi in x, zip.namelist()))
            res_spec_dir_tail = list(filter(lambda x: x[-7:] == '.tar.xz', res_spec_dir_tail))

            # warning if network + species + resolution combination is gets no matching results
            if not res_spec_dir_tail:
                print_spec = f'{",".join(self.species)} species' if self.species else ""
                print_res = f'at {",".join(self.resolution)} resolutions' if self.resolution else ""
                msg = f"There is no data available in Zenodo for {network} network {print_spec} {print_res}"
                show_message(self, msg, deactivate=initial_check)

            # check if there's any possible combination with user's network, resolution and species
            else:
                # initialise list with all the nc files to be downloaded
                initial_check_nc_files = []

                # print the species, resolution and network combinations that are going to be downloaded
                if not initial_check:
                    self.logger.info(f"\n{network} observations to download:")
                
                # initialise only possible GHOST version
                # TODO in the future there will be various versions in zenodo
                last_ghost_version = '1.5' 
                
                for remote_dir_tail in res_spec_dir_tail:
                    resolution, specie = remote_dir_tail.split("/")[1:]
                    specie = specie[:-7]
                    local_dir = join(self.ghost_root,network,last_ghost_version,resolution,specie)

                    #  print the species, resolution and network combinations that are going to be downloaded
                    if not initial_check:
                        self.logger.info(f"\n  - {local_dir}")

                    # create temporal dir to store the middle tar file with its directories
                    temp_dir = join(self.ghost_root,'.temp')
                    if not os.path.exists(temp_dir):
                        os.mkdir(temp_dir)

                    zip.extract(remote_dir_tail,temp_dir)
                    
                    # get path and the name of the directory of the tar file
                    tar_path = join(self.ghost_root, network, str(last_ghost_version), *remote_dir_tail.split("/")[1:])
                    temp_path = join(temp_dir,remote_dir_tail)

                    # extract nc file from tar file
                    with tarfile.open(temp_path) as tar_file:
                        # get the nc files that are between the start and end date
                        tar_names = tar_file.getnames()
                        valid_nc_file_names = self.get_valid_nc_files_in_date_range(tar_names)
                        
                        # warning if network + species + resolution + date range combination gets no matching results                        
                        if not valid_nc_file_names:
                            print_spec = f'{",".join(self.species)} species' if self.species else ""
                            print_res = f'at {",".join(self.resolution)} resolutions' if self.resolution else ""
                            msg = f"There is no data available in Zenodo from {self.start_date} to {self.end_date} for {network} network {print_spec} {print_res}"
                            show_message(self, msg, deactivate=initial_check)
                            continue
                        # download the valid resolution specie date combinations
                        else:                 
                            # create directories if they don't exist
                            tar_dir = os.path.dirname(tar_path) 
                            if not os.path.exists(tar_dir):
                                os.makedirs(tar_dir)
                            
                            if not initial_check:
                                # get the ones that are not already downloaded
                                valid_nc_file_names = list(filter(lambda x:join(local_dir,x.split('/')[-1]) in files_to_download, valid_nc_file_names))
                                if not valid_nc_file_names:
                                    msg = "Files were already downloaded."
                                    show_message(self, msg, deactivate=initial_check)     
                                    continue  
                                
                            valid_nc_files = list(filter(lambda x:x.name in valid_nc_file_names, tar_file.getmembers()))
                          
                            # sort nc_files
                            valid_nc_files.sort(key = lambda x:x.name)   

                            if not initial_check and not self.logfile:
                                # print the tqdm bar if output goes to screen   
                                valid_nc_files_iter = tqdm(valid_nc_files,bar_format= '{l_bar}{bar}|{n_fmt}/{total_fmt}',desc=f"    Downloading files ({len(valid_nc_files)})")
                            else:
                                # do not print the bar if it is the initial check
                                valid_nc_files_iter = valid_nc_files

                            for nc_file in valid_nc_files_iter:
                                local_path = join(tar_dir,nc_file.name)
                                if initial_check:
                                    initial_check_nc_files.append(local_path)
                                else:
                                    # get last downloaded file in case there was a keyboard interrupt
                                    self.latest_nc_file_path = local_path

                                    # extract the file
                                    tar_file.extract(member = nc_file, path = tar_dir)
                
                # remove the temp directory
                shutil.rmtree(os.path.dirname(os.path.dirname(temp_path)))
                
                return initial_check_nc_files             
                                
    def download_experiment(self, experiment, initial_check, files_to_download=None):
        # check if ssh exists and check if still active, connect if not
        if (self.ssh is None) or (self.ssh.get_transport().is_active()):
            self.connect()  
        
        if not initial_check:
            # print current experiment
            self.logger.info('\n'+'-'*40)
            self.logger.info(f"\nDownloading {experiment} experiment data from {REMOTE_MACHINE}...")
            
        # get resolution and species combinations
        res_spec_dir = []
        
        # domain and ensemble option are part of the experiment name, all united by dash (-)
        experiment_new = experiment

        # domain and ensemble option are directories
        experiment_old = experiment.replace("-","/")
        
        # get remote directory format depending on the GHOST version
        experiment = experiment_old if self.ghost_version in ["1.2", "1.3", "1.3.1"] else experiment_new

        # get remote directory
        remote_dir = join(self.exp_remote_path,self.ghost_version,experiment)

        # check if experiment exists
        try:
            self.sftp.stat(remote_dir)
        except FileNotFoundError:
            msg = f"There is no data available in {REMOTE_MACHINE} for {experiment_new} experiment for the current GHOST version ({self.ghost_version})."

            # get possible GHOST versions from the combination of GHOST_standards and the real avaibles in the experiment remote machine path
            possible_ghost_versions = set(self.sftp.listdir(self.exp_remote_path)).intersection(set(self.possible_ghost_versions))
            
            # get available experiments in other GHOST versions (considering different formats)
            available_ghost_versions = []

            for possible_ghost_version in possible_ghost_versions:
                try:
                    # get experiment path depending on the GHOST version
                    remote_dir_ghost_version = join(self.exp_remote_path, possible_ghost_version, experiment_old if possible_ghost_version in ["1.2", "1.3", "1.3.1"] else experiment_new)
                    
                    # check if directory exists
                    self.sftp.stat(remote_dir_ghost_version)

                    # if it doesn't break, the experiment exists in this version
                    available_ghost_versions.append(possible_ghost_version)

                except FileNotFoundError:
                    continue
                            
            # list that saves the GHOST versions with valid nc files
            valid_available_ghost_versions = []
            
            # check for combinations of species, resolutions, network, and day in the available versions
            if available_ghost_versions:

                # iterate the different GHOST versions
                for possible_ghost_version in available_ghost_versions:
                    remote_dir_ghost_version = join(self.exp_remote_path, possible_ghost_version, experiment_old if possible_ghost_version in ["1.2", "1.3", "1.3.1"] else experiment_new)
                    
                    # iterate the different resolutions
                    sftp_resolutions = self.resolution if self.resolution else set(self.sftp.listdir(remote_dir)).intersection(self.nonghost_available_resolutions)
                    for resolution in sftp_resolutions:                        
                        try:
                            species_list = self.species if self.species else self.sftp.listdir(join(remote_dir_ghost_version, resolution))
                        except FileNotFoundError:
                            continue
                        
                        # iterate the different species
                        for species in species_list:
                            try:
                                network_list = self.network if self.network else self.sftp.listdir(join(remote_dir_ghost_version, resolution, species))
                            except FileNotFoundError:
                                continue
                            
                            # iterate the different networks
                            for network in network_list:
                                # look for valid nc files in the date range
                                try:
                                    nc_files = self.sftp.listdir(join(remote_dir_ghost_version, resolution, species, network))
                                    valid_nc_files = self.get_valid_nc_files_in_date_range(nc_files)
                                    if valid_nc_files:
                                        valid_available_ghost_versions.append(possible_ghost_version)
                                        break
                                except FileNotFoundError:
                                    continue
                            
            if valid_available_ghost_versions and check_for_ghost(network):
                msg += f" Please check one of the available versions: {', '.join(sorted(valid_available_ghost_versions))}"
            elif available_ghost_versions:
                msg += " There are no other versions available at the moment with this configuration."
            else:
                msg += " There are no other versions available at the moment."

            show_message(self, msg, deactivate=initial_check)
            return

        sftp_resolutions = self.resolution if self.resolution else set(self.sftp.listdir(remote_dir)).intersection(self.nonghost_available_resolutions)
        for resolution in sftp_resolutions:
            try:
                sftp_species = self.species if self.species else set(self.sftp.listdir(join(remote_dir,resolution))).intersection(self.available_species)
            except FileNotFoundError:
                msg = f"There is no data available in {REMOTE_MACHINE} for {experiment_new} experiment at {resolution} resolution"
                show_message(self, msg, deactivate=initial_check)
                continue
            for species in sftp_species: 
                try:
                    sftp_network = self.network if self.network else self.sftp.listdir(join(remote_dir,resolution,species))
                except FileNotFoundError:
                    msg = f"There is no data available in {REMOTE_MACHINE} for {experiment_new} experiment for {species} species at {resolution} resolution"
                    show_message(self, msg, deactivate=initial_check)
                    continue
                for network in sftp_network:
                    # if network is nonghost, change the slashes to dashes
                    if not check_for_ghost(network):
                        network = network.replace("/", "-")
                    res_spec_dir.append(join(remote_dir,resolution,species,network))
        
        # print the species, resolution and experiment combinations that are going to be downloaded
        if res_spec_dir:

            # initialise list with all the nc files to be downloaded
            initial_check_nc_files = []

            if not initial_check:
                self.logger.info(f"\n{experiment_new} experiment data to download ({len(res_spec_dir)}):")
            
            # get all the nc files in the date range
            for remote_dir in res_spec_dir:
                if not initial_check:
                    local_path = remote_dir.split('/',7)[-1]
                    if self.ghost_version in ["1.2", "1.3", "1.3.1"]:
                        self.logger.info(f"\n  - {join(self.exp_root,self.ghost_version,'-'.join(local_path.split('/')[1:4]),*local_path.split('/')[4:])}, source: {remote_dir} ({REMOTE_MACHINE})")
                    else:
                        self.logger.info(f"\n  - {join(self.exp_root,local_path)}, source: {remote_dir} ({REMOTE_MACHINE})")
            
                network = remote_dir.split('/')[-1]
                species = remote_dir.split('/')[-2]
                resolution = remote_dir.split('/')[-3]
                
                # get nc files if directory is found
                try:
                    nc_files = self.sftp.listdir(remote_dir)
                except FileNotFoundError:
                    msg = f"There is no data available in {REMOTE_MACHINE} for {experiment_new} experiment for {species} species {network} network at {resolution} resolution"
                    show_message(self, msg, deactivate=initial_check)
                    continue

                # get the nc files in the date range       
                valid_nc_files = self.get_valid_nc_files_in_date_range(nc_files)

                # warning if experiment + species + resolution + network + date range combination gets no matching results       
                if not valid_nc_files:                 
                    msg = f"There is no data available in {REMOTE_MACHINE} from {self.start_date} to {self.end_date} for {experiment_new} experiment {species} species {network} network at {resolution} resolution"
                    show_message(self, msg, deactivate=initial_check)
                    continue

                # download the valid resolution specie date combinations
                else:
                    # create local directory (always with experiments on the new format)
                    local_dir = join(self.exp_root,self.ghost_version,experiment_new,resolution,species,network)
                    
                    # create directories if they don't exist
                    if not os.path.exists(local_dir):
                        os.makedirs(local_dir) 

                    # sort nc_files
                    valid_nc_files.sort() 

                    if not initial_check:
                        # get the ones that are not already downloaded
                        valid_nc_files = list(filter(lambda x:join(local_dir,x) in files_to_download, valid_nc_files))
                        if not valid_nc_files:
                            msg = "Files were already downloaded."
                            show_message(self, msg, deactivate=initial_check)     
                            continue

                    if not initial_check and not self.logfile:
                        # print the tqdm bar if output goes to screen            
                        valid_nc_files_iter = tqdm(valid_nc_files, bar_format= '{l_bar}{bar}|{n_fmt}/{total_fmt}',desc=f"    Downloading files ({len(valid_nc_files)})")
                    else:
                        # do not print the bar if it is the initial check
                        valid_nc_files_iter = valid_nc_files

                    # download each individual nc file using sftp protocol
                    for nc_file in valid_nc_files_iter:
                        local_path = join(local_dir,nc_file)
                        if initial_check:
                            initial_check_nc_files.append(local_path)
                        else:
                            # get last downloaded file in case there was a keyboard interrupt
                            self.latest_nc_file_path = local_path

                            # initialize the timeout and get the file
                            self.ncfile_dl_start_time = time.time()
                            remote_path = join(remote_dir,nc_file)
                            self.sftp.get(remote_path, local_path, callback=check_time) 
            
            return initial_check_nc_files

    def download_non_interpolated_experiment(self, experiment, initial_check, files_to_download=None):
        # check if ssh exists and check if still active, connect if not
        if (self.ssh is None) or (self.ssh.get_transport().is_active()):
            self.connect()  
        
        if not initial_check:
            # print current experiment
            self.logger.info('\n'+'-'*40)
            self.logger.info(f"\nDownloading {experiment} non-interpolated experiment data from {REMOTE_MACHINE}...")
            
        # get resolution and species combinations
        res_spec_dir = []

        # get experiment id and the domain
        exp_id, domain, ensemble_options = experiment.split("-")

        # get stat if it is an ensemble statistic
        if ensemble_options.startswith("stat_"): 
            stat = ensemble_options.split("_",1)[-1]

        # initialise warning message and experiment exists boolean
        msg = ""
        experiment_exists = False

        # see if the experiment is any of the interp_experiment.yaml lists
        for experiment_type, experiment_dict in interp_experiments.items():
            if exp_id in experiment_dict["experiments"]:
                experiment_exists = True
                break
        
        # if it is in the list, check if the paths work
        if experiment_exists is True:
            # get boolean to False again until the paths works
            experiment_exists = False

            # get all paths that work
            # if there is none, show a warning
            exp_dir_functional_list = []    
            for exp_dir in experiment_dict["paths"]:
                # esarchive in transfer5 is located inside gpfs
                if "/esarchive/" == exp_dir[:11]:
                    exp_dir = join("/gpfs/archive/bsc32/",exp_dir[1:])
                # check if directory exists in the remote machine
                try:
                    self.sftp.stat(exp_dir)
                    exp_dir_functional_list.append(exp_dir)      
                except FileNotFoundError:
                    pass

            # if none of the paths are in this current machine, break
            if not exp_dir_functional_list:
                msg += f"None of the paths specified in {join('settings', 'interp_experiments.yaml')} are available on the remote machine ({REMOTE_MACHINE}). "
            # if any path works, get the first one that has the experiment
            else:
                # get first functional directory  
                for exp_dir in exp_dir_functional_list:
                    remote_dir = join(exp_dir,exp_id,domain)
                    # check if remote experiment and domain directories exist in the remote machine
                    try:
                        self.sftp.stat(remote_dir)
                        experiment_exists = True
                        break
                    except FileNotFoundError:
                        pass

                # if the experiment-domain combination is not possible, show the warning
                if experiment_exists is False:
                    msg += f"There is no data available for the {exp_id} experiment with the {domain} domain in none of the paths specified in {join('settings', 'interp_experiments.yaml')} in the remote machine ({REMOTE_MACHINE}). "

        # if experiment was not in the list, or any of the paths were available
        # or there was no valid path experiment combination then search in the gpfs directory
        if experiment_exists is False:
            # get all possible experiments
            exp_to_interp_path = join(self.exp_to_interp_remote_path,exp_id,domain)
            try:
                self.sftp.stat(exp_to_interp_path)
                remote_dir = exp_to_interp_path
                experiment_exists = True
            except FileNotFoundError:
                pass 
            
            # add to the message if experiment was not found in the gpfs remote directory
            msg += f"Cannot find the {exp_id} experiment with the {domain} domain in '{self.exp_to_interp_remote_path}'."    
        
        # if the experiment-domain combination is not possible, break
        if experiment_exists is False:
            show_message(self, msg, deactivate=initial_check)
            return

        # get all the resolutions available in the remote directory
        sftp_resolutions = self.resolution if self.resolution else set(self.sftp.listdir(remote_dir)).intersection(self.nonghost_available_resolutions)

        # iterate through the resolutions
        for resolution in sftp_resolutions:
            try:
                # get available species ("normal" and mapped)
                available_species = self.available_species+[spec[0] for spec in mapping_species.values()]
                sftp_species = self.species if self.species else set(self.sftp.listdir(join(remote_dir,resolution))).intersection(available_species)
            except FileNotFoundError:
                msg = f"There is no data available in {REMOTE_MACHINE} for the {exp_id} experiment with the {domain} domain at {resolution} resolution"
                show_message(self, msg, deactivate=initial_check)
                continue

            # iterate through the species
            for speci_to_process in sftp_species: 
                # initialize boolean that saves whether species was found
                species_exists = False
                species = speci_to_process
                # first try with the original species
                try:
                    # if it is an ensemble member
                    if not ensemble_options.startswith("stat_"):
                        res_spec = join(remote_dir,resolution,species)
                    # if it is an ensemble statistic
                    else:
                        res_spec = join(remote_dir,resolution,"ensemble-stats",species+"_"+stat)
  
                    self.sftp.stat(res_spec)
                    species_exists = True
                # if there are none, try with the mapped species
                except FileNotFoundError:
                    # change species name to the species to map
                    if speci_to_process in mapping_species:
                        for mapping_speci in mapping_species[speci_to_process]:
                            try:
                                # if it is an ensemble member
                                if not ensemble_options.startswith("stat_"):
                                    res_spec = join(remote_dir,resolution, mapping_speci)
                                # if it is an ensemble statistic
                                else:
                                    res_spec = join(remote_dir,resolution, "ensemble-stats", species + "_" + stat)
  
                                self.sftp.stat(res_spec)  
                                species_exists = True
                                break
                            except FileNotFoundError:
                                pass
                
                # if no species were found, then show the message
                if species_exists is False:
                    msg = f"There is no data available in {REMOTE_MACHINE} for the {exp_id} experiment with the {domain} domain for {species} species at {resolution} resolution"
                    show_message(self, msg, deactivate=initial_check)
                    continue

                # add the path with the resolution and species combination to the list
                res_spec_dir.append(res_spec)
                        
        # print the species, resolution and experiment combinations that are going to be downloaded
        if res_spec_dir:

            # initialise list with all the nc files to be downloaded
            initial_check_nc_files = []

            if not initial_check:
                self.logger.info(f"\n{experiment} experiment data to download ({len(res_spec_dir)}):")
            
            # get all the nc files in the date range
            for remote_dir in res_spec_dir:
                if not initial_check:
                    local_path = remote_dir.split('/', 6)[-1]
                    self.logger.info(f"\n  - {join(self.exp_to_interp_root,local_path)}, source: {remote_dir} ({REMOTE_MACHINE})")
                         
                # get nc files
                nc_files = self.sftp.listdir(remote_dir)

                if nc_files:
                    # if it is an ensemble member
                    if not ensemble_options.startswith("stat_"):
                        # get the domain, resolution and species from the path
                        domain, resolution, species = remote_dir.split('/')[-3:]

                        # identify format of the directory
                        # the format is a tuple of how many - and how many _ are there
                        # the directory format is choosen by popularity
                        formats_list = [(file.count("-"), file.count("_")) for file in nc_files]
                        number_of_formats_dict = {format: formats_list.count(format) for format in set(formats_list)}
                        format = max(number_of_formats_dict, key=number_of_formats_dict.get)
                        
                        # filter and get only the files that follow the format (number of dashes and hyphens and end of file)
                        nc_files = list(filter(lambda x:(x.count("-"),x.count("_")) == format and x.endswith(".nc"),nc_files))
                        
                        # example: od550du_2019040212.nc (0,1)
                        if format == (0,1):
                            # when there is no ensemble option in the name only allmembers and 000 are valid
                            if ensemble_options == '000' or ensemble_options == 'allmembers':
                                nc_files = list(filter(lambda x:x.split("_")[0] == species, nc_files))

                        # example: od550du-000_2021020812.nc (1,1)
                        elif format == (1,1):
                            # filter by ensemble option in case that ensemble option is not allmembers
                            if ensemble_options != 'allmembers':
                                nc_files = list(filter(lambda x:x.split("_")[0] == species+'-'+ensemble_options,nc_files))
                           
                        else:
                            # TODO delete this in the future
                            error = "It is not possible to download this nc file type yet. Please, contact the developers.", nc_files
                            self.logger.error(error)
                            sys.exit(1)
                    
                    # if it is an ensemble statistic
                    else:
                        # get the domain, resolution and species from the path
                        domain, resolution, _, species = remote_dir.split('/')[-4:]
                        species = species.split("_",1)[0]

                        # filter the nc files to only get the ones that have the correct species and stats
                        nc_files = list(filter(lambda x:x.split("_")[0] == species and "_".join(x[:-3].split("_")[2:]) == stat, nc_files))
                
                # if there is no options with the ensemble option, tell the user
                if nc_files == []:
                    msg = f"There is no data available in {REMOTE_MACHINE} for the {exp_id} experiment with the {domain} domain with the {ensemble_options} ensemble option."
                    show_message(self, msg, deactivate=initial_check)
                    continue

                # get the nc files in the date range        
                valid_nc_files = self.get_valid_nc_files_in_date_range(nc_files)

                # warning if experiment + species + resolution + network + date range combination gets no matching results       
                if not valid_nc_files:                 
                    msg = f"There is no data available in {REMOTE_MACHINE} from {self.start_date} to {self.end_date} for {experiment} experiment {species} species at {resolution} resolution"
                    show_message(self, msg, deactivate=initial_check)
                    continue

                # download the valid resolution specie date combinations
                else:
                    # create local directory 
                    # if it is an ensemble member
                    if not ensemble_options.startswith("stat_"):
                        local_dir = join(self.exp_to_interp_root,exp_id,domain,resolution,species)
                    else:
                        local_dir = join(self.exp_to_interp_root,exp_id,domain,resolution,"ensemble-stats",species+"_"+stat)
                    
                    # create directories if they don't exist
                    if not os.path.exists(local_dir):
                        os.makedirs(local_dir) 

                    # sort nc_files
                    valid_nc_files.sort() 

                    if not initial_check:
                        # get the ones that are not already downloaded
                        valid_nc_files = list(filter(lambda x:join(local_dir,x) in files_to_download, valid_nc_files))
                        if not valid_nc_files:
                            msg = "Files were already downloaded."
                            show_message(self, msg, deactivate=initial_check)     
                            continue    

                    if not initial_check and not self.logfile:
                        # print the tqdm bar if output goes to screen        
                        valid_nc_files_iter = tqdm(valid_nc_files, bar_format= '{l_bar}{bar}|{n_fmt}/{total_fmt}',desc=f"    Downloading files ({len(valid_nc_files)})")
                    else:
                        # do not print the bar if it is the initial check
                        valid_nc_files_iter = valid_nc_files

                    # download each individual nc file using sftp protocol
                    for nc_file in valid_nc_files_iter:
                        local_path = join(local_dir,nc_file)
                        if initial_check:
                            initial_check_nc_files.append(local_path)
                        else:
                            # get last downloaded file in case there was a keyboard interrupt
                            self.latest_nc_file_path = local_path

                            # initialize the timeout and get the file
                            self.ncfile_dl_start_time = time.time()
                            remote_path = join(remote_dir, nc_file)
                            self.sftp.get(remote_path, local_path, callback=check_time) 
            
            return initial_check_nc_files

        # tell the user if not valid resolution specie date combinations
        else:
            msg = "There are no available observations to be downloaded."
            show_message(self, msg, deactivate=initial_check)
            
    def copy_non_interpolated_experiment(self, experiment, initial_check, files_to_download=None):
        if not initial_check:
            # print current experiment
            self.logger.info('\n'+'-'*40)
            self.logger.info(f"\nCopying {experiment} non-interpolated experiment data from esarchive to gpfs in {self.machine}...")
            
        # get resolution and species combinations
        res_spec_dir = []

        # get experiment id and the domain
        exp_id, domain, ensemble_options = experiment.split("-")

        # get stat if it is an ensemble statistic
        if ensemble_options.startswith("stat_"): 
            stat = ensemble_options.split("_",1)[-1]

        # get experiment type
        for experiment_type, experiment_dict in interp_experiments.items():
            if exp_id in experiment_dict["experiments"]:
                break
        
        # get experiment specific directories list
        exp_dir_list = experiment_dict["paths"]

        # take all functional directories
        exp_dir_functional_list = []    
        for exp_dir in exp_dir_list:
            # make sure that it comes from esarchive
            if "/esarchive/" in exp_dir:
                # esarchive in transfer5 is located inside gpfs
                if "/esarchive/" == exp_dir[:11] and self.machine == "storage5":
                    exp_dir = join("/gpfs/archive/bsc32/",exp_dir[1:])
                # check if directory exists in esarchive
                if os.path.exists(exp_dir):
                    exp_dir_functional_list.append(exp_dir)     
            
        # if none of the paths are in this current machine, break
        if not exp_dir_functional_list:
            msg = f"None of the paths specified in {join('settings', 'interp_experiments.yaml')} are available on esarchive."
            show_message(self, msg, deactivate=initial_check)
            return
        
        # take first functional directory  
        esarchive_dir = None
        for exp_dir in exp_dir_functional_list:
            temp_esarchive_dir = join(exp_dir,exp_id,domain)
            # check if experiment and domain directories exist in esarchive machine
            if os.path.exists(temp_esarchive_dir): 
                esarchive_dir = temp_esarchive_dir
                break
        
        # if the experiment-domain combination is not possible, break
        if esarchive_dir is None:
            msg = f"There is no data available for the {exp_id} experiment with the {domain} domain in none of the paths specified in {join('settings', 'interp_experiments.yaml')} in esarchive."
            show_message(self, msg, deactivate=initial_check)
            return

        # get all the resolutions available in the esarchive directory
        sftp_resolutions = self.resolution if self.resolution else set(os.listdir(esarchive_dir)).intersection(self.nonghost_available_resolutions)

        # iterate through the resolutions
        for resolution in sftp_resolutions:
            try:
                # get available species ("normal" and mapped)
                available_species = self.available_species+[spec[0] for spec in mapping_species.values()]
                sftp_species = self.species if self.species else set(os.listdir(join(esarchive_dir,resolution))).intersection(available_species)
            except FileNotFoundError:
                msg = f"There is no data available in esarchive for the {exp_id} experiment with the {domain} domain at {resolution} resolution"
                show_message(self, msg, deactivate=initial_check)
                continue

            # iterate through the species
            for speci_to_process in sftp_species: 
                # initialize boolean that saves whether species was found
                species_exists = False
                species = speci_to_process

                # if it is an ensemble member
                if not ensemble_options.startswith("stat_"):
                    res_spec = join(esarchive_dir,resolution,species)
                # if it is an ensemble statistic
                else:
                    res_spec = join(esarchive_dir,resolution,"ensemble-stats",species+"_"+stat)
  
                species_exists = os.path.exists(res_spec)
                # if there are none, try with the mapped species
                if species_exists is False:
                    # change species name to the species to map
                    if speci_to_process in mapping_species:
                        for species in mapping_species[speci_to_process]:
                            # if it is an ensemble member
                            if not ensemble_options.startswith("stat_"):
                                res_spec = join(esarchive_dir,resolution,species)
                            # if it is an ensemble statistic
                            else:
                                res_spec = join(esarchive_dir,resolution,"ensemble-stats",species+"_"+stat)
  
                            species_exists = os.path.exists(res_spec)
                
                # if no species were found, then show the message
                if species_exists is False:
                    msg = f"There is no data available in esarchive for the {exp_id} experiment with the {domain} domain for {species} species at {resolution} resolution"
                    show_message(self, msg, deactivate=initial_check)
                    continue

                # add the path with the resolution and species combination to the list
                res_spec_dir.append(res_spec)
                        
        # print the species, resolution and experiment combinations that are going to be copied
        if res_spec_dir:

            # initialise list with all the nc files to be copied
            initial_check_nc_files = []

            if not initial_check:
                self.logger.info(f"\n{experiment} experiment data to copy ({len(res_spec_dir)}):")
            
            # get all the nc files in the date range
            for esarchive_dir in res_spec_dir:
                if not initial_check:
                    self.logger.info(f"\n  - {join(self.exp_to_interp_root,'/'.join(esarchive_dir.split('/')[-4:]))}, source: {esarchive_dir} ({self.machine})")
                         
                # get nc files
                nc_files = os.listdir(esarchive_dir)

                if nc_files:
                    # if it is an ensemble member
                    if not ensemble_options.startswith("stat_"):
                        # get the domain, resolution and species from the path
                        domain, resolution, species = esarchive_dir.split('/')[-3:]

                        # identify format of the directory
                        # the format is a tuple of how many - and how many _ are there
                        # the directory format is choosen by popularity
                        formats_list = [(file.count("-"), file.count("_")) for file in nc_files]
                        number_of_formats_dict = {format: formats_list.count(format) for format in set(formats_list)}
                        format = max(number_of_formats_dict, key=number_of_formats_dict.get)
                        
                        # filter and get only the files that follow the format (number of dashes and hyphens and end of file)
                        nc_files = list(filter(lambda x:(x.count("-"),x.count("_")) == format and x.endswith(".nc"), nc_files))
                        
                        # example: od550du_2019040212.nc (0,1)
                        if format == (0,1):
                            # when there is no ensemble option in the name only allmembers and 000 are valid
                            if ensemble_options == '000' or ensemble_options == 'allmembers':
                                nc_files = list(filter(lambda x:x.split("_")[0] == species, nc_files))
                        
                        # example: od550du-000_2021020812.nc (1,1)
                        elif format == (1,1):
                            # filter by ensemble option in case that ensemble option is not allmembers
                            if ensemble_options != 'allmembers':
                                nc_files = list(filter(lambda x:x.split("_")[0] == species+'-'+ensemble_options,nc_files))
                           
                        else:
                            # TODO delete this in the future
                            error = "It is not possible to copy this nc file type yet. Please, contact the developers.", nc_files
                            self.logger.error(error)
                            sys.exit(1)
                    
                    # if it is an ensemble statistic
                    else:
                        # get the domain, resolution and species from the path
                        domain, resolution, _, species = esarchive_dir.split('/')[-4:]
                        species = species.split("_",1)[0]

                        # filter the nc files to only get the ones that have the correct species and stats
                        nc_files = list(filter(lambda x:x.split("_")[0] == species and "_".join(x[:-3].split("_")[2:]) == stat, nc_files))
                        
                # if there is no options with the ensemble option, tell the user
                if nc_files == []:
                    msg = f"There is no data available in esarchive for the {exp_id} experiment with the {domain} domain with the {ensemble_options} ensemble option."
                    show_message(self, msg, deactivate=initial_check)
                    continue
                
                # get the nc files in the date range        
                valid_nc_files = self.get_valid_nc_files_in_date_range(nc_files)

                # warning if experiment + species + resolution + network + date range combination gets no matching results       
                if not valid_nc_files:                 
                    msg = f"There is no data available in esarchive from {self.start_date} to {self.end_date} for {experiment} experiment {species} species at {resolution} resolution"
                    show_message(self, msg, deactivate=initial_check)
                    continue

                # copy the valid resolution specie date combinations
                else:
                    # if it is an ensemble member
                    if not ensemble_options.startswith("stat_"):
                        gpfs_dir = join(self.exp_to_interp_root,exp_id,domain,resolution,species)
                    else:
                        gpfs_dir = join(self.exp_to_interp_root,exp_id,domain,resolution,"ensemble-stats",species+"_"+stat)
                    
                    # create directories if they don't exist
                    if not os.path.exists(gpfs_dir):
                        os.makedirs(gpfs_dir) 
                        # give to each directory 770 permissions and make group owner bsc32 
                        temp_gpfs_dir = gpfs_dir
                        for i in range(4):
                            os.system(f"chmod 770 {temp_gpfs_dir}; chgrp bsc32 {temp_gpfs_dir}")
                            temp_gpfs_dir = os.path.dirname(temp_gpfs_dir)

                    # sort nc_files
                    valid_nc_files.sort() 

                    if not initial_check:
                        # get the ones that are not already copied
                        valid_nc_files = list(filter(lambda x:join(gpfs_dir,x) in files_to_download, valid_nc_files))
                        if not valid_nc_files:
                            msg = "Files were already copied."
                            show_message(self, msg, deactivate=initial_check)     
                            continue   

                    if not initial_check and not self.logfile:
                        # print the tqdm bar if output goes to screen         
                        valid_nc_files_iter = tqdm(valid_nc_files, bar_format= '{l_bar}{bar}|{n_fmt}/{total_fmt}',desc=f"    Copying files from esarchive to gpfs ({len(valid_nc_files)})")
                    else:
                        # do not print the bar if it is the initial check
                        valid_nc_files_iter = valid_nc_files

                    # copy each individual nc file using sftp protocol
                    for nc_file in valid_nc_files_iter:
                        gpfs_path = join(gpfs_dir,nc_file)
                        
                        if initial_check:
                            initial_check_nc_files.append(gpfs_path)
                        
                        else:
                            # get last downloaded file in case there was a keyboard interrupt
                            self.latest_nc_file_path = gpfs_path
                            
                            # TODO: remove if the permissions are not needed
                            # check if the file already exists
                            # new_file = not os.path.isfile(gpfs_path)
                           
                            # get rsync command depending on which machine it was ran
                            rsync_command = "dtrsync" if self.machine == "storage5" else "rsync"
                            
                            # copy file
                            esarchive_path = join(esarchive_dir, nc_file)
                            try:
                                with open(os.devnull, 'wb') as devnull:
                                    subprocess.check_call([rsync_command, esarchive_path, gpfs_path], stdout=devnull, stderr=subprocess.STDOUT)
                            except subprocess.CalledProcessError:
                                error = f'Failed to copy the files. Try later.'
                                self.logger.error(error)
                                sys.exit(1)

                            # TODO: fails when creating a new file, wait until users use the copy option to see if it is really needed
                            # give to each new file 770 permissions to directory and make group owner bsc32 
                            # if new_file:                        
                            #     os.system(f"chmod 770 {gpfs_path}; chgrp bsc32 {gpfs_path}")

                    # dtrsync generates output files that are generated in 3 seconds 
                    if not initial_check and self.machine == "storage5":
                        time.sleep(3)
            
                        # remove the output files frojm dtrsync
                        for file in os.listdir(PROVIDENTIA_ROOT):
                            if file.startswith("dtrsync_"):
                                os.remove(join(PROVIDENTIA_ROOT,file)) 
            
            return initial_check_nc_files

        # tell the user if not valid resolution specie date combinations
        else:
            msg = "There are no available observations to be copied."
            show_message(self, msg, deactivate=initial_check)
            
    def fetch_zenodo_networks(self):
        # Get urls from zenodo to get GHOST zip files url

        # initialize dictionary to store possible networks
        self.zenodo_ghost_available_networks = {} 

        response = requests.get(self.ghost_url)

        # Check if the request was successful (status code 200)
        if response.status_code != 200:
            error = f'Failed to retrieve the webpage. Status code: {response.status_code}'
            self.logger.error(error)
            sys.exit(1)
        
        # fill network dictionary with its corresponding zip url
        for line in response.text.split(">"):
            if '<link rel="alternate" type="application/zip" href=' in line:
                zip_file_url = line.split('href="')[-1][:-1]
                zip_network = line.split("/")[-1][:-5]
                self.zenodo_ghost_available_networks[zip_network] = zip_file_url

    def get_all_networks(self):
        # get user input to know which kind of network wants
        download_source = None
        while download_source is None:
            download_source = input("\nDo you want to download GHOST, non-GHOST or all networks? (g/n/a) ").lower()
            download_source = download_source if download_source in ["g","n","a"] else None

        if download_source in ["g","a"]:
            if self.bsc_download_choice == 'y':
                self.network = self.ghost_available_networks
            elif self.bsc_download_choice == 'n':
                if not hasattr(self,"zenodo_ghost_available_networks"): 
                    self.fetch_zenodo_networks()
                    self.network = list(self.zenodo_ghost_available_networks.keys())
            else:
                error = "Download option not valid, check your .env file."
                self.logger.error(error)
                sys.exit(1)

        if download_source in ["n","a"]:
            self.network = self.nonghost_available_networks
    
    def get_all_experiments(self):
        # download all interpolated experiments
        if self.interpolated is True:
            # check if ssh exists and check if still active, connect if not
            if (self.ssh is None) or (self.ssh.get_transport().is_active()):
                self.connect()  

            # get directory content and format it as the experiments       
            experiment_list = self.sftp.listdir(join(self.exp_remote_path,self.ghost_version))
        # download all non interpolated experiments
        else:
            # get all the experiments id
            experiments = []
            for experiment_dict in interp_experiments.values():
                experiments += experiment_dict["experiments"]
            # get all the domain and ensemble options combinations 
            experiment_list = []
            # TODO hardcoded
            for domain in ["ip", "d03", "d01", "regional", "eu", "reg", "ex", "bcn", "cat", "d02", "global","regional_i01", "regional_i02", "regional_i03"]:
                for exp in experiments:
                    experiment_list.append(exp+"-"+domain+"-allmembers")

        self.experiments = dict(zip(experiment_list,experiment_list))

    def get_valid_nc_files_in_date_range(self, nc_files):
        valid_nc_files = []
        for nc_file in sorted(nc_files):
            if ".nc" in nc_file:
                ym = nc_file[:-3].split("_")[1]
                # from yyyymm to yyyymmdd
                if len(ym) == 6:
                    ym = '{}01'.format(ym)
                # from yyyymmddhh to yyyymmdd
                elif len(ym) == 10:
                    ym = ym[:-2]
                # get the date range
                if int(ym) >= int(self.start_date) and int(ym) < int(self.end_date):
                    valid_nc_files.append(nc_file)
                    
        return valid_nc_files        
    
    def download_actris_network(self):
        
        resolution = self.resolution[0]
        target_start_date = datetime(int(self.start_date[:4]), int(self.start_date[4:6]), int(self.start_date[6:8]), 0)
        target_end_date = datetime(int(self.end_date[:4]), int(self.end_date[4:6]), int(self.end_date[6:8]), 23, 59, 59) - timedelta(days=1)

        for var in self.species:
            
            # check if variable name is available
            if var not in parameters_dict.keys():
                self.logger.info(f'Data for {var} cannot be downloaded')
                continue
            else:
                actris_parameter = parameters_dict[var]

            # get files that were already downloaded
            initial_check_nc_files = get_files_to_download(self.nonghost_root, target_start_date, target_end_date, resolution, var)
            files_to_download = self.select_files_to_download(initial_check_nc_files)
            if not files_to_download:
                msg = f"\nFiles were already downloaded for {var} at {resolution} "
                msg += f"resolution between {target_start_date} and {target_end_date}."
                show_message(self, msg, deactivate=False)     
                continue 
            
            # get files info path
            path = get_files_path(var)

            # if file does not exist
            if not os.path.isfile(path):
                # get files information
                self.logger.info(f'\nFile containing information of the files available in Thredds for {var} ({path}) does not exist, creating.')
                combined_data = get_files_per_var(var)
                all_files = combined_data[var]['files']
                files_info = get_files_info(all_files, var, path)
                    
            # if file exists
            else:
                # ask if user wants to update file information from NILU Thredds
                if self.origin_update_choice not in ['y','n']:
                    while self.origin_update_choice not in ['y','n']:
                        self.origin_update_choice = input(f"\nFile containing information of the files available in Thredds for {var} ({path}) already exists. Do you want to update it (y/n)? ").lower() 
                    # ask if user wants to remember the decision
                    remind_txt = None
                    while remind_txt not in ['y','n']:
                        remind_txt = input("\nDo you want to remember your decision for future downloads (y/n)? ").lower() 
                    # save the decision
                    if remind_txt == 'y':
                        with open(join(PROVIDENTIA_ROOT, ".env"),"a") as f:
                            f.write(f"ORIGIN_UPDATE={self.origin_update_choice}\n")
                if self.origin_update_choice == 'n':
                    # get files information
                    files_info = yaml.safe_load(open(join(CURRENT_PATH, path)))
                    files_info = {k: v for k, v in files_info.items() if k.strip() and v}
                else:
                    # get files information
                    combined_data = get_files_per_var(var)
                    all_files = combined_data[var]['files']
                    files_info = get_files_info(all_files, var, path)
            
            # go to next variable if no data is found
            if len(files_info) == 0:
                continue

            # filter files by resolution and dates
            self.logger.info('    Filtering files by resolution and dates...')
            files = []
            for file, attributes in files_info.items():
                if attributes["resolution"] == resolution:
                    start_date = datetime.strptime(attributes["start_date"], "%Y-%m-%dT%H:%M:%S UTC")
                    end_date = datetime.strptime(attributes["end_date"], "%Y-%m-%dT%H:%M:%S UTC")
                    for file_to_download in files_to_download:
                        file_to_download_yearmonth = file_to_download.split(f'{var}_')[1].split('.nc')[0]
                        file_to_download_start_date = datetime.strptime(file_to_download_yearmonth, "%Y%m")
                        file_to_download_end_date = datetime(file_to_download_start_date.year, file_to_download_start_date.month, 1) + relativedelta(months=1, seconds=-1)
                        if file_to_download_start_date <= end_date and file_to_download_end_date >= start_date:
                            if file not in files:
                                files.append(file)

            if len(files) != 0:
                    
                # get data and metadata for each file within period
                combined_ds_list, metadata, wavelength = get_data(files, var, actris_parameter, resolution, target_start_date, target_end_date)

                # get flag dimension per station
                N_flag_codes_dims = []
                for ds in combined_ds_list:
                    N_flag_codes_dims.append(ds.dims['N_flag_codes'])
                
                # get maximum number of flags across all stations
                N_flag_codes_max = max(N_flag_codes_dims)
                
                # recreate flag variable so that all stations have the same dimension and can be concatenated, leave nan for unknown values
                combined_ds_list_corrected_flag = []
                for ds in combined_ds_list:
                    flag_data = ds['flag']
                    da_flag = xr.DataArray(
                            np.full((flag_data.sizes['station'], flag_data.sizes['time'], N_flag_codes_max), np.nan),
                            dims=["station", "time", "N_flag_codes"],
                            coords={
                                "time": flag_data.coords["time"],
                            },
                            name="flag"
                        )
                    da_flag[:, :, :flag_data.values.shape[-1]] = flag_data.values
                    ds = ds.drop_vars('flag')
                    ds['flag'] = da_flag
                    combined_ds_list_corrected_flag.append(ds)
            
                # combine and create new dataset
<<<<<<< HEAD
                print('    Combining files...')
                combined_ds = temporally_average_data(combined_ds_list_corrected_flag, resolution, var, self.ghost_version, target_start_date, target_end_date)
=======
                self.logger.info('    Combining files...')
                try:
                    combined_ds = xr.concat(combined_ds_list_corrected_flag, 
                                            dim='station', 
                                            combine_attrs='drop_conflicts')
                except Exception as error:
                    self.logger.info(f'Error: Datasets could not be combined - {error}')
                    continue
>>>>>>> bdda941b
                
                # add metadata
                for key, value in metadata[resolution].items():
                    if key in ['latitude', 'longitude']:
                        value = [float(val) for val in value]
                    elif key in ['altitude', 'sampling_height']:
                        value = [float(val.replace('m', '').strip()) if isinstance(val, str) else val for val in value]
                    combined_ds[key] = xr.Variable(data=value, dims=('station'))

                # calculate measurement_altitude if altitude and sampling_height exist
                if ('altitude' in combined_ds.keys()) and ('sampling_height' in combined_ds.keys()):
                    value = combined_ds['altitude'].values + combined_ds['sampling_height'].values
                    combined_ds['measurement_altitude'] = xr.Variable(data=value, dims=('station'))

                # add units for lat and lon
                # TODO: Check attrs geospatial_lat_units and geospatial_lon_units
                combined_ds.latitude.attrs['units'] = 'degrees_north'
                combined_ds.longitude.attrs['units'] = 'degrees_east'

                # add general attrs
                combined_ds.attrs['data_license'] = 'BSD-3-Clause. Copyright 2025 Alba Vilanova Cortezón'
                combined_ds.attrs['source'] = 'Observations'
                combined_ds.attrs['institution'] = 'Barcelona Supercomputing Center'
                combined_ds.attrs['creator_name'] = 'Alba Vilanova Cortezón'
                combined_ds.attrs['creator_email'] = 'alba.vilanova@bsc.es'
                combined_ds.attrs['application_area'] = 'Monitoring atmospheric composition'
                combined_ds.attrs['domain'] = 'Atmosphere'
                combined_ds.attrs['observed_layer'] = 'Land surface'

                # save data per year and month
                path = join(self.nonghost_root, f'actris/actris/{resolution}/{var}')
                if not os.path.isdir(path):
                    os.makedirs(path, exist_ok=True)
                saved_files = 0
                for year, ds_year in combined_ds.groupby('time.year'):
                    for month, ds_month in ds_year.groupby('time.month'):
                        filename = f"{path}/{var}_{year}{month:02d}.nc"
                        if filename in files_to_download:
                            combined_ds_yearmonth = combined_ds.sel(time=f"{year}-{month:02d}")

                            # add title to attrs
                            extra_info = ''
                            wavelength_var = is_wavelength_var(actris_parameter)
                            if wavelength_var and wavelength is not None:
                                extra_info = f' at {wavelength}nm'
                            combined_ds_yearmonth.attrs['title'] = f'Surface {parameters_dict[var]}{extra_info} in the ACTRIS network in {year}-{month:02d}.'

                            # order attrs
                            custom_order = ['title', 'institution', 'creator_name', 'creator_email',
                                            'source', 'application_area', 'domain', 'observed_layer',
                                            'data_license']
                            ordered_attrs = {key: combined_ds_yearmonth.attrs[key] 
                                            for key in custom_order 
                                            if key in combined_ds_yearmonth.attrs}
                            combined_ds_yearmonth.attrs = ordered_attrs

                            # remove stations if all variable data is nan
                            # previous_n_stations = len(combined_ds_yearmonth.station)
                            combined_ds_yearmonth = combined_ds_yearmonth.dropna(dim="station", subset=[var], how="all")
                            combined_ds_yearmonth = combined_ds_yearmonth.assign_coords(station=range(len(combined_ds_yearmonth.station)))
                            # current_n_stations = len(combined_ds_yearmonth.station)
                            # n_stations_diff = previous_n_stations - current_n_stations
                            # if n_stations_diff > 0:
                            #     self.logger.info(f'    Data for {n_stations_diff} stations was removed because all data was NaN during {month}-{year}.')
                            
                            # remove file if it exists
                            if os.path.isfile(filename):
                                os.system("rm {}".format(filename))
                                
                            # save file
                            combined_ds_yearmonth.to_netcdf(filename)

                            # change permissions
                            os.system("chmod 777 {}".format(filename))
                            self.logger.info(f"    Saved: {filename}")
                            saved_files += 1
                            
                self.logger.info(f'    Total number of saved files: {saved_files}')

            else:
                self.logger.info('    No files were found')

def main(**kwargs):
    """ Main function when running download function. """
    # initialise break blocker
    global download  
    download = ProvidentiaDownload(**kwargs)
    download.run()<|MERGE_RESOLUTION|>--- conflicted
+++ resolved
@@ -1838,19 +1838,8 @@
                     combined_ds_list_corrected_flag.append(ds)
             
                 # combine and create new dataset
-<<<<<<< HEAD
-                print('    Combining files...')
+                self.logger.info('    Combining files...')
                 combined_ds = temporally_average_data(combined_ds_list_corrected_flag, resolution, var, self.ghost_version, target_start_date, target_end_date)
-=======
-                self.logger.info('    Combining files...')
-                try:
-                    combined_ds = xr.concat(combined_ds_list_corrected_flag, 
-                                            dim='station', 
-                                            combine_attrs='drop_conflicts')
-                except Exception as error:
-                    self.logger.info(f'Error: Datasets could not be combined - {error}')
-                    continue
->>>>>>> bdda941b
                 
                 # add metadata
                 for key, value in metadata[resolution].items():
