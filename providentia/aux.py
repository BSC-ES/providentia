--- conflicted
+++ resolved
@@ -12,12 +12,8 @@
 import pandas as pd
 
 from .configuration import split_options
-<<<<<<< HEAD
 from .configuration import parse_path
 from .configuration import read_conf
-=======
-
->>>>>>> 126dbb0c
 
 def which_bounds(instance, species):
     """Returns lower/upper bounds of species selected. If
@@ -60,15 +56,9 @@
     :rtype: list
     """
 
-<<<<<<< HEAD
-    if return_defaults or (not hasattr(instance, 'qa')):
-        if instance.species in instance.qa_exceptions:
-            return instance.specific_qa
-=======
     if (return_defaults) or (not hasattr(instance, 'qa')):
-        if instance.selected_species in instance.met_parameters:
+        if instance.species in instance.met_parameters:
             return sorted(instance.default_qa_met)
->>>>>>> 126dbb0c
         else:
             return sorted(instance.default_qa_standard)
 
@@ -214,36 +204,20 @@
 
     return {'hour':'H', 'dayofweek':'DoW', 'month':'M'}
 
-<<<<<<< HEAD
 def get_relevant_temporal_resolutions(resolution):        
     """Get relevant temporal reolsutions for periodic plots, by selected temporal resolution.
 
     :param resolution: name of selected temporal resolution
     :type resolution: str
-=======
-def get_relevant_temporal_resolutions(selected_resolution):        
-    """Get relevant temporal reolsutions for periodic plots, by selected temporal resolution.
-
-    :param selected_resolution: name of selected temporal resolution
-    :type selected_resolution: str
->>>>>>> 126dbb0c
     :return: relevant temporal resolutions
     :rtype: list
     """
 
-<<<<<<< HEAD
     if 'hourly' in resolution:
         relevant_temporal_resolutions = ['hour', 'dayofweek', 'month']
     elif resolution == 'daily':
         relevant_temporal_resolutions = ['dayofweek', 'month']
     elif resolution == 'monthly':
-=======
-    if 'hourly' in selected_resolution:
-        relevant_temporal_resolutions = ['hour', 'dayofweek', 'month']
-    elif selected_resolution == 'daily':
-        relevant_temporal_resolutions = ['dayofweek', 'month']
-    elif selected_resolution == 'monthly':
->>>>>>> 126dbb0c
         relevant_temporal_resolutions = ['month']
     return relevant_temporal_resolutions
 
@@ -251,11 +225,7 @@
     """get resolution of land polygons to plot on map.
 
         :param selection: name of selected temporal resolution
-<<<<<<< HEAD
     :type resolution: str
-=======
-    :type selected_resolution: str
->>>>>>> 126dbb0c
     :return: selected land polygon resolution
     :rtype: list
     """
@@ -574,10 +544,6 @@
     else:
         return False
 
-<<<<<<< HEAD
-
-=======
->>>>>>> 126dbb0c
 def get_data_label(temporal_colocation, data_label):
     """Get appropriate data label for plotting"""
 
@@ -590,7 +556,6 @@
     return data_label
 
 
-<<<<<<< HEAD
 def load_conf(instance, fpath=None):
     """ Load existing configurations from file. """
 
@@ -601,11 +566,4 @@
         print(("Error %s" % fpath))
         return
 
-    instance.sub_opts, instance.all_sections, instance.parent_section_names, instance.subsection_names, _ = read_conf(fpath)        
-=======
-
-
-
-
-        
->>>>>>> 126dbb0c
+    instance.sub_opts, instance.all_sections, instance.parent_section_names, instance.subsection_names, _ = read_conf(fpath)        