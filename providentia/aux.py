--- conflicted
+++ resolved
@@ -1,9 +1,6 @@
-<<<<<<< HEAD
-=======
 """ Warning functions """
 
 
->>>>>>> 8bfe9ff8
 def show_message(read_instance, msg, msg_offline=None, from_conf=None):
 
     if read_instance.offline:
