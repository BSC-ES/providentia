"""
Contains functions that are shared by the dashboard and the offline version. 
Currently, it includes function related to the initialization and update
of metadata, checks fields coming from conf files etc.
"""

from glob import glob
import os
import copy
import json
import datetime
import sys

from netCDF4 import Dataset
import numpy as np
import pandas as pd
import math
import pyproj
from scipy.spatial import cKDTree
import seaborn as sns

def get_default_qa(instance, speci):
    """ Return the default values according to GHOST standards. 

        :param instance: Instance of class ProvidentiaOffline or ProvidentiaMainWindow
        :type instance: object
        :return: QA flags' codes in list
        :rtype: list
    """

    if speci in instance.met_parameters:
        return sorted(instance.default_qa_met)
    else:
        return sorted(instance.default_qa_standard)

<<<<<<< HEAD
def multi_species_mapping(species):
    """ Map species special case str to multiple species names. """
=======
def multispecies_mapping(species):
    """Map species special case str to multiple species names"""
>>>>>>> 234d2a8e

    multi_species_map = {'vconcaerobin*':['vconcaerobin1','vconcaerobin2','vconcaerobin3','vconcaerobin4','vconcaerobin5','vconcaerobin6','vconcaerobin7','vconcaerobin8','vconcaerobin9','vconcaerobin10','vconcaerobin11','vconcaerobin12','vconcaerobin13','vconcaerobin14','vconcaerobin15','vconcaerobin16','vconcaerobin17','vconcaerobin18','vconcaerobin19','vconcaerobin20','vconcaerobin21','vconcaerobin22']}

    return multi_species_map[species]

def get_multispecies_aliases(networkspecies):
    """Map networkspecies to networkspecies aliases.
       Also get label for alias.   
    """

    multispecies_aliases = {'vconcaerobin1': '0.05',
                            'vconcaerobin2': '0.066',
                            'vconcaerobin3': '0.086',
                            'vconcaerobin4': '0.113',
                            'vconcaerobin5': '0.148',
                            'vconcaerobin6': '0.194',
                            'vconcaerobin7': '0.255',
                            'vconcaerobin8': '0.335',
                            'vconcaerobin9': '0.439',
                            'vconcaerobin10': '0.576',
                            'vconcaerobin11': '0.756',
                            'vconcaerobin12': '0.992',
                            'vconcaerobin13': '1.302',
                            'vconcaerobin14': '1.708',
                            'vconcaerobin15': '2.241',
                            'vconcaerobin16': '2.940',
                            'vconcaerobin17': '3.857',
                            'vconcaerobin18': '5.061',
                            'vconcaerobin19': '6.641',
                            'vconcaerobin20': '8.713',
                            'vconcaerobin21': '11.432',
                            'vconcaerobin22': '15.00'
                            }

    multispecies_labels =  {'vconcaerobin1': 'Radius [µm]',
                            'vconcaerobin2': 'Radius [µm]',
                            'vconcaerobin3': 'Radius [µm]',
                            'vconcaerobin4': 'Radius [µm]',
                            'vconcaerobin5': 'Radius [µm]',
                            'vconcaerobin6': 'Radius [µm]',
                            'vconcaerobin7': 'Radius [µm]',
                            'vconcaerobin8': 'Radius [µm]',
                            'vconcaerobin9': 'Radius [µm]',
                            'vconcaerobin10': 'Radius [µm]',
                            'vconcaerobin11': 'Radius [µm]',
                            'vconcaerobin12': 'Radius [µm]',
                            'vconcaerobin13': 'Radius [µm]',
                            'vconcaerobin14': 'Radius [µm]',
                            'vconcaerobin15': 'Radius [µm]',
                            'vconcaerobin16': 'Radius [µm]',
                            'vconcaerobin17': 'Radius [µm]',
                            'vconcaerobin18': 'Radius [µm]',
                            'vconcaerobin19': 'Radius [µm]',
                            'vconcaerobin20': 'Radius [µm]',
                            'vconcaerobin21': 'Radius [µm]',
                            'vconcaerobin22': 'Radius [µm]'
                            }
    
    networkspecies_aliases = [multispecies_aliases[networkspeci] if networkspeci in multispecies_aliases else networkspeci 
                              for networkspeci in networkspecies]

    labels = np.unique([multispecies_labels[networkspeci] for networkspeci in networkspecies if networkspeci in multispecies_labels])
    if len(labels) == 1:
        unique_label = labels[0]
    else:
        unique_label = ''

    return networkspecies_aliases, unique_label

def exceedance_lim(species):
    """ Return the exceedance limit depending on the species input. 
        If species doesn't have a reported limit, returns np.NaN.

        :param species: name of species currently selected (e.g. sconco3)
        :type species: str
        :return: value of exceedance limit
        :rtype: int
    """

    exceedance_limits = {'sconco3': 90.21, 'sconcno2': 106.38}
    if species in exceedance_limits:
        return exceedance_limits[species]
    else:
        return np.NaN

def temporal_resolution_order_dict():
    """ Return temporal resolution order for menus as a dictionary.

        :return: temporal resolution order
        :rtype: dict
    """

    resolution_order_dict = {'hourly': 1, '3hourly': 2, '6hourly': 3, 'hourly_instantaneous': 4,
                             '3hourly_instantaneous': 5, '6hourly_instantaneous': 6,
                             'daily': 7, 'monthly': 8}

    return resolution_order_dict

def temp_axis_dict():
    """ Return temporal mapping as a dictionary used for the plots.

        :return: numbering of months/days
        :rtype: dict
    """

    map_dict = {'dayofweek': {0: 'M', 1: 'T', 2: 'W', 3: 'T', 4: 'F', 5: 'S', 6: 'S'},
                'month': {1: 'J', 2: 'F', 3: 'M', 4: 'A', 5: 'M', 6: 'J',
                          7: 'J', 8: 'A', 9: 'S', 10: 'O', 11: 'N', 12: 'D'}
                }

    return map_dict

def periodic_xticks():
    """ Return xticks for periodic subplots.

        :return dictionary of xticks per temporal resolution
        :rtype dict
    """

    return {'hour':np.arange(24, dtype=np.int), 
            'dayofweek':np.arange(7, dtype=np.int), 
            'month':np.arange(1, 13, dtype=np.int)}

def periodic_labels():
    """ Return axes labels for periodic subplots.

        :return: axes labels
        :rtype: dict
    """

    return {'hour':'H', 'dayofweek':'DoW', 'month':'M'}

def get_relevant_temporal_resolutions(resolution):        
    """ Get relevant temporal reolsutions for periodic plots, by selected temporal resolution.

        :param resolution: name of selected temporal resolution
        :type resolution: str
        :return: relevant temporal resolutions
        :rtype: list
    """

    if 'hourly' in resolution:
        relevant_temporal_resolutions = ['hour', 'dayofweek', 'month']
    elif resolution == 'daily':
        relevant_temporal_resolutions = ['dayofweek', 'month']
    elif resolution == 'monthly':
        relevant_temporal_resolutions = ['month']
    
    return relevant_temporal_resolutions

def get_land_polygon_resolution(selection):
    """ Get resolution of land polygons to plot on map.

        :param selection: name of selected temporal resolution
        :type resolution: str
        :return: selected land polygon resolution
        :rtype: list
    """
    
    land_polygon_resolutions = {'low': '110m','medium': '50m','high': '10m'}
    
    return land_polygon_resolutions[selection]

def init_flags(instance):
    """ Initialise internal structure to store selected flags.

        :param instance: Instance of class ProvidentiaOffline or ProvidentiaMainWindow
        :type instance: object
    """

    # do not have object instance already?
    # if not, create it
    if not hasattr(instance, 'flag_menu'):
        instance.flag_menu = {'window_title':'FLAGS', 'page_title':'Select standardised data reporter provided flags to filter by', 'checkboxes':{}}
        instance.flag_menu['select_buttons'] = ['all', 'clear', 'default']
    
    # reset fields
    instance.flag_menu['checkboxes']['labels'] = np.array(sorted(instance.standard_data_flag_name_to_data_flag_code, key=instance.standard_data_flag_name_to_data_flag_code.get))
    instance.flag_menu['checkboxes']['remove_default'] = np.array([], dtype=np.uint8)
    instance.flag_menu['checkboxes']['remove_selected'] = np.array([], dtype=np.uint8)
    instance.flag_menu['checkboxes']['map_vars'] = np.sort(list(instance.standard_data_flag_name_to_data_flag_code.values()))
    
def init_qa(instance):
    """ Initialise internal structure to store selected qa.

        :param instance: Instance of class ProvidentiaOffline or ProvidentiaMainWindow
        :type instance: object
    """

    # do not have object instance already?
    # if not, create it
    if not hasattr(instance, 'qa_menu'):
        instance.qa_menu = {'window_title':'QA', 'page_title':'Select standardised quality assurance flags to filter by', 'checkboxes':{}}
        instance.qa_menu['select_buttons'] = ['all', 'clear', 'default']
    
    # reset fields
    instance.qa_menu['checkboxes']['labels'] = np.array(sorted(instance.standard_QA_name_to_QA_code, key=instance.standard_QA_name_to_QA_code.get))
    instance.qa_menu['checkboxes']['remove_default'] = np.array([], dtype=np.uint8)
    instance.qa_menu['checkboxes']['remove_selected'] = np.array([], dtype=np.uint8)
    instance.qa_menu['checkboxes']['map_vars'] = np.sort(list(instance.standard_QA_name_to_QA_code.values()))
    
def init_experiments(instance):
    """ Initialise internal structure to store selected experiments.

        :param instance: Instance of class ProvidentiaOffline or ProvidentiaMainWindow
        :type instance: object
    """

    # do not have object instance already?
    # if not, create it
    if not hasattr(instance, 'experiments_menu'):
        instance.experiments_menu = {'window_title': 'EXPERIMENTS', 'page_title': 'Select Experiment/s', 'checkboxes':{}}
        instance.experiments_menu['select_buttons'] = ['all', 'clear']
    
    # reset fields
    instance.experiments_menu['checkboxes']['labels'] = [] 
    instance.experiments_menu['checkboxes']['keep_default'] = [] 
    instance.experiments_menu['checkboxes']['keep_selected'] = [] 
    instance.experiments_menu['checkboxes']['map_vars'] = [] 
    
def init_representativity(instance):
    """ Initialise internal structure to store representativity fields.

        :param instance: Instance of class ProvidentiaOffline or ProvidentiaMainWindow
        :type instance: object
    """

    # do not have object instance already?
    # if not, create it
    if not hasattr(instance, 'representativity_menu'):
        instance.representativity_menu = {'window_title': '% DATA REPRESENTATIVITY', 'page_title': 'Select % Data Representativity Bounds', 'rangeboxes':{}}
    
    # reset fields
    instance.representativity_menu['rangeboxes']['tooltips'] = []
    instance.representativity_menu['rangeboxes']['labels'] = [] 
    instance.representativity_menu['rangeboxes']['current_lower'] = []                                                  
    instance.representativity_menu['rangeboxes']['map_vars'] = []
    instance.representativity_menu['rangeboxes']['subtitles'] = []
    instance.representativity_menu['rangeboxes']['subtitle_inds'] = []

def init_period(instance):
    """ Initialise internal structure to store period fields.

        :param instance: Instance of class ProvidentiaOffline or ProvidentiaMainWindow
        :type instance: object
    """

    # do not have object instance already?
    # if not, create it
    if not hasattr(instance, 'period_menu'):
        instance.period_menu = {'window_title': 'DATA PERIOD', 'page_title': 'Select Data Periods', 'checkboxes':{}}
    
    # reset fields
    instance.period_menu['checkboxes']['labels'] = []
    instance.period_menu['checkboxes']['keep_selected'] = []
    instance.period_menu['checkboxes']['remove_selected'] = []

def init_metadata(instance):
    """ Initialise internal structure to store metadata.

        :param instance: Instance of class ProvidentiaOffline or ProvidentiaMainWindow
        :type instance: object
    """

    # do not have object instance already?
    # if not, create it
    if not hasattr(instance, 'metadata_menu'):
        instance.metadata_types = {'STATION POSITION': 'Filter stations by measurement position',
                                   'STATION CLASSIFICATIONS': 'Filter stations by station provided classifications',
                                   'STATION MISCELLANEOUS': 'Filter stations by miscellaneous station provided metadata',
                                   'GLOBALLY GRIDDED CLASSIFICATIONS': 'Filter stations by globally gridded classifications',
                                   'MEASUREMENT PROCESS INFORMATION': 'Filter stations by measurement process information'}
            
        instance.metadata_menu = {'window_title': 'METADATA', 'page_title': 'Select metadata type to filter stations by',
                                  'navigation_buttons': {}}

        instance.metadata_menu['navigation_buttons']['labels'] = list(instance.metadata_types.keys())
        instance.metadata_menu['navigation_buttons']['tooltips'] = [instance.metadata_types[key] for key in
                                                                    instance.metadata_menu['navigation_buttons']['labels']]

        for metadata_type_ii, metadata_type in enumerate(instance.metadata_menu['navigation_buttons']['labels']):
            
            # setup nested menu
            instance.metadata_menu[metadata_type] = {'window_title': metadata_type,
                                                    'page_title': instance.metadata_menu['navigation_buttons']['tooltips'][
                                                     metadata_type_ii], 'navigation_buttons': {}, 'rangeboxes': {}}
        
    # reset fields
    for metadata_type_ii, metadata_type in enumerate(instance.metadata_menu['navigation_buttons']['labels']):

        # reset rangebox labels    
        instance.metadata_menu[metadata_type]['rangeboxes']['labels'] = \
            [metadata_var for metadata_var in instance.metadata_vars_to_read
            if (instance.standard_metadata[metadata_var]['metadata_type'] == metadata_type)
            & (instance.standard_metadata[metadata_var]['data_type'] != np.object)]

        # reset rangebox tooltips
        instance.metadata_menu[metadata_type]['rangeboxes']['tooltips'] = \
            [instance.standard_metadata[metadata_var]['description']
            for metadata_var in instance.metadata_menu[metadata_type]['rangeboxes']['labels']]

        # reset rangeboxes
        instance.metadata_menu[metadata_type]['rangeboxes']['current_lower'] = \
            ['nan'] * len(instance.metadata_menu[metadata_type]['rangeboxes']['labels'])
        instance.metadata_menu[metadata_type]['rangeboxes']['current_upper'] = \
            ['nan'] * len(instance.metadata_menu[metadata_type]['rangeboxes']['labels'])
        instance.metadata_menu[metadata_type]['rangeboxes']['lower_default'] = \
            ['nan'] * len(instance.metadata_menu[metadata_type]['rangeboxes']['labels'])
        instance.metadata_menu[metadata_type]['rangeboxes']['upper_default'] = \
            ['nan'] * len(instance.metadata_menu[metadata_type]['rangeboxes']['labels'])
        instance.metadata_menu[metadata_type]['rangeboxes']['apply_selected'] = []

        # reset checkbox labels            
        instance.metadata_menu[metadata_type]['navigation_buttons']['labels'] = \
            [metadata_var for metadata_var in instance.metadata_vars_to_read if
            (instance.standard_metadata[metadata_var]['metadata_type'] == metadata_type) &
            (instance.standard_metadata[metadata_var]['data_type'] == np.object)]
        
        # reset checkbox tooltips
        instance.metadata_menu[metadata_type]['navigation_buttons']['tooltips'] = \
            [instance.standard_metadata[metadata_var]['description'] for metadata_var in
            instance.metadata_menu[metadata_type]['navigation_buttons']['labels']]

        # reset checkboxes
        for metadata_var in instance.metadata_menu[metadata_type]['navigation_buttons']['labels']:
            # metadata variable already in dict?
            # then just reset lists
            if metadata_var in instance.metadata_menu[metadata_type]:
                instance.metadata_menu[metadata_type][metadata_var]['checkboxes']['labels'] = []
                instance.metadata_menu[metadata_type][metadata_var]['checkboxes']['keep_selected'] = []
                instance.metadata_menu[metadata_type][metadata_var]['checkboxes']['keep_default'] = []
                instance.metadata_menu[metadata_type][metadata_var]['checkboxes']['remove_selected'] = []
                instance.metadata_menu[metadata_type][metadata_var]['checkboxes']['remove_default'] = []
            # otherwise, create infracstructure to store metadata var information
            else:
                instance.metadata_menu[metadata_type][metadata_var] = {'window_title': metadata_var,
                                                                       'page_title': 'Filter stations by unique {} metadata'.format(metadata_var), 
                                                                       'checkboxes': {}}
                instance.metadata_menu[metadata_type][metadata_var]['checkboxes'] = {'labels': [], 
                                                                                     'keep_selected': [], 'keep_default': [],
                                                                                     'remove_selected': [], 'remove_default': []}
        
        # remove metadata type checkbox var dicts not in metadata_vars_to_read
        metadata_type_checkbox_vars = [metadata_type_var for metadata_type_var in instance.metadata_menu[metadata_type].keys() if metadata_type_var not in ['window_title', 'page_title', 'navigation_buttons', 'rangeboxes']]
        metadata_type_checkbox_vars_to_remove = [metadata_type_checkbox_var for metadata_type_checkbox_var in metadata_type_checkbox_vars if metadata_type_checkbox_var not in instance.metadata_vars_to_read]
        for metadata_type_checkbox_var_to_remove in metadata_type_checkbox_vars_to_remove:
            del instance.metadata_menu[metadata_type][metadata_type_checkbox_var_to_remove]

def update_representativity_fields(instance):
    """ Update the data representativity menu upon read.

        :param instance: Instance of class ProvidentiaOffline or ProvidentiaMainWindow
        :type instance: object
    """
 
    # get previously set rangebox labels / values
    previous_mapped_labels = copy.deepcopy(instance.representativity_menu['rangeboxes']['map_vars'])
    previous_lower = copy.deepcopy(instance.representativity_menu['rangeboxes']['current_lower'])

    # hourly temporal resolution?
    if (instance.resolution == 'hourly') or (instance.resolution == 'hourly_instantaneous'):
        # GHOST 
        if instance.reading_ghost:

            instance.representativity_menu['rangeboxes']['map_vars'] = ['hourly_native_representativity_percent',
                                                                        'hourly_native_max_gap_percent',
                                                                        'daily_native_representativity_percent',
                                                                        'daily_native_max_gap_percent',
                                                                        'monthly_native_representativity_percent',
                                                                        'monthly_native_max_gap_percent',
                                                                        'daily_representativity_percent',
                                                                        'daily_max_gap_percent',
                                                                        'monthly_representativity_percent',
                                                                        'monthly_max_gap_percent',
                                                                        'all_representativity_percent', 
                                                                        'all_max_gap_percent']
            
            #instance.representativity_menu['rangeboxes']['labels'] = ['Min Hourly Rep. %',
            #                                                          'Max Hourly Gap %',
            #                                                          'Min Daily Rep. %',
            #                                                          'Max Daily Gap %',
            #                                                          'Min Monthly Rep. %',
            #                                                          'Max Monthly Gap %',
            #                                                          'Min Daily Rep. %',
            #                                                          'Max Daily Gap %',
            #                                                          'Min Monthly Rep. %',
            #                                                          'Max Monthly Gap %',
            #                                                          'Min All Rep. %',
            #                                                          'Max All Gap %']
            instance.representativity_menu['rangeboxes']['labels'] = copy.deepcopy(instance.representativity_menu['rangeboxes']['map_vars'])

            instance.representativity_menu['rangeboxes']['subtitles'] = ['Native', 'Averaged']
            instance.representativity_menu['rangeboxes']['subtitle_inds'] = [0, 6]

        # non-GHOST
        else:
            instance.representativity_menu['rangeboxes']['map_vars'] = ['daily_representativity_percent',
                                                                        'daily_max_gap_percent',
                                                                        'monthly_representativity_percent',
                                                                        'monthly_max_gap_percent',
                                                                        'all_representativity_percent', 
                                                                        'all_max_gap_percent']

            #instance.representativity_menu['rangeboxes']['labels'] = ['Min Daily Rep. %',
            #                                                          'Max Daily Gap %',
            #                                                          'Min Monthly Rep. %',
            #                                                          'Max Monthly Gap %',
            #                                                          'Min All Rep. %',
            #                                                          'Max All Gap %']
            instance.representativity_menu['rangeboxes']['labels'] = copy.deepcopy(instance.representativity_menu['rangeboxes']['map_vars'])

            instance.representativity_menu['rangeboxes']['subtitles'] = ['Averaged']
            instance.representativity_menu['rangeboxes']['subtitle_inds'] = [0]                                                                   

    # daily temporal resolution?
    elif (instance.resolution == 'daily') or (instance.resolution == '3hourly') or \
            (instance.resolution == '6hourly') or (instance.resolution == '3hourly_instantaneous') or \
            (instance.resolution == '6hourly_instantaneous'):
        # GHOST 
        if instance.reading_ghost:
            instance.representativity_menu['rangeboxes']['map_vars'] = ['daily_native_representativity_percent',
                                                                        'daily_native_max_gap_percent',
                                                                        'monthly_native_representativity_percent',
                                                                        'monthly_native_max_gap_percent',
                                                                        'monthly_representativity_percent',
                                                                        'monthly_max_gap_percent',
                                                                        'all_representativity_percent', 
                                                                        'all_max_gap_percent']

            #instance.representativity_menu['rangeboxes']['labels'] = ['Min Daily Rep. %',
            #                                                          'Max Daily Gap %',
            #                                                          'Min Monthly Rep. %',
            #                                                          'Max Monthly Gap %',
            #                                                          'Min Monthly Rep. %',
            #                                                          'Max Monthly Gap %',
            #                                                          'Min All Rep. %',
            #                                                          'Max All Gap %']
            instance.representativity_menu['rangeboxes']['labels'] = copy.deepcopy(instance.representativity_menu['rangeboxes']['map_vars'])

            instance.representativity_menu['rangeboxes']['subtitles'] = ['Native', 'Averaged']
            instance.representativity_menu['rangeboxes']['subtitle_inds'] = [0, 4]

        # non-GHOST
        else:
            instance.representativity_menu['rangeboxes']['map_vars'] = ['monthly_representativity_percent',
                                                                        'monthly_max_gap_percent',
                                                                        'all_representativity_percent', 
                                                                        'all_max_gap_percent']

            #instance.representativity_menu['rangeboxes']['labels'] = ['Min Monthly Rep. %',
            #                                                          'Min All Rep. %',
            #                                                          'Max Monthly Gap %',
            #                                                          'Max All Gap %'] 
            instance.representativity_menu['rangeboxes']['labels'] = copy.deepcopy(instance.representativity_menu['rangeboxes']['map_vars'])

            instance.representativity_menu['rangeboxes']['subtitles'] = ['Averaged']
            instance.representativity_menu['rangeboxes']['subtitle_inds'] = [0] 

    # monthly temporal resolution?
    elif instance.resolution == 'monthly':
        # GHOST 
        if instance.reading_ghost:
            instance.representativity_menu['rangeboxes']['map_vars'] = ['monthly_native_representativity_percent',
                                                                        'monthly_native_max_gap_percent',
                                                                        'all_representativity_percent', 
                                                                        'all_max_gap_percent']

            #instance.representativity_menu['rangeboxes']['labels'] = ['Min Monthly Rep. %',
            #                                                          'Max Monthly Gap %',
            #                                                          'Min All Rep. %',
            #                                                          'Max All Gap %'] 
            instance.representativity_menu['rangeboxes']['labels'] = copy.deepcopy(instance.representativity_menu['rangeboxes']['map_vars'])

            instance.representativity_menu['rangeboxes']['subtitles'] = ['Native', 'Averaged']
            instance.representativity_menu['rangeboxes']['subtitle_inds'] = [0, 2]  

        # non-GHOST
        else:
            instance.representativity_menu['rangeboxes']['map_vars'] = ['all_representativity_percent', 
                                                                        'all_max_gap_percent']
            
            #instance.representativity_menu['rangeboxes']['labels'] = ['Min All Rep. %',
            #                                                          'Max All Gap %'] 
            instance.representativity_menu['rangeboxes']['labels'] = copy.deepcopy(instance.representativity_menu['rangeboxes']['map_vars'])

            instance.representativity_menu['rangeboxes']['subtitles'] = ['Averaged']
            instance.representativity_menu['rangeboxes']['subtitle_inds'] = [0] 
            

    # initialise rangebox values --> for data representativity fields
    # the default is 0%, for max gap fields % the default is 100%
    instance.representativity_menu['rangeboxes']['current_lower'] = []
    for label_ii, label_mapped in enumerate(instance.representativity_menu['rangeboxes']['map_vars']):
        if 'max_gap' in label_mapped:
            instance.representativity_menu['rangeboxes']['current_lower'].append('100')
        else:
            instance.representativity_menu['rangeboxes']['current_lower'].append('0')

        # label previously existed?
        if label_mapped in previous_mapped_labels:
            instance.representativity_menu['rangeboxes']['current_lower'][label_ii] = \
                previous_lower[previous_mapped_labels.index(label_mapped)]

def update_period_fields(instance):
    """ Update the data period menu upon read.

        :param instance: Instance of class ProvidentiaOffline or ProvidentiaMainWindow
        :type instance: object
    """

    # hourly temporal resolution?
    if 'hourly' in instance.resolution:
        instance.period_menu['checkboxes']['labels'] = ['Daytime', 'Nighttime', 'Weekday', 'Weekend',
                                                        'Spring', 'Summer', 'Autumn', 'Winter']
    # daily temporal resolution?
    elif instance.resolution == 'daily':
        instance.period_menu['checkboxes']['labels'] = ['Weekday', 'Weekend', 
                                                        'Spring', 'Summer', 'Autumn', 'Winter']
        # drop selected fields from higher temporal resolutions
        labels_to_remove = ['Daytime', 'Nighttime']
        for label in labels_to_remove:
            if label in instance.period_menu['checkboxes']['keep_selected']:
                instance.period_menu['checkboxes']['keep_selected'].remove(label)
            if label in instance.period_menu['checkboxes']['remove_selected']:
                instance.period_menu['checkboxes']['remove_selected'].remove(label)

    # monthly temporal resolution?
    elif instance.resolution == 'monthly':
        instance.period_menu['checkboxes']['labels'] = ['Spring', 'Summer', 'Autumn', 'Winter']
        # drop selected fields from higher temporal resolutions
        labels_to_remove = ['Daytime', 'Nighttime', 'Weekday', 'Weekend']
        for label in labels_to_remove:
            if label in instance.period_menu['checkboxes']['keep_selected']:
                instance.period_menu['checkboxes']['keep_selected'].remove(label)
            if label in instance.period_menu['checkboxes']['remove_selected']:
                instance.period_menu['checkboxes']['remove_selected'].remove(label)

def update_metadata_fields(instance):
    """ Update the metadata menu object with metadata associated with newly read data
        for non-numeric metadata gets all the unique fields per metadata variable,
        and sets the available fields as such, and for numeric gets the minimum and maximum
        boundaries of each metadata variable.
        If previously metadata settings for a field deviate from the default,
        then if the same field still exists then the settings (i.e. bounds or
        checkbox selection) are copied across, rather than setting to the default.

        :param instance: Instance of class ProvidentiaOffline or ProvidentiaMainWindow
        :type instance: object
    """

    # before doing anything check if have all current metadata variables in menu
    # if not, this is either because it is initialised empty, 
    # or because of changing between GHOST and non-GHOST data
    # if there is a difference, fill metadata menu with empty values
    reset_meta = False
    for metadata_type_ii, metadata_type in enumerate(instance.metadata_menu['navigation_buttons']['labels']):
        required_vars = [metadata_var for metadata_var in instance.metadata_vars_to_read
            if (instance.standard_metadata[metadata_var]['metadata_type'] == metadata_type)
                 & (instance.standard_metadata[metadata_var]['data_type'] != np.object)]
        if len(required_vars) != len(instance.metadata_menu[metadata_type]['rangeboxes']['labels']):
            reset_meta = True
            break

    # reinitialise metadata menu
    if reset_meta:
        init_metadata(instance)

    # update metadata menu
    for meta_var in instance.metadata_vars_to_read:
        
        # get all metadata values for field across all networks and species
        meta_var_field = []

        # transform to list if there is only one species / network
        if isinstance(instance.network, str):
            instance.network = [instance.network]
        if isinstance(instance.species, str):
            instance.species = [instance.species]

        for networkspeci in instance.networkspecies:
            meta_var_field.extend(instance.metadata_in_memory[networkspeci][meta_var].flatten())
        meta_var_field = np.array(meta_var_field)
        meta_var_field[np.where(meta_var_field == 'nan')[0]] = np.NaN

        # get metadata variable type/data type
        metadata_type = instance.standard_metadata[meta_var]['metadata_type']
        metadata_data_type = instance.standard_metadata[meta_var]['data_type']

        # remove NaNs from metadata values
        meta_var_field_nan_removed = meta_var_field[~pd.isnull(meta_var_field)]

        # update pop-up metadata menu object with read metadata values
        # for non-numeric metadata gets all the unique fields per metadata variable
        # and sets the available fields as such
        if metadata_data_type == np.object:
            # get previous fields in menu 
            previous_fields = copy.deepcopy(instance.metadata_menu[metadata_type][meta_var]['checkboxes']['labels'])
            previous_keep = copy.deepcopy(instance.metadata_menu[metadata_type][meta_var]['checkboxes']['keep_selected'])
            previous_remove = copy.deepcopy(instance.metadata_menu[metadata_type][meta_var]['checkboxes']['remove_selected'])

            # update new labels
            instance.metadata_menu[metadata_type][meta_var]['checkboxes']['labels'] = np.unique(meta_var_field_nan_removed)
            
            # if field previously existed, then copy across checkbox settings for field
            # else set initial checkboxes to be all blank
            instance.metadata_menu[metadata_type][meta_var]['checkboxes']['keep_selected'] = []
            instance.metadata_menu[metadata_type][meta_var]['checkboxes']['remove_selected'] = []
            for field in instance.metadata_menu[metadata_type][meta_var]['checkboxes']['labels']:
                if field in previous_fields:
                    if field in previous_keep:
                        instance.metadata_menu[metadata_type][meta_var]['checkboxes']['keep_selected'].append(field)
                    if field in previous_remove:
                        instance.metadata_menu[metadata_type][meta_var]['checkboxes']['remove_selected'].append(field)
            
            # set defaults to be empty
            instance.metadata_menu[metadata_type][meta_var]['checkboxes']['keep_default'] = []
            instance.metadata_menu[metadata_type][meta_var]['checkboxes']['remove_default'] = []

        # for numeric fields get the minimum and maximum boundaries of each metadata variable
        # if previous set values vary from min/max boundaries, copy across the values
        # set as min/max as nan if have no numeric metadata for variable
        else:
            meta_var_index = instance.metadata_menu[metadata_type]['rangeboxes']['labels'].index(meta_var)
            previous_lower_default = copy.deepcopy(instance.metadata_menu[metadata_type]['rangeboxes']['lower_default'][meta_var_index])
            previous_upper_default = copy.deepcopy(instance.metadata_menu[metadata_type]['rangeboxes']['upper_default'][meta_var_index])
            previous_lower = copy.deepcopy(instance.metadata_menu[metadata_type]['rangeboxes']['current_lower'][meta_var_index])
            previous_upper = copy.deepcopy(instance.metadata_menu[metadata_type]['rangeboxes']['current_upper'][meta_var_index])

            # have some numeric values for existing metadata variable?
            if len(meta_var_field_nan_removed) > 0:
                min_val = str(np.min(meta_var_field_nan_removed))
                max_val = str(np.max(meta_var_field_nan_removed))

                # if previous lower > previous default lower bound then copy across (and also not 'nan')
                # initially set as min extent
                instance.metadata_menu[metadata_type]['rangeboxes']['current_lower'][meta_var_index] = min_val
                if (previous_lower != 'nan') & (previous_lower_default != 'nan'):
                    if previous_lower > previous_lower_default:
                        instance.metadata_menu[metadata_type]['rangeboxes']['current_lower'][meta_var_index] = copy.deepcopy(previous_lower)
                # if previous upper < previous default upper bound then copy across (and also not 'nan')
                # initially set as max extent
                instance.metadata_menu[metadata_type]['rangeboxes']['current_upper'][meta_var_index] = max_val
                if (previous_upper != 'nan') & (previous_upper_default != 'nan'):
                    if previous_upper < previous_upper_default:
                        instance.metadata_menu[metadata_type]['rangeboxes']['current_upper'][meta_var_index] = copy.deepcopy(previous_upper)
                # set defaults to min/max extents
                instance.metadata_menu[metadata_type]['rangeboxes']['lower_default'][meta_var_index] = min_val
                instance.metadata_menu[metadata_type]['rangeboxes']['upper_default'][meta_var_index] = max_val
            # do not have some numeric values for metadata variable so set as 'nan'
            else:
                instance.metadata_menu[metadata_type]['rangeboxes']['current_lower'][meta_var_index] = 'nan'
                instance.metadata_menu[metadata_type]['rangeboxes']['lower_default'][meta_var_index] = 'nan'
                instance.metadata_menu[metadata_type]['rangeboxes']['current_upper'][meta_var_index] = 'nan'
                instance.metadata_menu[metadata_type]['rangeboxes']['upper_default'][meta_var_index] = 'nan'
                if meta_var in instance.metadata_menu[metadata_type]['rangeboxes']['apply_selected']:
                    instance.metadata_menu[metadata_type]['rangeboxes']['apply_selected'].remove(meta_var)

def representativity_conf(instance):
    """ Function used when loading from a configuration file. 
        Sets defined representativity filter variables, rest of variables are set to default. 

        :param instance: Instance of class ProvidentiaOffline or ProvidentiaMainWindow
        :type instance: object
    """

    for i, label in enumerate(instance.representativity_menu['rangeboxes']['map_vars']):
        if hasattr(instance, label):
            instance.representativity_menu['rangeboxes']['current_lower'][i] = str(getattr(instance, label))
        else:
            if 'max_gap' in label:
                instance.representativity_menu['rangeboxes']['current_lower'][i] = '100'
            else:
                instance.representativity_menu['rangeboxes']['current_lower'][i] = '0'

def period_conf(instance):
    """ Function used when loading from a configuration file. 
        Sets defined period filter variables, rest of variables are set to default. 

        :param instance: Instance of class ProvidentiaOffline or ProvidentiaMainWindow
        :type instance: object
    """

    from .configuration import split_options

    if hasattr(instance, 'period'):
        keeps, removes = split_options(instance.period)
        instance.period_menu['checkboxes']['keep_selected'] = keeps
        instance.period_menu['checkboxes']['remove_selected'] = removes
    else:
        instance.period_menu['checkboxes']['keep_selected'] =  []
        instance.period_menu['checkboxes']['remove_selected'] = []

def metadata_conf(instance):
    """ Function used when loading from a configuration file. 
        Sets defined metadata filter variables, rest of variables are set to default.

        :param instance: Instance of class ProvidentiaOffline or ProvidentiaMainWindow
        :type instance: object
    """

    from .configuration import split_options

    for menu_type in instance.metadata_types:
        # treat first ranges
        current_lower = []
        current_upper = []
        apply_selected = []
        for i, label in enumerate(instance.metadata_menu[menu_type]['rangeboxes']['labels']):
            if hasattr(instance, label):
                current_lower.append(str(getattr(instance, label)[0]))
                current_upper.append(str(getattr(instance, label)[1]))
                apply_selected.append(label)
            else:
                current_lower.append('nan')
                current_upper.append('nan')
        instance.metadata_menu[menu_type]['rangeboxes']['current_lower'] = current_lower
        instance.metadata_menu[menu_type]['rangeboxes']['current_upper'] = current_upper
        instance.metadata_menu[menu_type]['rangeboxes']['apply_selected'] = apply_selected

        # and then treat the keep/remove
        for label in instance.metadata_menu[menu_type]['navigation_buttons']['labels']:
            if hasattr(instance, label):
                keeps, removes = split_options(getattr(instance, label))
                instance.metadata_menu[menu_type][label]['checkboxes']['keep_selected'] = keeps
                instance.metadata_menu[menu_type][label]['checkboxes']['remove_selected'] = removes
            else:
                instance.metadata_menu[menu_type][label]['checkboxes']['keep_selected'] = []
                instance.metadata_menu[menu_type][label]['checkboxes']['remove_selected'] = []

def valid_date(date_text):
    """ Determine if a date string is in the correct format. """

    try:
        datetime.datetime.strptime(str(date_text), '%Y%m%d')
        return True
    except Exception as e:
        return False

def check_for_ghost(network_name):
    """ Check whether the selected network comes from GHOST or not.
        All non-GHOST networks start with an asterisk at their name.
    """

    if '/' in network_name:
        return False
    else:
        return True

def load_conf(self, fpath=None):
    """ Load existing configurations from file
        for running offline Providentia.
    """

    from .configuration import read_conf

    if fpath is None:
        print("No configuration file found")
        sys.exit(1)

    # if DEFAULT is not present, then return
    if not os.path.isfile(fpath):
        print(("Error %s" % fpath))
        return

    self.sub_opts, self.all_sections, self.parent_section_names, self.subsection_names, self.filenames = read_conf(fpath)

def update_plotting_parameters(instance):
    """ Function that updates plotting parameters (colour and zorder) for data labels.

        :param instance: Instance of class ProvidentiaOffline or ProvidentiaMainWindow
        :type instance: object
        :param data_label: label of data array
        :type data_label: text
    """

    # generate a list of RGB tuples for number of experiments there are
    sns.reset_orig()
    clrs = sns.color_palette(instance.plot_characteristics_templates['general']['legend_color_palette'], n_colors=len(instance.data_labels)-1)

    # add colour and zorder for observations
    instance.plotting_params['observations']['colour'] = instance.plot_characteristics_templates['general']['obs_markerfacecolor']
    instance.plotting_params['observations']['zorder'] = instance.plot_characteristics_templates['general']['obs_zorder']

    # add colours and zorder for each experiment
    experiment_ind = 1
    for data_label in instance.data_labels:
        if data_label != 'observations':
            # define colour for experiment
            instance.plotting_params[data_label]['colour'] = clrs[experiment_ind-1]
            # define zorder for experiment (obs zorder + experiment_ind)
            instance.plotting_params[data_label]['zorder'] = \
                instance.plotting_params['observations']['zorder'] + experiment_ind
            # update count of experiments
            experiment_ind += 1

def get_ghost_observational_tree(instance):
    """ Create GHOST observational data tree as a nested dictionary,
        storing a list of start YYYYMM yearmonths per:
        network / resolution / matrix / speci

        :param instance: Instance of class ProvidentiaOffline or ProvidentiaMainWindow
        :type instance: object
        :return: GHOST observational tree dictionary
        :rtype: dict
    """

    ghost_observation_data = {}

    # iterate through available networks
    for network in instance.available_networks:

        # check if directory for network exists
        # if not, continue
        if not os.path.exists('%s/%s/%s' % (instance.ghost_root, network, instance.ghost_version)):
            continue

        # write empty dictionary for network
        ghost_observation_data[network] = {}

        # iterate through available resolutions
        for resolution in instance.available_resolutions:

            # check if directory for resolution exists
            # if not, continue
            if not os.path.exists('%s/%s/%s/%s' % (instance.ghost_root, network, instance.ghost_version, resolution)):
                continue

            # write nested empty dictionary for resolution
            ghost_observation_data[network][resolution] = {}

            # get available species for network/resolution
            available_species = os.listdir('%s/%s/%s/%s' % (instance.ghost_root, network, instance.ghost_version, resolution))

            # iterate through available files per species
            for speci in available_species:

                # get all available netCDF files
                available_files = os.listdir(
                    '%s/%s/%s/%s/%s' % (instance.ghost_root, network, instance.ghost_version, resolution, speci))
                
                # coninue if have no files
                if len(available_files) == 0:
                    continue

                # get monthly start date (YYYYMM) of all files
                file_yearmonths = sorted([f.split('_')[-1][:6] for f in available_files if f != 'temporary'])
                
                # get matrix for current species
                matrix = instance.parameter_dictionary[speci]['matrix']
                if matrix not in ghost_observation_data[network][resolution]:
                    # write nested empty dictionary for matrix
                    ghost_observation_data[network][resolution][matrix] = {}

                # write nested dictionary for species, with associated file yearmonths
                ghost_observation_data[network][resolution][matrix][speci] = file_yearmonths

    return ghost_observation_data

def get_nonghost_observational_tree(instance, nonghost_observation_data_json):
    """ Fill non-GHOST observational data tree,
        storing a list of start YYYYMM yearmonths per:
        network / resolution / matrix / speci

        :param instance: Instance of class ProvidentiaOffline or ProvidentiaMainWindow
        :type instance: object
        :param nonghost_observation_data_json: non-GHOST observational tree json
        :type nonghost_observation_data_json: json
        :return: non-GHOST observational tree dictionary
        :rtype: dict
    """

    nonghost_observation_data = {}

    # iterate through networks
    for network in nonghost_observation_data_json:

        # check if directory for network exists
        # if not, continue
        if not os.path.exists('%s/%s' % (instance.nonghost_root, network)):
            continue

        # write empty dictionary for network
        nonghost_observation_data[network] = {}

        # iterate through resolutions
        for resolution in nonghost_observation_data_json[network]:

            # check if directory for resolution exists
            # if not, continue
            if not os.path.exists('%s/%s/%s' % (instance.nonghost_root, network, resolution)):
                continue

            # write nested empty dictionary for resolution
            nonghost_observation_data[network][resolution] = {}

            # iterate through species
            for speci in nonghost_observation_data_json[network][resolution]:

                # get all available netCDF files 
                available_files = glob('%s/%s/%s/%s/%s_??????.nc' % (instance.nonghost_root, network, resolution, speci, speci))

                # coninue if have no files
                if len(available_files) == 0:
                    continue

                # get monthly start date (YYYYMM) of all files
                file_yearmonths = sorted([f.split('_')[-1][:6] for f in available_files])

                # get matrix for current species
                matrix = instance.parameter_dictionary[speci]['matrix']
                if matrix not in nonghost_observation_data[network][resolution]:
                    # write nested empty dictionary for matrix
                    nonghost_observation_data[network][resolution][matrix] = {}

                # write nested dictionary for species, with associated file yearmonths
                nonghost_observation_data[network][resolution][matrix][speci] = file_yearmonths
    
    return nonghost_observation_data

def get_experiment_tree(instance):
    """ Fill experiment data tree,
        storing a list of start YYYYMM yearmonths per:
        network / resolution / matrix / speci

        :param instance: Instance of class ProvidentiaOffline or ProvidentiaMainWindow
        :type instance: object
        :return: experiment tree dictionary
        :rtype: dict
    """

    experiment_data = {}

    # get all different experiment names (from providentia-interpolation output dir)
    available_experiments = os.listdir('%s/%s' % (instance.exp_root, instance.ghost_version))

    # iterate through all observation data dict, and attempt to get recriprocal experiment files
    for network in instance.all_observation_data:
        for resolution in instance.all_observation_data[network]:
            for matrix in instance.all_observation_data[network][resolution]:
                for species in instance.all_observation_data[network][resolution][matrix]:
                    # iterate through available experiments
                    for experiment in available_experiments:
                        
                        # get folder where interpolated experiments are saved
                        if '/' not in network:
                            files_directory = '%s/%s/%s/%s/%s/%s' % (instance.exp_root, instance.ghost_version, 
                                                                     experiment, resolution, species, network)
                        else:
                            files_directory = '%s/%s/%s/%s/%s/*%s' % (instance.exp_root, instance.ghost_version, 
                                                                      experiment, resolution, species,
                                                                      network.split('/')[0].upper())
                            
                        # test if interpolated directory exists for experiment
                        # if it does not exit, continue
                        if not os.path.exists(files_directory):
                            continue
                        else:
                            # get all available netCDF files
                            available_files = os.listdir(files_directory)

                            # get monthly start date (YYYYMM) of all files
                            file_yearmonths = sorted([f.split('_')[-1][:6] for f in available_files])

                            # write nested dictionary for experiment, with associated file yearmonths
                            if len(file_yearmonths) > 0:
                                # if network/resolution/matrix/species/experiment not in dictionary yet, add it
                                if network not in experiment_data:
                                    experiment_data[network] = {}
                                if resolution not in experiment_data[network]:
                                    experiment_data[network][resolution] = {}
                                if matrix not in experiment_data[network][resolution]:
                                    experiment_data[network][resolution][matrix] = {}
                                if species not in experiment_data[network][resolution][matrix]:
                                    experiment_data[network][resolution][matrix][species] = {}
                                experiment_data[network][resolution][matrix][species][experiment] = file_yearmonths

    return experiment_data

def get_valid_obs_files_in_date_range(instance, start_date, end_date):
    """ Iterate through observational dictionary tree and return 
        a dictionary of available data in the selected daterange

        :param instance: Instance of class ProvidentiaOffline or ProvidentiaMainWindow
        :type instance: object
        :param start_date: start date (e.g. "20201101")
        :type start_date: str
        :param end_date: end date (e.g. "20201101")
        :type end_date: str
        :return: available observational tree dictionary
        :rtype: dict
    """

    # create dictionary to store available observational data
    instance.available_observation_data = {}

    # check if start/end date are valid values, if not, return with no valid obs. files
    if (not valid_date(start_date)) or (not valid_date(end_date)):
        print('Warning: One of start date or end date are not valid.')
        return

    # check end date is > start date, if not, return with no valid obs. files
    if int(start_date) >= int(end_date):
        print('Warning: Start date exceeds end date.')
        return

    # check start date and end date are both within if valid date range (19000101 - 20500101),
    # if not, return with no valid obs. files
    if (int(start_date) < 19000101) or (int(end_date) < 19000101) or (int(start_date) >= 20500101) or (int(end_date) >= 20500101):
        print('Warning: One of start date or end date are not valid.')
        return 

    # get start date on first of month
    start_date_firstdayofmonth = int(str(start_date)[:6] + '01')

    # iterate through observational dictionary
    for network in instance.all_observation_data:
        for resolution in instance.all_observation_data[network]:
            for matrix in instance.all_observation_data[network][resolution]:
                for speci in instance.all_observation_data[network][resolution][matrix]:
                    
                    # get file yearmonths
                    file_yearmonths = instance.all_observation_data[network][resolution][matrix][speci]

                    # get file yearmonths within date range
                    valid_file_yearmonths = sorted([ym for ym in file_yearmonths if
                                                    (int('{}01'.format(ym)) >= start_date_firstdayofmonth) & (int('{}01'.format(ym)) < int(end_date))])
                    
                    # add yearmonths to available observation data dict 
                    if len(valid_file_yearmonths) > 0:
                        if network not in instance.available_observation_data:
                            instance.available_observation_data[network] = {}
                        if resolution not in instance.available_observation_data[network]:
                            instance.available_observation_data[network][resolution] = {}
                        if matrix not in instance.available_observation_data[network][resolution]:
                            instance.available_observation_data[network][resolution][matrix] = {}
                        instance.available_observation_data[network][resolution][matrix][speci] = valid_file_yearmonths

def get_valid_experiments(instance, start_date, end_date, resolution, networks, species):
    """ Get valid experiments for daterange, and selected parameters.
        Update experiment pop-up with valid experiments.

        :param instance: Instance of class ProvidentiaOffline or ProvidentiaMainWindow
        :type instance: object
        :param start_date: start date (e.g. "20201101")
        :type start_date: str
        :param end_date: end date (e.g. "20201231")
        :type end_date: str
        :param resolution: resolution (e.g. "hourly")
        :type resolution: str
        :param networks: list of networks
        :type networks: list
        :param species: list of species
        :type species: list 
    """

    # get all different experiment names (from providentia-interpolation output dir)
    available_experiments = os.listdir('%s/%s' % (instance.exp_root, instance.ghost_version))

    # create dictionary to store available experiment data
    instance.available_experiment_data = {}

    #list for saving experiments to add to experiments pop-up 
    experiments_to_add = []

    # get start date on first of month
    start_date_firstdayofmonth = int(str(start_date)[:6] + '01')

    # iterate through networks and species
    for network, speci in zip(networks, species):

        # iterate through available experiments
        for experiment in available_experiments:

            # get folder where interpolated experiments are saved
            if '/' not in network:           
                files_directory = '%s/%s/%s/%s/%s/%s' % (instance.exp_root, instance.ghost_version, 
                                                         experiment, resolution, speci, network)
            else:
                files_directory = '%s/%s/%s/%s/%s/*%s' % (instance.exp_root, instance.ghost_version, 
                                                          experiment, resolution, speci,
                                                          network.split('/')[0].upper())
                
            # test if interpolated directory exists for experiment
            # if it does not exit, continue
            if not os.path.exists(files_directory):
                continue
            else:
                # get all available netCDF files
                available_files = os.listdir(files_directory)

            # get monthly start date (YYYYMM) of all files
            file_yearmonths = sorted([f.split('_')[-1][:6] for f in available_files])

            # write nested dictionary for experiment, with associated file yearmonths
            if len(file_yearmonths) > 0:

                # get file yearmonths within date range
                valid_file_yearmonths = sorted([ym for ym in file_yearmonths if 
                                                (int('{}01'.format(ym)) >= start_date_firstdayofmonth) & (int('{}01'.format(ym)) < int(end_date))])

                #if have valid files, then add experiment to pop-up menu, 
                # and add yearmonths to available experiment data
                if len(valid_file_yearmonths) > 0:
                    experiments_to_add.append(experiment)

                    if network not in instance.available_experiment_data:
                        instance.available_experiment_data[network] = {}
                    if resolution not in instance.available_experiment_data[network]:
                        instance.available_experiment_data[network][resolution] = {}
                    if speci not in instance.available_experiment_data[network][resolution]:
                        instance.available_experiment_data[network][resolution][speci] = {}
                    if experiment not in instance.available_experiment_data[network][resolution][speci]:
                        instance.available_experiment_data[network][resolution][speci][experiment] = valid_file_yearmonths

    # set list of experiment names to add on experiments pop-up
    if not instance.offline:
        experiments_to_add = np.array(sorted(experiments_to_add))
        instance.experiments_menu['checkboxes']['labels'] = experiments_to_add
        instance.experiments_menu['checkboxes']['map_vars'] = experiments_to_add

def get_basic_metadata(instance):     
    """ Get basic unique metadata across networkspecies wanting to read
        The basic fields are: station_reference, longitude, latitude, station_classification and area_classification

        If have multiple species, then spatially cocolocate across species 
        to get matching stations across stations.

        :param instance: Instance of class ProvidentiaOffline or ProvidentiaMainWindow
        :type instance: object
        :return: station_references per networkspecies, longitudes per networkspecies, latitudes per networkspecies, station_classifications per networkspecies, area_classifications per networkspecies 
        :rtype: dict, dict, dict, dict, dict
    """

    # define dictionaries for storing basic metadata across all species to read
    station_references = {}
    station_longitudes = {}
    station_latitudes = {}
    station_classifications = {}
    area_classifications = {}

    # iterate through network, speci pairs
    for networkspeci in (instance.networkspecies + instance.filter_networkspecies):
    
        # get indivudual network and species strings
        network = networkspeci.split('|')[0]
        speci = networkspeci.split('|')[1]

        # get species matrix
        matrix = instance.parameter_dictionary[speci]['matrix']

        # get file root
        # GHOST
        if instance.reading_ghost:
            file_root = '%s/%s/%s/%s/%s/%s_' % (instance.ghost_root, network,
                                                instance.ghost_version, instance.resolution,
                                                speci, speci)
        # non-GHOST
        else:
            file_root = '%s/%s/%s/%s/%s_' % (instance.nonghost_root, network,
                                             instance.resolution, speci, speci)

        # get relevant files
        relevant_files = sorted([file_root+str(yyyymm)+'.nc' for yyyymm in instance.yearmonths])
    
        # if have 0 files to read for networkspeci, then drop networkspeci
        if len(relevant_files) == 0:
            if networkspeci in instance.networkspecies:
                instance.networkspecies.remove(networkspeci)
                print('Warning: There is no available observational data for the network|species: {}. Dropping.'.format(networkspeci))
            elif networkspeci in instance.filter_networkspecies:
                instance.filter_networkspecies.remove(networkspeci)
                del instance.filter_species[networkspeci]
                print('Warning: There is no available observational data for the filter network|species: {}. Dropping.'.format(networkspeci))
            continue
            
        # get station references, longitudes and latitudes for speci
        # GHOST
        if instance.reading_ghost:
            
            # define arrays for storing speci metadata
            speci_station_references = []
            speci_station_longitudes = []
            speci_station_latitudes = []
            speci_station_classifications = []
            speci_area_classifications = []

            for relevant_file in relevant_files:
                ncdf_root = Dataset(relevant_file)
                speci_station_references = np.append(speci_station_references, ncdf_root['station_reference'][:])
                speci_station_longitudes = np.append(speci_station_longitudes, ncdf_root['longitude'][:])
                speci_station_latitudes = np.append(speci_station_latitudes, ncdf_root['latitude'][:])
                speci_station_classifications = np.append(speci_station_classifications, ncdf_root['station_classification'][:])
                speci_area_classifications = np.append(speci_area_classifications, ncdf_root['area_classification'][:])
                ncdf_root.close()

            speci_station_references, station_unique_indices = np.unique(speci_station_references, return_index=True)
            station_references[networkspeci] = speci_station_references
            station_longitudes[networkspeci] = speci_station_longitudes[station_unique_indices]
            station_latitudes[networkspeci] = speci_station_latitudes[station_unique_indices]
            station_classifications[networkspeci] = speci_station_classifications[station_unique_indices]
            area_classifications[networkspeci] = speci_area_classifications[station_unique_indices]
        
        # non-GHOST
        else:
            
            ncdf_root = Dataset(relevant_files[0])
            if ncdf_root['station_name'].dtype == np.str:
                station_references[networkspeci] = ncdf_root['station_name'][:]
            else:
                station_references[networkspeci] = np.array(
                    [st_name.tostring().decode('ascii').replace('\x00', '')
                    for st_name in ncdf_root['station_name'][:]], dtype=np.str)
            if "latitude" in ncdf_root.variables:
                station_longitudes[networkspeci] = ncdf_root['longitude'][:]
                station_latitudes[networkspeci] = ncdf_root['latitude'][:]
            else:
                station_longitudes[networkspeci] = ncdf_root['lon'][:]
                station_latitudes[networkspeci] = ncdf_root['lat'][:]

            if "station_classification" in ncdf_root.variables:
                if ncdf_root['station_classification'][:].dtype == np.str:
                    station_classifications[networkspeci] = ncdf_root['station_classification'][:]
                else:
                    if ncdf_root['station_classification'][:].dtype != np.dtype(object):
                        station_classifications[networkspeci] = np.array(
                            [st_classification.tostring().decode('ascii').replace('\x00', '')
                            for st_classification in ncdf_root['station_classification'][:]], dtype=np.str)
                    else:
                        station_classifications[networkspeci] = np.array([''.join(val) for val in ncdf_root['station_classification'][:]])

            if "area_classification" in ncdf_root.variables:
                if ncdf_root['area_classification'][:].dtype == np.str:
                    area_classifications[networkspeci] = ncdf_root['area_classification'][:]
                else:
                    if ncdf_root['area_classification'][:].dtype != np.dtype(object):
                        area_classifications[networkspeci] = np.array(
                            [area_classification.tostring().decode('ascii').replace('\x00', '')
                            for area_classification in ncdf_root['area_classification'][:]], dtype=np.str)
                    else:
                        area_classifications[networkspeci] = np.array([''.join(val) for val in ncdf_root['area_classification'][:]]) 
            
            ncdf_root.close()

    # if have more than 1 networkspecies (including filter networkspecies), and spatial_colocation is active,
    # then spatially colocate stations across species
    if (len((instance.networkspecies + instance.filter_networkspecies)) > 1) & (instance.spatial_colocation):
        # get intersecting station information across species
        intersecting_station_references, intersecting_station_longitudes, intersecting_station_latitudes, intersecting_station_classifications, intersecting_area_classifications = \
            spatial_colocation(instance.reading_ghost, station_references, station_longitudes, station_latitudes, station_classifications, area_classifications)
        for ns in station_references:
            # if using GHOST data then add method abberivations per species to intersecting station references
            if instance.reading_ghost:
                station_references_no_method = ['_'.join(ref.split('_')[:-1]) for ref in station_references[ns]]
                methods = [ref.split('_')[-1] for ref in station_references[ns]]
                intersecting_station_references_methods = ['{}_{}'.format(ref, methods[station_references_no_method.index(ref)]) for ref in intersecting_station_references]
            else:
                intersecting_station_references_methods = intersecting_station_references
            station_references[ns] = np.array(intersecting_station_references_methods)
            station_longitudes[ns] = np.array(intersecting_station_longitudes)
            station_latitudes[ns] = np.array(intersecting_station_latitudes)    
            station_classifications[ns] = np.array(intersecting_station_classifications)  
            area_classifications[ns] =  np.array(intersecting_area_classifications)  

    return station_references, station_longitudes, station_latitudes, station_classifications, area_classifications

def spatial_colocation(reading_ghost, station_references, longitudes, latitudes, station_classifications, area_classifications):
    """ Given multiple species, return intersecting station_references, longitudes, latitudes, 
        station_classifications and area_classifications across species.

        This is done by 
            1. Cross-checking the station references between species to get matching station_references
            2. Cross-checking matching longitude/latitude coordinates to a tolerance of 20m difference

        If longitude/latitude matching is needed, then take impose station reference of the first species 
        upon the rest of intersecting indices across species. 

        :param reading_ghost: boolean informing if are using GHOST data or not
        :type reading_ghost: boolean
        :param station_references: dictionary of station references per network/species
        :type station_references: dict
        :param longitudes: dictionary longitudes per network/species
        :type longitudes: dict
        :param latitudes: dictionary of latitudes per network/species
        :type latitudes: dict
        :param latitudes: dictionary of latitudes per network/species
        :type latitudes: dict

        :return: intersecting station_references, intersecting longitudes, intersecting latitudes, 
        :rtype: list, list, list, list, list
    """

    # if are reading GHOST data remove method abbreviation from station_references
    if reading_ghost:
        station_references_no_method = {}
        for networkspecies in station_references:
            station_references_no_method[networkspecies] = ['_'.join(ref.split('_')[:-1]) for ref in station_references[networkspecies]]
    else:
        station_references_no_method = station_references

    # get indices of intersection of station references across species
    intersecting_station_references_no_method = list(set.intersection(*map(set,list(station_references_no_method.values()))))
    intersecting_indices = {}
    for networkspecies in station_references_no_method:
        intersecting_indices[networkspecies] = np.sort([station_references_no_method[networkspecies].index(ref) for ref in intersecting_station_references_no_method])

    # set intersecting station_references, longitudes and latitudes,
    # after matching station references across species
    firstnetworkspecies = list(intersecting_indices.keys())[0]
    if len(intersecting_indices[firstnetworkspecies]) > 0:
        intersecting_station_references = np.array(station_references_no_method[firstnetworkspecies])[intersecting_indices[firstnetworkspecies]]
        intersecting_longitudes = np.array(longitudes[firstnetworkspecies])[intersecting_indices[firstnetworkspecies]]
        intersecting_latitudes = np.array(latitudes[firstnetworkspecies])[intersecting_indices[firstnetworkspecies]]
        intersecting_station_classifications = np.array(station_classifications[firstnetworkspecies])[intersecting_indices[firstnetworkspecies]]
        intersecting_area_classifications = np.array(area_classifications[firstnetworkspecies])[intersecting_indices[firstnetworkspecies]]
    else:
        intersecting_station_references = np.array([])
        intersecting_longitudes = np.array([])
        intersecting_latitudes = np.array([])
        intersecting_station_classifications = np.array([])
        intersecting_area_classifications = np.array([])

    # if non-intersecting indices unaccounted for across species, 
    # then attempt to resolve them by matching longitudes / latitudes
    if len(intersecting_station_references) != len(station_references_no_method[firstnetworkspecies]):

        # set tolerance for matching longitudes and latitudes in metres
        tolerance = 20

        # get non-intersecting station references, longitudes and latitudes across speci
        non_intersecting_station_references = {networkspecies: (np.delete(station_references_no_method[networkspecies], intersecting_indices[networkspecies]) if len(intersecting_indices[networkspecies]) > 0 else np.array(station_references_no_method[networkspecies])) for networkspecies in station_references_no_method}
        non_intersecting_longitudes = {networkspecies: (np.delete(longitudes[networkspecies], intersecting_indices[networkspecies]) if len(intersecting_indices[networkspecies]) > 0 else np.array(longitudes[networkspecies])) for networkspecies in longitudes}
        non_intersecting_latitudes = {networkspecies: (np.delete(latitudes[networkspecies], intersecting_indices[networkspecies]) if len(intersecting_indices[networkspecies]) > 0 else np.array(latitudes[networkspecies])) for networkspecies in latitudes}
        non_intersecting_station_classifications = {networkspecies: (np.delete(station_classifications[networkspecies], intersecting_indices[networkspecies]) if len(intersecting_indices[networkspecies]) > 0 else np.array(station_classifications[networkspecies])) for networkspecies in station_classifications}
        non_intersecting_area_classifications = {networkspecies: (np.delete(area_classifications[networkspecies], intersecting_indices[networkspecies]) if len(intersecting_indices[networkspecies]) > 0 else np.array(area_classifications[networkspecies])) for networkspecies in area_classifications}

        # get non-intersecting station references, longitudes and latitudes for first speci
        speci_non_intersecting_station_references = non_intersecting_station_references[firstnetworkspecies]
        speci_non_intersecting_longitudes = non_intersecting_longitudes[firstnetworkspecies]
        speci_non_intersecting_latitudes = non_intersecting_latitudes[firstnetworkspecies]
        speci_non_intersecting_station_classifications = non_intersecting_station_classifications[firstnetworkspecies]    
        speci_non_intersecting_area_classifications = non_intersecting_area_classifications[firstnetworkspecies]

        # convert speci longitude and latitudes in geogroahic coordinates to cartesian ECEF 
        # (Earth Centred, Earth Fixed) coordinates assuming WGS84 datum and ellipsoid, and that all heights equal zero
        # ECEF coordiantes represent positions (in metres) as X, Y, Z coordinates, approximating the earth surface as an ellipsoid of revolution
        lla = pyproj.Proj(proj='latlong', ellps='WGS84', datum='WGS84')
        ecef = pyproj.Proj(proj='geocent', ellps='WGS84', datum='WGS84')
        speci_non_intersecting_x, speci_non_intersecting_y, speci_non_intersecting_z = pyproj.transform(lla, ecef, speci_non_intersecting_longitudes, speci_non_intersecting_latitudes, np.zeros(len(speci_non_intersecting_longitudes)), radians=False)
        # merge coordinates to 2D array
        speci_non_intersecting_xy = np.column_stack((speci_non_intersecting_x, speci_non_intersecting_y))

        # iterate through all other speci, and get intersections (within tolerance) of longitudes and latitudes 
        # with first speci longitudes and latitudes
        pairwise_intersect_inds = []
        for networkspecies in non_intersecting_longitudes:

            if networkspecies == firstnetworkspecies:
                continue

            next_speci_non_intersecting_longitudes = non_intersecting_longitudes[networkspecies]
            next_speci_non_intersecting_latitudes = non_intersecting_latitudes[networkspecies]

            # convert speci longitude and latitudes in geogroahic coordinates to cartesian ECEF 
            next_speci_non_intersecting_x, next_speci_non_intersecting_y, next_speci_non_intersecting_z = pyproj.transform(lla, ecef, next_speci_non_intersecting_longitudes, next_speci_non_intersecting_latitudes, np.zeros(len(next_speci_non_intersecting_longitudes)), radians=False)
            # merge coordinates to 2D array
            next_speci_non_intersecting_xy = np.column_stack((next_speci_non_intersecting_x, next_speci_non_intersecting_y))            

            # get closest differences between next speci lon,lat coords, with first speci lon lats coords
            dists = cKDTree(next_speci_non_intersecting_xy).query(speci_non_intersecting_xy, k=1)[0]
            
            # get indices where differences are within tolerance, i.e. intersecting 
            pairwise_intersect_inds.extend(np.where(dists <= tolerance)[0])

        # get indices where longitude and latitudes intersect across all species
        pairwise_intersect_inds_unique, counts = np.unique(pairwise_intersect_inds, return_counts=True)
        intersecting_indices_lonlat = pairwise_intersect_inds_unique[counts == (len(longitudes)-1)]

        # append newly found intersecting station references, longitudes and latitudes
        if len(intersecting_indices_lonlat) > 0:
            intersecting_station_references = np.append(intersecting_station_references, speci_non_intersecting_station_references[intersecting_indices_lonlat])
            intersecting_longitudes = np.append(intersecting_longitudes, speci_non_intersecting_longitudes[intersecting_indices_lonlat])
            intersecting_latitudes = np.append(intersecting_latitudes, speci_non_intersecting_latitudes[intersecting_indices_lonlat])
            intersecting_station_classifications = np.append(intersecting_station_classifications, speci_non_intersecting_station_classifications[intersecting_indices_lonlat])
            intersecting_area_classifications = np.append(intersecting_area_classifications, speci_non_intersecting_area_classifications[intersecting_indices_lonlat])
            
    # sort arrays by station references (alphabetically)
    sorted_inds = intersecting_station_references.argsort()
    intersecting_station_references = intersecting_station_references[sorted_inds]
    intersecting_longitudes = intersecting_longitudes[sorted_inds]
    intersecting_latitudes = intersecting_latitudes[sorted_inds]
    intersecting_station_classifications = intersecting_station_classifications[sorted_inds]
    intersecting_area_classifications = intersecting_area_classifications[sorted_inds]

    return intersecting_station_references, intersecting_longitudes, intersecting_latitudes, intersecting_station_classifications, intersecting_area_classifications<|MERGE_RESOLUTION|>--- conflicted
+++ resolved
@@ -1,7 +1,6 @@
-"""
-Contains functions that are shared by the dashboard and the offline version. 
-Currently, it includes function related to the initialization and update
-of metadata, checks fields coming from conf files etc.
+""" Contains functions that are shared by the dashboard and the offline version. 
+    Currently, it includes function related to the initialization and update
+    of metadata, checks fields coming from conf files etc.
 """
 
 from glob import glob
@@ -33,21 +32,16 @@
     else:
         return sorted(instance.default_qa_standard)
 
-<<<<<<< HEAD
-def multi_species_mapping(species):
+def multispecies_mapping(species):
     """ Map species special case str to multiple species names. """
-=======
-def multispecies_mapping(species):
-    """Map species special case str to multiple species names"""
->>>>>>> 234d2a8e
 
     multi_species_map = {'vconcaerobin*':['vconcaerobin1','vconcaerobin2','vconcaerobin3','vconcaerobin4','vconcaerobin5','vconcaerobin6','vconcaerobin7','vconcaerobin8','vconcaerobin9','vconcaerobin10','vconcaerobin11','vconcaerobin12','vconcaerobin13','vconcaerobin14','vconcaerobin15','vconcaerobin16','vconcaerobin17','vconcaerobin18','vconcaerobin19','vconcaerobin20','vconcaerobin21','vconcaerobin22']}
 
     return multi_species_map[species]
 
 def get_multispecies_aliases(networkspecies):
-    """Map networkspecies to networkspecies aliases.
-       Also get label for alias.   
+    """ Map networkspecies to networkspecies aliases.
+        Also get label for alias.   
     """
 
     multispecies_aliases = {'vconcaerobin1': '0.05',
