--- conflicted
+++ resolved
@@ -1090,21 +1090,23 @@
 def get_basic_metadata(instance):     
     """
     Get basic unique metadata across networkspecies wanting to read
-    The basic fields are: station_reference, longitude, latitude
+    The basic fields are: station_reference, longitude, latitude, station_classification and area_classification
 
     If have multiple species, then spatially cocolocate across species 
     to get matching stations across stations.
 
     :param instance: Instance of class ProvidentiaOffline or ProvidentiaMainWindow
     :type instance: object
-    :return: station_references per networkspecies, longitudes per networkspecies, latitudes per networkspecies 
-    :rtype: dict, dict, dict
+    :return: station_references per networkspecies, longitudes per networkspecies, latitudes per networkspecies, station_classifications per networkspecies, area_classifications per networkspecies 
+    :rtype: dict, dict, dict, dict, dict
     """
 
     # define dictionaries for storing basic metadata across all species to read
     station_references = {}
     station_longitudes = {}
     station_latitudes = {}
+    station_classifications = {}
+    area_classifications = {}
 
     # iterate through network, speci pairs
     for networkspeci in (instance.networkspecies + instance.filter_networkspecies):
@@ -1149,18 +1151,24 @@
             speci_station_references = []
             speci_station_longitudes = []
             speci_station_latitudes = []
+            speci_station_classifications = []
+            speci_area_classifications = []
 
             for relevant_file in relevant_files:
                 ncdf_root = Dataset(relevant_file)
                 speci_station_references = np.append(speci_station_references, ncdf_root['station_reference'][:])
                 speci_station_longitudes = np.append(speci_station_longitudes, ncdf_root['longitude'][:])
                 speci_station_latitudes = np.append(speci_station_latitudes, ncdf_root['latitude'][:])
+                speci_station_classifications = np.append(speci_station_classifications, ncdf_root['station_classification'][:])
+                speci_area_classifications = np.append(speci_area_classifications, ncdf_root['area_classification'][:])
                 ncdf_root.close()
 
             speci_station_references, station_unique_indices = np.unique(speci_station_references, return_index=True)
             station_references[networkspeci] = speci_station_references
             station_longitudes[networkspeci] = speci_station_longitudes[station_unique_indices]
             station_latitudes[networkspeci] = speci_station_latitudes[station_unique_indices]
+            station_classifications[networkspeci] = speci_station_classifications[station_unique_indices]
+            area_classifications[networkspeci] = speci_area_classifications[station_unique_indices]
         
         # non-GHOST
         else:
@@ -1178,14 +1186,37 @@
             else:
                 station_longitudes[networkspeci] = ncdf_root['lon'][:]
                 station_latitudes[networkspeci] = ncdf_root['lat'][:]
+
+            if "station_classification" in ncdf_root.variables:
+                if ncdf_root['station_classification'][:].dtype == np.str:
+                    station_classifications[networkspeci] = ncdf_root['station_classification'][:]
+                else:
+                    if ncdf_root['station_classification'][:].dtype != np.dtype(object):
+                        station_classifications[networkspeci] = np.array(
+                            [st_classification.tostring().decode('ascii').replace('\x00', '')
+                            for st_classification in ncdf_root['station_classification'][:]], dtype=np.str)
+                    else:
+                        station_classifications[networkspeci] = np.array([''.join(val) for val in ncdf_root['station_classification'][:]])
+
+            if "area_classification" in ncdf_root.variables:
+                if ncdf_root['area_classification'][:].dtype == np.str:
+                    area_classifications[networkspeci] = ncdf_root['area_classification'][:]
+                else:
+                    if ncdf_root['area_classification'][:].dtype != np.dtype(object):
+                        area_classifications[networkspeci] = np.array(
+                            [area_classification.tostring().decode('ascii').replace('\x00', '')
+                            for area_classification in ncdf_root['area_classification'][:]], dtype=np.str)
+                    else:
+                        area_classifications[networkspeci] = np.array([''.join(val) for val in ncdf_root['area_classification'][:]]) 
+            
             ncdf_root.close()
 
     # if have more than 1 networkspecies (including filter networkspecies), and spatial_colocation is active,
     # then spatially colocate stations across species
     if (len((instance.networkspecies + instance.filter_networkspecies)) > 1) & (instance.spatial_colocation):
         # get intersecting station information across species
-        intersecting_station_references, intersecting_station_longitudes, intersecting_station_latitudes = \
-            spatial_colocation(instance.reading_ghost, station_references, station_longitudes, station_latitudes)
+        intersecting_station_references, intersecting_station_longitudes, intersecting_station_latitudes, intersecting_station_classifications, intersecting_area_classifications = \
+            spatial_colocation(instance.reading_ghost, station_references, station_longitudes, station_latitudes, station_classifications, area_classifications)
         for ns in station_references:
             # if using GHOST data then add method abberivations per species to intersecting station references
             if instance.reading_ghost:
@@ -1197,13 +1228,15 @@
             station_references[ns] = np.array(intersecting_station_references_methods)
             station_longitudes[ns] = np.array(intersecting_station_longitudes)
             station_latitudes[ns] = np.array(intersecting_station_latitudes)    
-
-    return station_references, station_longitudes, station_latitudes
-
-def spatial_colocation(reading_ghost, station_references, longitudes, latitudes):
+            station_classifications[ns] = np.array(intersecting_station_classifications)  
+            area_classifications[ns] =  np.array(intersecting_area_classifications)  
+
+    return station_references, station_longitudes, station_latitudes, station_classifications, area_classifications
+
+def spatial_colocation(reading_ghost, station_references, longitudes, latitudes, station_classifications, area_classifications):
     """ 
-    Given multiple species, return intersecting station_references, longitudes and latitudes 
-    across species.
+    Given multiple species, return intersecting station_references, longitudes, latitudes, 
+    station_classifications and area_classifications across species.
 
     This is done by 
         1. Cross-checking the station references between species to get matching station_references
@@ -1220,8 +1253,11 @@
     :type longitudes: dict
     :param latitudes: dictionary of latitudes per network/species
     :type latitudes: dict
-    :return: intersecting station_references, intersecting longitudes, intersecting latitudes 
-    :rtype: list, list, list
+    :param latitudes: dictionary of latitudes per network/species
+    :type latitudes: dict
+
+    :return: intersecting station_references, intersecting longitudes, intersecting latitudes, 
+    :rtype: list, list, list, list, list
     """
 
     # if are reading GHOST data remove method abbreviation from station_references
@@ -1245,10 +1281,14 @@
         intersecting_station_references = np.array(station_references_no_method[firstnetworkspecies])[intersecting_indices[firstnetworkspecies]]
         intersecting_longitudes = np.array(longitudes[firstnetworkspecies])[intersecting_indices[firstnetworkspecies]]
         intersecting_latitudes = np.array(latitudes[firstnetworkspecies])[intersecting_indices[firstnetworkspecies]]
+        intersecting_station_classifications = np.array(station_classifications[firstnetworkspecies])[intersecting_indices[firstnetworkspecies]]
+        intersecting_area_classifications = np.array(area_classifications[firstnetworkspecies])[intersecting_indices[firstnetworkspecies]]
     else:
         intersecting_station_references = np.array([])
         intersecting_longitudes = np.array([])
         intersecting_latitudes = np.array([])
+        intersecting_station_classifications = np.array([])
+        intersecting_area_classifications = np.array([])
 
     # if non-intersecting indices unaccounted for across species, 
     # then attempt to resolve them by matching longitudes / latitudes
@@ -1261,11 +1301,16 @@
         non_intersecting_station_references = {networkspecies: (np.delete(station_references_no_method[networkspecies], intersecting_indices[networkspecies]) if len(intersecting_indices[networkspecies]) > 0 else np.array(station_references_no_method[networkspecies])) for networkspecies in station_references_no_method}
         non_intersecting_longitudes = {networkspecies: (np.delete(longitudes[networkspecies], intersecting_indices[networkspecies]) if len(intersecting_indices[networkspecies]) > 0 else np.array(longitudes[networkspecies])) for networkspecies in longitudes}
         non_intersecting_latitudes = {networkspecies: (np.delete(latitudes[networkspecies], intersecting_indices[networkspecies]) if len(intersecting_indices[networkspecies]) > 0 else np.array(latitudes[networkspecies])) for networkspecies in latitudes}
+        non_intersecting_station_classifications = {networkspecies: (np.delete(station_classifications[networkspecies], intersecting_indices[networkspecies]) if len(intersecting_indices[networkspecies]) > 0 else np.array(station_classifications[networkspecies])) for networkspecies in station_classifications}
+        non_intersecting_area_classifications = {networkspecies: (np.delete(area_classifications[networkspecies], intersecting_indices[networkspecies]) if len(intersecting_indices[networkspecies]) > 0 else np.array(area_classifications[networkspecies])) for networkspecies in area_classifications}
 
         # get non-intersecting station references, longitudes and latitudes for first speci
         speci_non_intersecting_station_references = non_intersecting_station_references[firstnetworkspecies]
         speci_non_intersecting_longitudes = non_intersecting_longitudes[firstnetworkspecies]
         speci_non_intersecting_latitudes = non_intersecting_latitudes[firstnetworkspecies]
+        speci_non_intersecting_station_classifications = non_intersecting_station_classifications[firstnetworkspecies]    
+        speci_non_intersecting_area_classifications = non_intersecting_area_classifications[firstnetworkspecies]
+
         # convert speci longitude and latitudes in geogroahic coordinates to cartesian ECEF 
         # (Earth Centred, Earth Fixed) coordinates assuming WGS84 datum and ellipsoid, and that all heights equal zero
         # ECEF coordiantes represent positions (in metres) as X, Y, Z coordinates, approximating the earth surface as an ellipsoid of revolution
@@ -1306,148 +1351,15 @@
             intersecting_station_references = np.append(intersecting_station_references, speci_non_intersecting_station_references[intersecting_indices_lonlat])
             intersecting_longitudes = np.append(intersecting_longitudes, speci_non_intersecting_longitudes[intersecting_indices_lonlat])
             intersecting_latitudes = np.append(intersecting_latitudes, speci_non_intersecting_latitudes[intersecting_indices_lonlat])
-        
+            intersecting_station_classifications = np.append(intersecting_station_classifications, speci_non_intersecting_station_classifications[intersecting_indices_lonlat])
+            intersecting_area_classifications = np.append(intersecting_area_classifications, speci_non_intersecting_area_classifications[intersecting_indices_lonlat])
+            
     # sort arrays by station references (alphabetically)
     sorted_inds = intersecting_station_references.argsort()
     intersecting_station_references = intersecting_station_references[sorted_inds]
     intersecting_longitudes = intersecting_longitudes[sorted_inds]
     intersecting_latitudes = intersecting_latitudes[sorted_inds]
-
-<<<<<<< HEAD
-    return intersecting_station_references, intersecting_longitudes, intersecting_latitudes
-=======
-    return intersecting_station_references, intersecting_longitudes, intersecting_latitudes
-
-def get_basic_metadata(instance, networks, species, resolution):     
-    """
-    Get basic unique metadata across networks / species wanting to read
-    The basic fields are: station_reference, longitude, latitude
-
-    If have multiple species, then spatially cocolocate across species 
-    to get matching stations across stations.
-
-    :param instance: Instance of class ProvidentiaOffline or ProvidentiaMainWindow
-    :type instance: object
-
-    :param networks: list of networks
-    :type networks: list
-    :param species: list of species
-    :type species: list
-    :param resolution: selected temporal resolution
-    :type resolution: str
-    :return: station_references per network/species, longitudes per network/species, latitudes per network/species 
-    :rtype: dict, dict, dict
-    """
-
-    # define dictionaries for storing basic metadata across all species to read
-    station_references = {}
-    station_longitudes = {}
-    station_latitudes = {}
-    station_classifications = {}
-    area_classifications = {}
-
-    # iterate through network, speci pair
-    for network, speci in zip(networks, species):
-    
-        # get species matrix
-        matrix = instance.parameter_dictionary[speci]['matrix']
-
-        # get file root
-        # GHOST
-        if instance.reading_ghost:
-            file_root = '%s/%s/%s/%s/%s/%s_' % (instance.ghost_root, network,
-                                                instance.ghost_version, resolution,
-                                                speci, speci)
-        # non-GHOST
-        else:
-            file_root = '%s/%s/%s/%s/%s_' % (instance.nonghost_root, network,
-                                                resolution, speci, speci)
-
-        # get relevant files
-        relevant_files = sorted([file_root+str(yyyymm)+'.nc' for yyyymm in instance.yearmonths])
-    
-        # get station references, longitudes and latitudes for speci
-        # GHOST
-        if instance.reading_ghost:
-            
-            # define arrays for storing speci metadata
-            speci_station_references = []
-            speci_station_longitudes = []
-            speci_station_latitudes = []
-
-            for relevant_file in relevant_files:
-                ncdf_root = Dataset(relevant_file)
-                speci_station_references = np.append(speci_station_references, ncdf_root['station_reference'][:])
-                speci_station_longitudes = np.append(speci_station_longitudes, ncdf_root['longitude'][:])
-                speci_station_latitudes = np.append(speci_station_latitudes, ncdf_root['latitude'][:])
-                ncdf_root.close()
-
-            speci_station_references, station_unique_indices = np.unique(speci_station_references, return_index=True)
-            station_references['{}|{}'.format(network, speci)] = speci_station_references
-            station_longitudes['{}|{}'.format(network, speci)] = speci_station_longitudes[station_unique_indices]
-            station_latitudes['{}|{}'.format(network, speci)] = speci_station_latitudes[station_unique_indices]
-        
-        # non-GHOST
-        else:
-
-            ncdf_root = Dataset(relevant_files[0])
-            
-            if ncdf_root['station_name'][:].dtype == np.str:
-                station_references['{}|{}'.format(network, speci)] = ncdf_root['station_name'][:]
-            else:
-                if ncdf_root['station_name'][:].dtype != np.dtype(object):
-                    station_references['{}|{}'.format(network, speci)] = np.array(
-                        [st_name.tostring().decode('ascii').replace('\x00', '')
-                        for st_name in ncdf_root['station_name'][:]], dtype=np.str)
-                else:
-                    station_references['{}|{}'.format(network, speci)] = np.array([''.join(val) 
-                                                                                   for val in ncdf_root['station_name'][:]])
-                
-            if "latitude" in ncdf_root.variables:
-                station_longitudes['{}|{}'.format(network, speci)] = ncdf_root['longitude'][:]
-                station_latitudes['{}|{}'.format(network, speci)] = ncdf_root['latitude'][:]
-            else:
-                station_longitudes['{}|{}'.format(network, speci)] = ncdf_root['lon'][:]
-                station_latitudes['{}|{}'.format(network, speci)] = ncdf_root['lat'][:]
-            
-            if "station_classification" in ncdf_root.variables:
-                if ncdf_root['station_classification'][:].dtype == np.str:
-                    station_classifications['{}|{}'.format(network, speci)] = ncdf_root['station_classification'][:]
-                else:
-                    if ncdf_root['station_classification'][:].dtype != np.dtype(object):
-                        station_classifications['{}|{}'.format(network, speci)] = np.array(
-                            [st_classification.tostring().decode('ascii').replace('\x00', '')
-                            for st_classification in ncdf_root['station_classification'][:]], dtype=np.str)
-                    else:
-                        station_classifications['{}|{}'.format(network, speci)] = np.array([''.join(val) 
-                                                                                            for val in ncdf_root['station_classification'][:]])
-
-            if "area_classification" in ncdf_root.variables:
-                if ncdf_root['area_classification'][:].dtype == np.str:
-                    area_classifications['{}|{}'.format(network, speci)] = ncdf_root['area_classification'][:]
-                else:
-                    if ncdf_root['area_classification'][:].dtype != np.dtype(object):
-                        area_classifications['{}|{}'.format(network, speci)] = np.array(
-                            [area_classification.tostring().decode('ascii').replace('\x00', '')
-                            for area_classification in ncdf_root['area_classification'][:]], dtype=np.str)
-                    else:
-                        area_classifications['{}|{}'.format(network, speci)] = np.array([''.join(val) 
-                                                                                         for val in ncdf_root['area_classification'][:]]) 
-            
-            ncdf_root.close()
-
-    # if have more than 1 species to read, and spatial_colocation is active,
-    # then spatially colocate stations across species
-    if (len(species) > 1) & (instance.spatial_colocation):
-        intersecting_station_references, intersecting_station_longitudes, intersecting_station_latitudes = \
-            spatial_colocation(instance.reading_ghost, station_references, station_longitudes, station_latitudes)
-        for networkspecies in station_references:
-            station_references[networkspecies] = intersecting_station_references
-            station_longitudes[networkspecies] = intersecting_station_longitudes
-            station_latitudes[networkspecies] = intersecting_station_latitudes
-
-    return station_references, station_longitudes, station_latitudes, station_classifications, area_classifications
-
-def filter_by_species():
-    pass
->>>>>>> 5d4c4a4d
+    intersecting_station_classifications = intersecting_station_classifications[sorted_inds]
+    intersecting_area_classifications = intersecting_area_classifications[sorted_inds]
+
+    return intersecting_station_references, intersecting_longitudes, intersecting_latitudes, intersecting_station_classifications, intersecting_area_classifications