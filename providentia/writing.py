--- conflicted
+++ resolved
@@ -184,21 +184,12 @@
     """
 
     # default
-<<<<<<< HEAD
     options = {'network': prv.network,
                'resolution': prv.resolution,
                'matrix': prv.matrix,
                'species': prv.species,
                'start_date': prv.start_date,
                'end_date': prv.end_date}
-=======
-    options = {'network': prv.selected_network,
-               'resolution': prv.selected_resolution,
-               'matrix': prv.selected_matrix,
-               'species': prv.selected_species,
-               'start_date': prv.selected_start_date,
-               'end_date': prv.selected_end_date}
->>>>>>> 7f0e3de1
 
     # QA
     if set(prv.qa_menu['checkboxes']['remove_selected']) != set(prv.qa_menu['checkboxes']['remove_default']):
