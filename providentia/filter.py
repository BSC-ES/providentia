--- conflicted
+++ resolved
@@ -16,10 +16,13 @@
     def __init__(self, read_instance):
         self.read_instance = read_instance
 
-        #get indices of key data variables
+        # get indices of key data variables
+        resolution = self.read_instance.active_resolution
         self.speci_index = self.read_instance.datareader.data_vars_to_read.index(self.read_instance.active_species)
-        self.day_night_index = self.read_instance.datareader.data_vars_to_read.index('day_night_code')
-        self.weekday_weekend_index = self.read_instance.datareader.data_vars_to_read.index('weekday_weekend_code')
+        if resolution != 'daily' and resolution != 'monthly':
+            self.day_night_index = self.read_instance.datareader.data_vars_to_read.index('day_night_code')
+        if resolution != 'monthly':
+            self.weekday_weekend_index = self.read_instance.datareader.data_vars_to_read.index('weekday_weekend_code')
         self.season_index = self.read_instance.datareader.data_vars_to_read.index('season_code')
 
         self.filter_all()
@@ -58,19 +61,11 @@
             return
 
         # filter all observational data out of bounds of lower/upper limits
-<<<<<<< HEAD
-        inds_out_of_bounds = np.logical_or(self.read_instance.data_in_memory_filtered[
-                                               'observations'][self.read_instance.active_species] < selected_lower_bound,
-                                           self.read_instance.data_in_memory_filtered[
-                                               'observations'][self.read_instance.active_species] > selected_upper_bound)
-        self.read_instance.data_in_memory_filtered['observations'][self.read_instance.active_species][inds_out_of_bounds] = np.NaN
-=======
         inds_out_of_bounds = np.logical_or(self.read_instance.data_in_memory_filtered['observations'][
                                            self.speci_index,:,:] < selected_lower_bound,
                                            self.read_instance.data_in_memory_filtered['observations'][
                                            self.speci_index,:,:] > selected_upper_bound)
         self.read_instance.data_in_memory_filtered['observations'][self.speci_index,inds_out_of_bounds] = np.NaN
->>>>>>> 7f0e3de1
 
     def filter_by_period(self):
         """Filters data for selected periods (keeping or removing data, as defined)"""
@@ -84,6 +79,8 @@
             keeps = self.read_instance.period_menu['checkboxes']['keep_selected']
             removes = self.read_instance.period_menu['checkboxes']['remove_selected']
 
+        resolution = self.read_instance.active_resolution
+
         # filter/limit data for periods selected
         if len(keeps) > 0:
             day_night_codes_to_keep = []
@@ -92,14 +89,10 @@
             if 'Nighttime' in keeps:
                 day_night_codes_to_keep.append(1)
             if len(day_night_codes_to_keep) == 1:
-<<<<<<< HEAD
-                self.read_instance.data_in_memory_filtered['observations'][self.read_instance.active_species][
-                    np.isin(self.read_instance.data_in_memory_filtered['observations']['day_night_code'],
-=======
-                self.read_instance.data_in_memory_filtered['observations'][self.speci_index,
-                    np.isin(self.read_instance.data_in_memory_filtered['observations'][self.day_night_index,:,:],
->>>>>>> 7f0e3de1
-                            day_night_codes_to_keep, invert=True)] = np.NaN
+                if resolution != 'daily' and resolution != 'monthly':
+                    self.read_instance.data_in_memory_filtered['observations'][self.speci_index,
+                        np.isin(self.read_instance.data_in_memory_filtered['observations'][self.day_night_index,:,:],
+                                day_night_codes_to_keep, invert=True)] = np.NaN
 
             weekday_weekend_codes_to_keep = []
             if 'Weekday' in keeps:
@@ -107,14 +100,10 @@
             if 'Weekend' in keeps:
                 weekday_weekend_codes_to_keep.append(1)
             if len(weekday_weekend_codes_to_keep) == 1:
-<<<<<<< HEAD
-                self.read_instance.data_in_memory_filtered['observations'][self.read_instance.active_species][
-                    np.isin(self.read_instance.data_in_memory_filtered['observations']['weekday_weekend_code'],
-=======
-                self.read_instance.data_in_memory_filtered['observations'][self.speci_index,
-                    np.isin(self.read_instance.data_in_memory_filtered['observations'][self.weekday_weekend_index,:,:],
->>>>>>> 7f0e3de1
-                            weekday_weekend_codes_to_keep, invert=True)] = np.NaN
+                if resolution != 'monthly':
+                    self.read_instance.data_in_memory_filtered['observations'][self.speci_index,
+                        np.isin(self.read_instance.data_in_memory_filtered['observations'][self.weekday_weekend_index,:,:],
+                                weekday_weekend_codes_to_keep, invert=True)] = np.NaN
 
             season_codes_to_keep = []
             if 'Spring' in keeps:
@@ -126,13 +115,8 @@
             if 'Winter' in keeps:
                 season_codes_to_keep.append(3)
             if (len(season_codes_to_keep) > 0) & (len(season_codes_to_keep) < 4):
-<<<<<<< HEAD
-                self.read_instance.data_in_memory_filtered['observations'][self.read_instance.active_species][
-                    np.isin(self.read_instance.data_in_memory_filtered['observations']['season_code'],
-=======
                 self.read_instance.data_in_memory_filtered['observations'][self.speci_index,
                     np.isin(self.read_instance.data_in_memory_filtered['observations'][self.season_index,:,:],
->>>>>>> 7f0e3de1
                             season_codes_to_keep, invert=True)] = np.NaN
 
         if len(removes) > 0:
@@ -142,14 +126,10 @@
             if 'Nighttime' in removes:
                 day_night_codes_to_remove.append(1)
             if len(day_night_codes_to_remove) > 0:
-<<<<<<< HEAD
-                self.read_instance.data_in_memory_filtered['observations'][self.read_instance.active_species][
-                    np.isin(self.read_instance.data_in_memory_filtered['observations']['day_night_code'],
-=======
-                self.read_instance.data_in_memory_filtered['observations'][self.speci_index,
-                    np.isin(self.read_instance.data_in_memory_filtered['observations'][self.day_night_index,:,:],
->>>>>>> 7f0e3de1
-                            day_night_codes_to_remove)] = np.NaN
+                if resolution != 'daily' and resolution != 'monthly':
+                    self.read_instance.data_in_memory_filtered['observations'][self.speci_index,
+                        np.isin(self.read_instance.data_in_memory_filtered['observations'][self.day_night_index,:,:],
+                                day_night_codes_to_remove)] = np.NaN
 
             weekday_weekend_codes_to_remove = []
             if 'Weekday' in removes:
@@ -157,14 +137,10 @@
             if 'Weekend' in removes:
                 weekday_weekend_codes_to_remove.append(1)
             if len(weekday_weekend_codes_to_remove) > 0:
-<<<<<<< HEAD
-                self.read_instance.data_in_memory_filtered['observations'][self.read_instance.active_species][
-                    np.isin(self.read_instance.data_in_memory_filtered['observations']['weekday_weekend_code'],
-=======
-                self.read_instance.data_in_memory_filtered['observations'][self.speci_index,
-                    np.isin(self.read_instance.data_in_memory_filtered['observations'][self.weekday_weekend_index,:,:],
->>>>>>> 7f0e3de1
-                            weekday_weekend_codes_to_remove)] = np.NaN
+                if resolution != 'monthly':
+                    self.read_instance.data_in_memory_filtered['observations'][self.speci_index,
+                        np.isin(self.read_instance.data_in_memory_filtered['observations'][self.weekday_weekend_index,:,:],
+                                weekday_weekend_codes_to_remove)] = np.NaN
 
             season_codes_to_remove = []
             if 'Spring' in removes:
@@ -176,13 +152,8 @@
             if 'Winter' in removes:
                 season_codes_to_remove.append(3)
             if len(season_codes_to_remove) > 0:
-<<<<<<< HEAD
-                self.read_instance.data_in_memory_filtered['observations'][self.read_instance.active_species][
-                    np.isin(self.read_instance.data_in_memory_filtered['observations']['season_code'],
-=======
                 self.read_instance.data_in_memory_filtered['observations'][self.speci_index,
                     np.isin(self.read_instance.data_in_memory_filtered['observations'][self.season_index,:,:],
->>>>>>> 7f0e3de1
                             season_codes_to_remove)] = np.NaN
 
     def filter_by_data_availability(self):
@@ -208,25 +179,15 @@
                     if 'max_gap' in var:
                         # bound is < 100?:
                         if data_availability_lower_bounds[var_ii] < 100:
-<<<<<<< HEAD
-                            self.read_instance.data_in_memory_filtered['observations'][self.read_instance.active_species][
-                                self.read_instance.data_in_memory_filtered['observations'][var] >
-=======
                             self.read_instance.data_in_memory_filtered['observations'][self.speci_index,
                                 self.read_instance.data_in_memory_filtered['observations'][var_index,:,:] >
->>>>>>> 7f0e3de1
                                 data_availability_lower_bounds[var_ii]] = np.NaN
                     # data representativity variable?
                     else:
                         # bound is > 0?
                         if data_availability_lower_bounds[var_ii] > 0:
-<<<<<<< HEAD
-                            self.read_instance.data_in_memory_filtered['observations'][self.read_instance.active_species][
-                                self.read_instance.data_in_memory_filtered['observations'][var] <
-=======
                             self.read_instance.data_in_memory_filtered['observations'][self.speci_index,
                                 self.read_instance.data_in_memory_filtered['observations'][var_index,:,:] <
->>>>>>> 7f0e3de1
                                 data_availability_lower_bounds[var_ii]] = np.NaN
 
         # filter all observational data out of set bounds of non-native percentage data availability variables,
@@ -246,13 +207,7 @@
 
                 # get period associate with variable
                 period = var.split('_')[0]
-<<<<<<< HEAD
-                period_inds = np.arange(
-                    self.read_instance.data_in_memory_filtered['observations'][self.read_instance.active_species].shape[
-                        1])
-=======
                 period_inds = np.arange(self.read_instance.data_in_memory_filtered['observations'].shape[2])
->>>>>>> 7f0e3de1
                 # daily variable?
                 if period == 'daily':
                     period_inds_split = np.array_split(period_inds,
@@ -270,37 +225,19 @@
                         # max gap variable?
                         if 'max_gap' in var:
                             max_gap_percent = Stats.max_repeated_nans_fraction(
-<<<<<<< HEAD
-                                self.read_instance.data_in_memory_filtered['observations'][self.read_instance.active_species][:, period_inds])
-                            self.read_instance.data_in_memory_filtered['observations'][self.read_instance.active_species][
-=======
                                 self.read_instance.data_in_memory_filtered['observations'][self.speci_index, :, period_inds])
                             self.read_instance.data_in_memory_filtered['observations'][self.speci_index,
->>>>>>> 7f0e3de1
                                 max_gap_percent > data_availability_lower_bounds[var_ii]] = np.NaN
                         # data representativity variable?
                         else:
                             data_availability_percent = Stats.calculate_data_avail_fraction(
-<<<<<<< HEAD
-                                self.read_instance.data_in_memory_filtered['observations'][self.read_instance.active_species][:, period_inds])
-                            self.read_instance.data_in_memory_filtered['observations'][self.read_instance.active_species][
-=======
                                 self.read_instance.data_in_memory_filtered['observations'][self.speci_index, :, period_inds])
                             self.read_instance.data_in_memory_filtered['observations'][self.speci_index,
->>>>>>> 7f0e3de1
                                 data_availability_percent < data_availability_lower_bounds[var_ii]] = np.NaN
     
     def filter_by_metadata(self):
         """Filters data by selected metadata"""
 
-<<<<<<< HEAD
-        if self.read_instance.offline:
-            species = self.read_instance.species
-        else:
-            species = self.read_instance.active_species
-
-=======
->>>>>>> 7f0e3de1
         # validate fields before filtering
         if not self.validate_values():
             return
@@ -325,13 +262,7 @@
                     invalid_keep = np.repeat(
                         np.isin(self.read_instance.datareader.metadata_in_memory[meta_var][:, :],
                                 current_keep, invert=True), self.read_instance.datareader.N_inds_per_month, axis=1)
-<<<<<<< HEAD
-                    self.read_instance.data_in_memory_filtered['observations'][species][
-                        invalid_keep] = np.NaN
-                
-=======
                     self.read_instance.data_in_memory_filtered['observations'][self.speci_index, invalid_keep] = np.NaN
->>>>>>> 7f0e3de1
                 # if any of the remove checkboxes have been selected, filter out data by these selected fields
                 current_remove = self.read_instance.metadata_menu[metadata_type][meta_var]['checkboxes'][
                     'remove_selected']
@@ -340,13 +271,7 @@
                     invalid_remove = np.repeat(
                         np.isin(self.read_instance.datareader.metadata_in_memory[meta_var][:, :], current_remove),
                         self.read_instance.datareader.N_inds_per_month, axis=1)
-<<<<<<< HEAD
-                    self.read_instance.data_in_memory_filtered['observations'][species][
-                        invalid_remove] = np.NaN
-
-=======
                     self.read_instance.data_in_memory_filtered['observations'][self.speci_index, invalid_remove] = np.NaN
->>>>>>> 7f0e3de1
             # handle numeric metadata
             else:
                 meta_var_index = self.read_instance.metadata_menu[metadata_type]['rangeboxes']['labels'].index(meta_var)
@@ -354,7 +279,6 @@
                     self.read_instance.metadata_menu[metadata_type]['rangeboxes']['current_lower'][meta_var_index])
                 current_upper = np.float32(
                     self.read_instance.metadata_menu[metadata_type]['rangeboxes']['current_upper'][meta_var_index])
-<<<<<<< HEAD
                 
                 # get array with selected filters (those with the check Apply on)
                 current_apply = self.read_instance.metadata_menu[metadata_type]['rangeboxes']['apply_selected']
@@ -373,8 +297,7 @@
                                 else:
                                     invalid_below = np.repeat(self.read_instance.datareader.nonghost_metadata[meta_var][:, :] <
                                                             current_lower, self.read_instance.datareader.N_inds_per_month, axis=1)
-                                self.read_instance.data_in_memory_filtered['observations'][species][
-                                    invalid_below] = np.NaN
+                                self.read_instance.data_in_memory_filtered['observations'][self.speci_index, invalid_below] = np.NaN
 
                         # if current upper < than the maximum extent, then filter out
                         # data with metadata > current upper value (if this is numeric)
@@ -389,34 +312,12 @@
                                 else:
                                     invalid_above = np.repeat(self.read_instance.datareader.nonghost_metadata[meta_var][:, :] >
                                                             current_upper, self.read_instance.datareader.N_inds_per_month, axis=1)
-                                self.read_instance.data_in_memory_filtered['observations'][species][
-                                    invalid_above] = np.NaN
+                                self.read_instance.data_in_memory_filtered['observations'][self.speci_index, invalid_above] = np.NaN
 
                         # remove nans
                         invalid_nan = np.repeat(pd.isnull(self.read_instance.datareader.metadata_in_memory[meta_var][:, :]), 
                                                 self.read_instance.datareader.N_inds_per_month, axis=1)
-                        self.read_instance.data_in_memory_filtered['observations'][self.read_instance.active_species][invalid_nan] = np.NaN
-=======
-
-                # if current lower value is non-NaN, then filter out data with metadata < current lower value
-                if not pd.isnull(current_lower):
-                    lower_default = np.float32(
-                        self.read_instance.metadata_menu[metadata_type]['rangeboxes']['lower_default'][meta_var_index])
-                    if current_lower > lower_default:
-                        invalid_below = np.repeat(self.read_instance.datareader.metadata_in_memory[meta_var][:, :] <
-                                                current_lower, self.read_instance.datareader.N_inds_per_month, axis=1)
-                        self.read_instance.data_in_memory_filtered['observations'][self.speci_index, invalid_below] = np.NaN
-                # if current upper < than the maximum extent, then filter out
-                # data with metadata > current upper value (if this is numeric)
-                # if current upper value is non-NaN, then filter out data with metadata > current upper value                
-                if not pd.isnull(current_upper):
-                    upper_default = np.float32(
-                        self.read_instance.metadata_menu[metadata_type]['rangeboxes']['upper_default'][meta_var_index])
-                    if current_upper < upper_default:
-                        invalid_above = np.repeat(self.read_instance.datareader.metadata_in_memory[meta_var][:, :] >
-                                                current_upper, self.read_instance.datareader.N_inds_per_month, axis=1)
-                        self.read_instance.data_in_memory_filtered['observations'][self.speci_index, invalid_above] = np.NaN
->>>>>>> 7f0e3de1
+                        self.read_instance.data_in_memory_filtered['observations'][self.speci_index, invalid_nan] = np.NaN
 
     def validate_values(self):
         """Validates that field inserted by user is float"""
@@ -462,11 +363,7 @@
 
             # get all instances observations are NaN
             nan_obs = np.isnan(
-<<<<<<< HEAD
-                self.read_instance.data_in_memory_filtered['observations'][self.read_instance.active_species])
-=======
                 self.read_instance.data_in_memory_filtered['observations'][self.speci_index,:,:])
->>>>>>> 7f0e3de1
 
             # create array for finding instances where have 0 valid values across all experiments
             # initialise as being all True, set as False on the occasion there is a valid value in an experiment
@@ -479,22 +376,9 @@
             # iterate through experiment data arrays in data in memory dictionary
             for exp_label in exp_labels:
                 # get all instances experiment are NaN
-<<<<<<< HEAD
-                exp_nan_dict[exp_label] = np.isnan(self.read_instance.data_in_memory_filtered[exp_label][self.read_instance.active_species])
-                # get all instances where either the observational array or experiment array are NaN at a given time
-                nan_instances = np.any([nan_obs, exp_nan_dict[exp_label]], axis=0)
-                # create new observational array colocated to experiment
-                #obs_data = copy.deepcopy(self.read_instance.data_in_memory_filtered['observations'])
-                #obs_data[nan_instances] = np.NaN
-                #self.read_instance.data_in_memory_filtered['observations_colocatedto_{}'.format(exp_label)] = obs_data
-                #self.read_instance.datareader.plotting_params['observations_colocatedto_{}'.format(exp_label)] = {
-                #    'colour': self.read_instance.datareader.plotting_params['observations']['colour'],
-                #    'zorder': self.read_instance.datareader.plotting_params['observations']['zorder']}
-=======
                 nan_exp = np.isnan(self.read_instance.data_in_memory_filtered[exp_label][self.speci_index,:,:])
                 # get all instances where either the observational array or experiment array are NaN at a given time
                 nan_instances = np.any([nan_obs, nan_exp], axis=0)
->>>>>>> 7f0e3de1
                 # create new experiment array colocated to observations
                 exp_data = copy.deepcopy(self.read_instance.data_in_memory_filtered[exp_label])
                 exp_data[self.speci_index, nan_instances] = np.NaN
@@ -503,33 +387,7 @@
                     'colour': self.read_instance.datareader.plotting_params[exp_label]['colour'],
                     'zorder': self.read_instance.datareader.plotting_params[exp_label]['zorder']}
                 # update exps_all_nan array, making False all instances where have valid experiment data
-<<<<<<< HEAD
-                exps_all_nan = np.all([exps_all_nan, exp_nan_dict[exp_label]], axis=0)
-
-            # colocate experiments with all other experiments
-            #for exp_label_ii, exp_label in enumerate(exp_labels):
-            #    for exp_label_2 in exp_labels[exp_label_ii + 1:]:
-            #        # get all instances where either of the experiment arrays are NaN at a given time
-            #        nan_instances = np.any([exp_nan_dict[exp_label], exp_nan_dict[exp_label_2]], axis=0)
-            #        # create new experiment array for experiment1 colocated to experiment2
-            #        exp_data = copy.deepcopy(self.read_instance.data_in_memory_filtered[exp_label])
-            #        exp_data[nan_instances] = np.NaN
-            #        self.read_instance.data_in_memory_filtered[
-            #            '{}_colocatedto_{}'.format(exp_label, exp_label_2)] = exp_data
-            #        self.read_instance.datareader.plotting_params['{}_colocatedto_{}'.format(exp_label, exp_label_2)] = {
-            #            'colour': self.read_instance.datareader.plotting_params[exp_label]['colour'],
-            #            'zorder': self.read_instance.datareader.plotting_params[exp_label]['zorder']}
-            #        # create new experiment array for experiment2 colocated to experiment1
-            #        exp_data = copy.deepcopy(self.read_instance.data_in_memory_filtered[exp_label_2])
-            #        exp_data[nan_instances] = np.NaN
-            #        self.read_instance.data_in_memory_filtered[
-            #            '{}_colocatedto_{}'.format(exp_label_2, exp_label)] = exp_data
-            #        self.read_instance.datareader.plotting_params['{}_colocatedto_{}'.format(exp_label_2, exp_label)] = {
-            #            'colour': self.read_instance.datareader.plotting_params[exp_label_2]['colour'],
-            #            'zorder': self.read_instance.datareader.plotting_params[exp_label_2]['zorder']}
-=======
                 exps_all_nan = np.all([exps_all_nan, nan_exp], axis=0)
->>>>>>> 7f0e3de1
 
             # create observational data array colocated to be non-NaN whenever
             # there is a valid data in at least 1 experiment
@@ -554,11 +412,7 @@
                 # calculate data availability fraction per station in observational data array
                 # get absolute data availability number per station in observational data array
                 station_data_availability_number = Stats.calculate_data_avail_number(
-<<<<<<< HEAD
-                    self.read_instance.data_in_memory_filtered[data_label][self.read_instance.active_species])
-=======
                     self.read_instance.data_in_memory_filtered[data_label][self.speci_index,:,:])
->>>>>>> 7f0e3de1
 
                 # get indices of stations with > 1 available measurements
                 # save valid station indices with data array
@@ -599,11 +453,7 @@
                 # update stats object data and call data availability function
                 station_data_availability_number = \
                     Stats.calculate_data_avail_number(
-<<<<<<< HEAD
-                        self.read_instance.data_in_memory_filtered[data_label][self.read_instance.active_species][valid_station_inds, :])
-=======
                         self.read_instance.data_in_memory_filtered[data_label][self.speci_index, valid_station_inds, :])
->>>>>>> 7f0e3de1
                 # get indices of stations with > 1 available measurements
                 valid_station_inds = valid_station_inds[np.arange(len(station_data_availability_number), dtype=np.int)[
                     station_data_availability_number > 1]]
