from .calculate import Stats
from .configuration import split_options

import copy
import numpy as np
import pandas as pd

from PyQt5 import QtWidgets
from providentia import aux

class DataFilter:
    """ Class that filters observational/experiment data into memory as required. """

    def __init__(self, read_instance):
        self.read_instance = read_instance

        # get indices of some data variables
        self.obs_index = self.read_instance.data_labels.index('observations')
        if self.read_instance.reading_ghost:
            if self.read_instance.resolution != 'daily' and self.read_instance.resolution != 'monthly':
                self.day_night_index = self.read_instance.ghost_data_vars_to_read.index('day_night_code')
            if self.read_instance.resolution != 'monthly':
                self.weekday_weekend_index = self.read_instance.ghost_data_vars_to_read.index('weekday_weekend_code')
            self.season_index = self.read_instance.ghost_data_vars_to_read.index('season_code')

        # apply filtering
        self.filter_all()

    def filter_all(self):
        """ Call methods to start filtering. """

        self.reset_data_filter()
        self.filter_by_species()
        self.filter_data_limits()
        self.filter_by_period()
        self.filter_by_data_availability()
        self.filter_by_metadata()
        self.temporally_colocate_data()
        self.get_valid_stations_after_filtering()

    def reset_data_filter(self):
        """ Resets data arrays to be un-filtered"""

        self.read_instance.data_in_memory_filtered = copy.deepcopy(self.read_instance.data_in_memory)
        self.read_instance.temporal_colocation_nans = {}
        self.read_instance.valid_station_inds = {}
        self.read_instance.valid_station_inds_temporal_colocation = {}

    def filter_by_species(self):
        """ Function which filters read species by other species.
            For N other species a lower and upper limit are set. 
            Where values for each species are outside of these ranges,
            then impose NaNs upon all read species in memory.
            Only filter if spatial colocation is True.
        """

        # filter all read species by set species ranges
        if (self.read_instance.filter_species) and (self.read_instance.spatial_colocation):

            # initialise array to set where temporally to filter species
            # initialse being all False, set as True where data is outside given bounds for species
            inds_to_filter = np.full(self.read_instance.data_in_memory_filtered[self.read_instance.networkspecies[0]][self.obs_index,:,:].shape, False)    

            # iterate through all species to filter by
            for filter_networkspeci, speci_limits in self.read_instance.filter_species.items():
                
                # get lower and upper limits for species
                lower_limit = speci_limits[0]
                upper_limit = speci_limits[1]

                # get where data is outside bounds
                if filter_networkspeci in self.read_instance.networkspecies:
                    invalid_inds_per_species = np.logical_or(self.read_instance.data_in_memory_filtered[filter_networkspeci][self.obs_index, :,:] < lower_limit,
                                                             self.read_instance.data_in_memory_filtered[filter_networkspeci][self.obs_index, :,:] > upper_limit)
                else:
                    invalid_inds_per_species = np.logical_or(self.read_instance.filter_data_in_memory[filter_networkspeci][:,:] < lower_limit,
                                                             self.read_instance.filter_data_in_memory[filter_networkspeci][:,:] > upper_limit)

                # update inds_to_filter array, making True all instances where have data outside bounds
                inds_to_filter = np.any([inds_to_filter, invalid_inds_per_species], axis=0)

            # set all inds to filter as NaN for all networkspecies in memory
            for networkspeci in self.read_instance.networkspecies:
                self.read_instance.data_in_memory_filtered[networkspeci][self.obs_index, inds_to_filter] = np.NaN       

    def filter_data_limits(self):
        """ Filter out (set to NaN) data which exceed the lower/upper limits. """

        # iterate through networkspecies  
        for networkspeci in self.read_instance.networkspecies:

            # get speci str
            speci = networkspeci.split('|')[1]

            # get set lower/upper data bounds
            if self.read_instance.offline:
                lower_bound = self.read_instance.lower_bound[speci]
                upper_bound = self.read_instance.upper_bound[speci]
            else:
                lower_bound = self.read_instance.le_minimum_value.text()
                upper_bound = self.read_instance.le_maximum_value.text()

            # check selected lower/upper bounds are numbers
            try:
                lower_bound = np.float32(lower_bound)
                upper_bound = np.float32(upper_bound)
            # if any of the fields are not numbers, return from function
            except ValueError:
                print("Warning: Data limit fields must be numeric")
                return

            # filter all observational/experiment data out of bounds of lower/upper limits
            inds_out_of_bounds = np.logical_or(self.read_instance.data_in_memory_filtered[networkspeci][:,:,:] < lower_bound,
                                               self.read_instance.data_in_memory_filtered[networkspeci][:,:,:] > upper_bound)
            self.read_instance.data_in_memory_filtered[networkspeci][inds_out_of_bounds] = np.NaN

    def filter_by_period(self):
        """ Filter data for selected periods (keeping or removing data, as defined). """

        keeps, removes = [], []
        if self.read_instance.offline:
            if hasattr(self.read_instance, 'period'):
                keeps, removes = split_options(self.read_instance.period)
        else:
            keeps = self.read_instance.period_menu['checkboxes']['keep_selected']
            removes = self.read_instance.period_menu['checkboxes']['remove_selected']

        # filter/limit data for periods selected
        if len(keeps) > 0:
            day_night_codes_to_keep = []
            if 'Daytime' in keeps:
                day_night_codes_to_keep.append(0)
            if 'Nighttime' in keeps:
                day_night_codes_to_keep.append(1)
            if len(day_night_codes_to_keep) == 1:
                if (self.read_instance.resolution != 'daily') & (self.read_instance.resolution != 'monthly'):
                    # iterate through network / species  
                    for networkspeci in self.read_instance.networkspecies:
                        inds_to_screen = np.isin(self.read_instance.ghost_data_in_memory[networkspeci][self.day_night_index,:,:], day_night_codes_to_keep, invert=True)
                        self.read_instance.data_in_memory_filtered[networkspeci][:, inds_to_screen] = np.NaN

            weekday_weekend_codes_to_keep = []
            if 'Weekday' in keeps:
                weekday_weekend_codes_to_keep.append(0)
            if 'Weekend' in keeps:
                weekday_weekend_codes_to_keep.append(1)
            if len(weekday_weekend_codes_to_keep) == 1:
                if self.read_instance.resolution != 'monthly':
                    # iterate through network / species  
                    for networkspeci in self.read_instance.networkspecies:
                        inds_to_screen = np.isin(self.read_instance.ghost_data_in_memory[networkspeci][self.weekday_weekend_index,:,:], weekday_weekend_codes_to_keep, invert=True)
                        self.read_instance.data_in_memory_filtered[networkspeci][:, inds_to_screen] = np.NaN

            season_codes_to_keep = []
            if 'Spring' in keeps:
                season_codes_to_keep.append(0)
            if 'Summer' in keeps:
                season_codes_to_keep.append(1)
            if 'Autumn' in keeps:
                season_codes_to_keep.append(2)
            if 'Winter' in keeps:
                season_codes_to_keep.append(3)
            if (len(season_codes_to_keep) > 0) & (len(season_codes_to_keep) < 4):
                # iterate through network / species  
                for networkspeci in self.read_instance.networkspecies:
                    inds_to_screen = np.isin(self.read_instance.ghost_data_in_memory[networkspeci][self.season_index,:,:], season_codes_to_keep, invert=True)
                    self.read_instance.data_in_memory_filtered[networkspeci][:, inds_to_screen] = np.NaN

        if len(removes) > 0:
            day_night_codes_to_remove = []
            if 'Daytime' in removes:
                day_night_codes_to_remove.append(0)
            if 'Nighttime' in removes:
                day_night_codes_to_remove.append(1)
            if len(day_night_codes_to_remove) > 0:
                if (self.read_instance.resolution != 'daily') & (self.read_instance.resolution != 'monthly'):
                    # iterate through network / species  
                    for networkspeci in self.read_instance.networkspecies:
                        inds_to_screen = np.isin(self.read_instance.ghost_data_in_memory[networkspeci][self.day_night_index,:,:], day_night_codes_to_remove)
                        self.read_instance.data_in_memory_filtered[networkspeci][:, inds_to_screen] = np.NaN

            weekday_weekend_codes_to_remove = []
            if 'Weekday' in removes:
                weekday_weekend_codes_to_remove.append(0)
            if 'Weekend' in removes:
                weekday_weekend_codes_to_remove.append(1)
            if len(weekday_weekend_codes_to_remove) > 0:
                if self.read_instance.resolution != 'monthly':
                    # iterate through network / species  
                    for networkspeci in self.read_instance.networkspecies:
                        inds_to_screen = np.isin(self.read_instance.ghost_data_in_memory[networkspeci][self.weekday_weekend_index,:,:], weekday_weekend_codes_to_remove)
                        self.read_instance.data_in_memory_filtered[networkspeci][:, inds_to_screen] = np.NaN

            season_codes_to_remove = []
            if 'Spring' in removes:
                season_codes_to_remove.append(0)
            if 'Summer' in removes:
                season_codes_to_remove.append(1)
            if 'Autumn' in removes:
                season_codes_to_remove.append(2)
            if 'Winter' in removes:
                season_codes_to_remove.append(3)
            if len(season_codes_to_remove) > 0:
                # iterate through network / species  
                for networkspeci in self.read_instance.networkspecies:
                    inds_to_screen = np.isin(self.read_instance.ghost_data_in_memory[networkspeci][self.season_index,:,:], season_codes_to_remove)
                    self.read_instance.data_in_memory_filtered[networkspeci][:, inds_to_screen] = np.NaN

    def filter_by_data_availability(self):
        """ Function which filters data by selected data availability variables. """

        # get set variables names representing percentage data availability (native and non-native)
        active_data_availablity_vars = self.read_instance.representativity_menu['rangeboxes']['map_vars']

        try:
            data_availability_lower_bounds = []
            for var_ii, var in enumerate(active_data_availablity_vars):
                data_availability_lower_bounds.append(
                    np.float32(self.read_instance.representativity_menu['rangeboxes']['current_lower'][var_ii]))
        # if any of the fields are not numbers, return from function
        except ValueError:
            print("Warning: Data availability fields must be numeric")
            return

        # filter observations by native percentage data availability variables (only GHOST data)
        if self.read_instance.reading_ghost:
            for var_ii, var in enumerate(active_data_availablity_vars):
                if 'native' in var:
                    var_index = self.read_instance.ghost_data_vars_to_read.index(var)
                    
                    # iterate through network / species  
                    for networkspeci in self.read_instance.networkspecies:

                        # max gap variable?
                        if 'max_gap' in var:
                            # bound is < 100?:
                            if data_availability_lower_bounds[var_ii] < 100:
                                inds_to_screen = self.read_instance.ghost_data_in_memory[networkspeci][var_index,:,:] > data_availability_lower_bounds[var_ii]
                                self.read_instance.data_in_memory_filtered[networkspeci][self.obs_index, inds_to_screen] = np.NaN
                        # data representativity variable?
                        else:
                            # bound is > 0?
                            if data_availability_lower_bounds[var_ii] > 0:
                                inds_to_screen = self.read_instance.ghost_data_in_memory[networkspeci][var_index,:,:] < data_availability_lower_bounds[var_ii]
                                self.read_instance.data_in_memory_filtered[networkspeci][self.obs_index, inds_to_screen] = np.NaN

        # filter observations and experiment data by non-native percentage data availability variables 
        # (calculated on the fly)
        for var_ii, var in enumerate(active_data_availablity_vars):
            if 'native' not in var:
                # max gap variable?
                if 'max_gap' in var:
                    # bound is == 100?
                    if data_availability_lower_bounds[var_ii] == 100:
                        continue
                # data representativity variable?
                else:
                    # bound == 0?
                    if data_availability_lower_bounds[var_ii] == 0:
                        continue

                # get period associate with variable
                period = var.split('_')[0]
                period_inds = np.arange(len(self.read_instance.time_array))
                # daily variable?
                if period == 'daily':
                    period_inds_split = np.array_split(period_inds,
                                                       [24 * i for i in range(1, int(np.ceil(len(period_inds) / 24)))])
                # monthly variable?
                elif period == 'monthly':
                    period_inds_split = np.array_split(period_inds, np.cumsum(self.read_instance.N_inds_per_yearmonth))
                # whole record variable?
                else:
                    period_inds_split = [period_inds]

                # iterate through indices associated with periodic chunks for current period
                for period_inds in period_inds_split:
                    if len(period_inds) > 0:

                        # iterate through networkspecies  
                        for networkspeci in self.read_instance.networkspecies:

                            # max gap variable?
                            if 'max_gap' in var:
                                max_gap_percent = Stats.max_repeated_nans_fraction(
                                    self.read_instance.data_in_memory_filtered[networkspeci][self.obs_index,:,period_inds])
                                inds_to_screen = np.where(max_gap_percent > data_availability_lower_bounds[var_ii])[0]
                                self.read_instance.data_in_memory_filtered[networkspeci][self.obs_index,inds_to_screen[:,np.newaxis],period_inds[np.newaxis,:]] = np.NaN

                            # data representativity variable?
                            else:
                                data_availability_percent = Stats.calculate_data_avail_fraction(
                                    self.read_instance.data_in_memory_filtered[networkspeci][self.obs_index,:,period_inds])
                                inds_to_screen = np.where(data_availability_percent < data_availability_lower_bounds[var_ii])[0]
                                self.read_instance.data_in_memory_filtered[networkspeci][self.obs_index,inds_to_screen[:,np.newaxis],period_inds[np.newaxis,:]] = np.NaN

    def filter_by_metadata(self):
        """ Filter data by selected metadata. """

        # validate fields before filtering
        if not self.validate_values():
            return

        # iterate through metadata in memory
        for meta_var in self.read_instance.metadata_vars_to_read:
            
            if meta_var == 'lat':
                meta_var = 'latitude'
            elif meta_var == 'lon':
                meta_var = 'longitude'

            metadata_type = self.read_instance.standard_metadata[meta_var]['metadata_type']
            metadata_data_type = self.read_instance.standard_metadata[meta_var]['data_type']

            # handle non-numeric metadata
            if metadata_data_type == np.object:

                # iterate through networkspecies  
                for networkspeci in self.read_instance.networkspecies:

                    # if any of the keep checkboxes are selected, filter out data by fields that have not been selected
                    current_keep = self.read_instance.metadata_menu[metadata_type][meta_var]['checkboxes']['keep_selected']
                    if len(current_keep) > 0:
                        invalid_keep = np.repeat(
                            np.isin(self.read_instance.metadata_in_memory[networkspeci][meta_var][:, :], current_keep, invert=True), 
                                    self.read_instance.N_inds_per_yearmonth, axis=1)
                        self.read_instance.data_in_memory_filtered[networkspeci][:,invalid_keep] = np.NaN
                
                    # if any of the remove checkboxes have been selected, filter out data by these selected fields
                    current_remove = self.read_instance.metadata_menu[metadata_type][meta_var]['checkboxes'][
                        'remove_selected']
                    if len(current_remove) > 0:
                        invalid_remove = np.repeat(
                            np.isin(self.read_instance.metadata_in_memory[networkspeci][meta_var][:, :], current_remove),
                                    self.read_instance.N_inds_per_yearmonth, axis=1)
                        self.read_instance.data_in_memory_filtered[networkspeci][:,invalid_remove] = np.NaN
            
            # handle numeric metadata
            else:
                meta_var_index = self.read_instance.metadata_menu[metadata_type]['rangeboxes']['labels'].index(meta_var)
                current_lower = np.float32(
                    self.read_instance.metadata_menu[metadata_type]['rangeboxes']['current_lower'][meta_var_index])
                current_upper = np.float32(
                    self.read_instance.metadata_menu[metadata_type]['rangeboxes']['current_upper'][meta_var_index])
                
                # get array with selected filters (those with the check Apply on)
                current_apply = self.read_instance.metadata_menu[metadata_type]['rangeboxes']['apply_selected']

                if len(current_apply) > 0:
                    # apply bounds and remove nans if variable has been selected
                    if meta_var in current_apply:

                        # iterate through networkspecies  
                        for networkspeci in self.read_instance.networkspecies:

                            # if current lower value is non-NaN, then filter out data with metadata < current lower value
                            if not pd.isnull(current_lower):
                                lower_default = np.float32(
                                    self.read_instance.metadata_menu[metadata_type]['rangeboxes']['lower_default'][meta_var_index])
                                if current_lower >= lower_default: 
                                    invalid_below = np.repeat(self.read_instance.metadata_in_memory[networkspeci][meta_var][:, :] < current_lower, 
                                                              self.read_instance.N_inds_per_yearmonth, axis=1)
                                    self.read_instance.data_in_memory_filtered[networkspeci][:,invalid_below] = np.NaN

                            # if current upper < than the maximum extent, then filter out
                            # data with metadata > current upper value (if this is numeric)
                            # if current upper value is non-NaN, then filter out data with metadata > current upper value
                            if not pd.isnull(current_upper):
                                upper_default = np.float32(
                                    self.read_instance.metadata_menu[metadata_type]['rangeboxes']['upper_default'][meta_var_index])
                                if current_upper <= upper_default: 
                                    invalid_above = np.repeat(self.read_instance.metadata_in_memory[networkspeci][meta_var][:, :] > current_upper, 
                                                              self.read_instance.N_inds_per_yearmonth, axis=1)
                                    self.read_instance.data_in_memory_filtered[networkspeci][:,invalid_above] = np.NaN

                            # remove nans
                            invalid_nan = np.repeat(pd.isnull(self.read_instance.metadata_in_memory[networkspeci][meta_var][:, :]), 
                                                    self.read_instance.N_inds_per_yearmonth, axis=1)
                            self.read_instance.data_in_memory_filtered[networkspeci][:,invalid_nan] = np.NaN

    def validate_values(self):
        """ Validate that field inserted by user is float. """

        # iterate through metadata in memory
        for meta_var in self.read_instance.metadata_vars_to_read:

            metadata_type = self.read_instance.standard_metadata[meta_var]['metadata_type']
            metadata_data_type = self.read_instance.standard_metadata[meta_var]['data_type']

            if metadata_data_type != np.object:
                meta_var_index = self.read_instance.metadata_menu[metadata_type][
                    'rangeboxes']['labels'].index(meta_var)
                try:
                    np.float32(self.read_instance.metadata_menu[metadata_type][
                                   'rangeboxes']['current_lower'][meta_var_index])
                    np.float32(self.read_instance.metadata_menu[metadata_type][
                                   'rangeboxes']['current_upper'][meta_var_index])
                    return True
                except ValueError as e:
                    if self.read_instance.offline:
                        print("Warning: Error in metadata fields. The field of '{}' "
                              "should be numeric, \n{}".format(meta_var, str(e)))
                    else:
                        QtWidgets.QMessageBox.critical(self.read_instance, "Error in metadata fields",
                                                       "The field of '{}' should be numeric, \n{}"
                                                       .format(meta_var, str(e)),
                                                       QtWidgets.QMessageBox.Ok, QtWidgets.QMessageBox.NoButton)
                    return False

    def temporally_colocate_data(self):
<<<<<<< HEAD
        """ Function which temporally colocates observational and experiment data.
            This is done across all networks / species if spatial colocation is active,
            otherwise it is done inderpendently per network / species
            This in reality means storing the indices for the temporal colocation.
=======
        """Define function which temporally colocates observational and experiment data.
           This is done across all networks / species if spatial colocation is active,
           otherwise it is done independently per network / species
           This in reality means storing the indices for the temporal colocation.
>>>>>>> d2b057a0
        """

        # if do not have any experiment data loaded, no colocation is possible.
        if len(self.read_instance.data_labels) == 1:
            return
        else:
            # colocate observational data array to every different experiment array in memory, 
            # and all experiment arrays to observations.
            # wherever there is a NaN at one time in one of the observations/experiment arrays 
            # the other array value is also made NaN.
            # this is done across all networks / species if spatial colocation is active,
            # otherwise it is done inderpendently per network / species
            
            # iterate through network / species  
            for ii, networkspeci in enumerate(self.read_instance.networkspecies):

                # initialise arrays to determine where have NaNs
                if (ii == 0) or (not self.read_instance.spatial_colocation):
                    # create array for finding instances where have 0 valid values across all observations
                    # initialise as being all False (i.e. non-NaN), set as True on the occasion there is a NaN in the observations
                    obs_all_nan = np.full(self.read_instance.data_in_memory_filtered[networkspeci][self.obs_index,:,:].shape, False)

                    # create array for finding instances where have 0 valid values across all experiments
                    # initialise as being all False (i.e. non-NaN), set as True on the occasion there is a NaN in an experiment
                    exps_all_nan = np.full(obs_all_nan.shape, False)

                # get all instances observations is NaN
                nan_obs = np.isnan(self.read_instance.data_in_memory_filtered[networkspeci][self.obs_index,:,:])             

                # update obs_all_nan array, making True all instances where have NaNs
                # if all observations are nan then do not update
                if not np.all(nan_obs):
                    obs_all_nan = np.any([obs_all_nan, nan_obs], axis=0)

                # iterate through experiment data arrays in data in memory dictionary
                # save indices for colocation with observations
                for experiment in self.read_instance.experiments:
                    
                    #get expid data label index
                    exp_data_index = self.read_instance.data_labels.index(experiment)
                    
                    # get all instances experiment is NaN
                    nan_exp = np.isnan(self.read_instance.data_in_memory_filtered[networkspeci][exp_data_index,:,:])

                    # update exps_all_nan array, making True all instances where have NaNs
                    # if all experiment values are nan then do not update for that experiment
                    if not np.all(nan_exp):
                        exps_all_nan = np.any([exps_all_nan, nan_exp], axis=0)

                # if spatial colocation is not active,
                # get indices where one of observations and experiments per network /species is NaN
                if not self.read_instance.spatial_colocation:
                    self.read_instance.temporal_colocation_nans[networkspeci] = np.any([obs_all_nan, exps_all_nan], axis=0)

            # if spatial colocation is active, 
            # get indices where one of observations and experiments across networks / species is NaN
            if self.read_instance.spatial_colocation:
                for networkspeci in self.read_instance.networkspecies:
                    self.read_instance.temporal_colocation_nans[networkspeci] = np.any([obs_all_nan, exps_all_nan], axis=0)

    def get_valid_stations_after_filtering(self):
        """ Get valid station indices after all filtering has been performed.
            These are saved in a dictionary per network/species, per data label. 
            There is an mirror dictionary saved for the temporally colocated version of the data. 
        """

        # iterate through networkspecies  
        for networkspeci in self.read_instance.networkspecies:

            self.read_instance.valid_station_inds[networkspeci] = {}
            self.read_instance.valid_station_inds_temporal_colocation[networkspeci] = {}

            # get observational station indices with > 1 valid measurements 
            for data_label in self.read_instance.data_labels:

                # check if data array is observational data array
                if data_label == 'observations':

                    # get obs data array
                    obs_data = copy.deepcopy(self.read_instance.data_in_memory_filtered[networkspeci][self.read_instance.data_labels.index(data_label),:,:])

                    # get absolute data availability number per station in observational data array
                    station_data_availability_number = Stats.calculate_data_avail_number(obs_data)

                    # get indices of stations with > 1 available measurements
                    self.read_instance.valid_station_inds[networkspeci][data_label] = \
                        np.arange(len(station_data_availability_number), dtype=np.int)[station_data_availability_number > 1]

                    if len(self.read_instance.data_labels) > 1:
                        # get colocated obs data array (if have experiments)
                        obs_data[self.read_instance.temporal_colocation_nans[networkspeci]] = np.NaN

                        # get absolute data availability number per station in observational data array
                        station_data_availability_number = Stats.calculate_data_avail_number(obs_data)

                        # get indices of stations with > 1 available measurements
                        self.read_instance.valid_station_inds_temporal_colocation[networkspeci][data_label] = \
                            np.arange(len(station_data_availability_number), dtype=np.int)[station_data_availability_number > 1]

            # get equivalent valid station indices for experimental arrays
            # subset observational valid station indices, with experimental array stations with > 1 valid measurements
            # therefore number of observational valid indices will always be >= experimental valid indices
            for data_label in self.read_instance.data_labels:

                # check if data array is not an observational data array
                if data_label != 'observations':

                    # get indices of valid observational data array stations
                    valid_station_inds = copy.deepcopy(self.read_instance.valid_station_inds[networkspeci]['observations'])

                    # get experimental data array (first subset by valid observational stations)
                    exp_data = copy.deepcopy(self.read_instance.data_in_memory_filtered[networkspeci][self.read_instance.data_labels.index(data_label),valid_station_inds,:])

                    # get absolute data availability number per station in experiment data array
                    station_data_availability_number = Stats.calculate_data_avail_number(exp_data)

                    # get indices of stations with > 1 available measurements
                    self.read_instance.valid_station_inds[networkspeci][data_label] = \
                        valid_station_inds[np.arange(len(station_data_availability_number), dtype=np.int)[station_data_availability_number > 1]]

                    # get colocated experimental data array (first subset by valid observational stations)
                    exp_data = copy.deepcopy(self.read_instance.data_in_memory_filtered[networkspeci][self.read_instance.data_labels.index(data_label),:,:])
                    exp_data[self.read_instance.temporal_colocation_nans[networkspeci]] = np.NaN
                    exp_data = exp_data[valid_station_inds,:]

                    # get absolute data availability number per station in experiment data array
                    station_data_availability_number = Stats.calculate_data_avail_number(exp_data)
                    
                    # get indices of stations with > 1 available measurements
                    self.read_instance.valid_station_inds_temporal_colocation[networkspeci][data_label] = \
                        valid_station_inds[np.arange(len(station_data_availability_number), dtype=np.int)[station_data_availability_number > 1]]<|MERGE_RESOLUTION|>--- conflicted
+++ resolved
@@ -408,17 +408,10 @@
                     return False
 
     def temporally_colocate_data(self):
-<<<<<<< HEAD
-        """ Function which temporally colocates observational and experiment data.
+        """ Define function which temporally colocates observational and experiment data.
             This is done across all networks / species if spatial colocation is active,
-            otherwise it is done inderpendently per network / species
+            otherwise it is done independently per network / species
             This in reality means storing the indices for the temporal colocation.
-=======
-        """Define function which temporally colocates observational and experiment data.
-           This is done across all networks / species if spatial colocation is active,
-           otherwise it is done independently per network / species
-           This in reality means storing the indices for the temporal colocation.
->>>>>>> d2b057a0
         """
 
         # if do not have any experiment data loaded, no colocation is possible.
