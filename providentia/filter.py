from .calculate import Stats
from .configuration import split_options

import copy
import numpy as np
import pandas as pd

from providentia import aux
from .aux import show_message

class DataFilter:
    """ Class that filters observational/experiment data into memory as required. """

    def __init__(self, read_instance):
        self.read_instance = read_instance

        # get indices of some data variables
        self.obs_index = self.read_instance.data_labels.index('observations')
        if self.read_instance.reading_ghost:
            if self.read_instance.resolution != 'daily' and self.read_instance.resolution != 'monthly':
                self.day_night_index = self.read_instance.ghost_data_vars_to_read.index('day_night_code')
            if self.read_instance.resolution != 'monthly':
                self.weekday_weekend_index = self.read_instance.ghost_data_vars_to_read.index('weekday_weekend_code')
            self.season_index = self.read_instance.ghost_data_vars_to_read.index('season_code')

        # apply filtering
        self.filter_all()

    def filter_all(self):
        """ Call methods to start filtering. """

        self.reset_data_filter()
        self.filter_by_species()
        self.filter_data_limits()
        self.filter_by_period()
        self.filter_by_data_availability()
        self.filter_by_metadata()
        self.temporally_colocate_data()
        self.get_valid_stations_after_filtering()

    def reset_data_filter(self):
        """ Resets data arrays to be un-filtered"""

        self.read_instance.data_in_memory_filtered = copy.deepcopy(self.read_instance.data_in_memory)
        self.read_instance.temporal_colocation_nans = {}
        self.read_instance.valid_station_inds = {}
        self.read_instance.valid_station_inds_temporal_colocation = {}

    def filter_by_species(self):
        """ Function which filters read species by other species.
            For N other species a lower and upper limit are set. 
            Where values for each species are outside of these ranges, or NaN,
            then impose NaNs upon all read species in memory.
            Only filter if spatial colocation is True.
        """

        # filter all read species by set species ranges
        if (self.read_instance.filter_species) and (self.read_instance.spatial_colocation):

            # initialise array to set where temporally to filter species
            # initialse being all False, set as True where data is outside given bounds for species
            inds_to_filter = np.full(self.read_instance.data_in_memory_filtered[self.read_instance.networkspecies[0]][self.obs_index,:,:].shape, False)    

            # iterate through all species to filter by
            for filter_networkspeci, speci_all_limits in self.read_instance.filter_species.items():
                
                # get where data is inside bounds
                for speci_limit in speci_all_limits:

                    # get lower and upper limits for species
                    lower_limit = speci_limit[0]
                    upper_limit = speci_limit[1]
                    filter_species_fill_value = speci_limit[2]

                    # remove symbols from limits and transform into float
                    if lower_limit != ':':
                        lower_limit_val = float(lower_limit.replace('>', '').replace('=', ''))
                        print(lower_limit, lower_limit_val)
                    if upper_limit != ':':
                        upper_limit_val = float(upper_limit.replace('<', '').replace('=', ''))
                        print(upper_limit, upper_limit_val, type(upper_limit_val))

                    # get filter conditions
                    if ':' in upper_limit and ':' in lower_limit:
                        print('Upper and lower bounds are :, no data filter will be applied for {0}'.format(filter_networkspeci))
                        return
                    if ':' in upper_limit:
                        if '=' in lower_limit:
                            valid_inds_per_species = (self.read_instance.filter_data_in_memory[filter_networkspeci][:,:] >= lower_limit_val)
                        else:
                            valid_inds_per_species = (self.read_instance.filter_data_in_memory[filter_networkspeci][:,:] > lower_limit_val)
                    elif ':' in lower_limit:
                        if '=' in upper_limit:
                            valid_inds_per_species = (self.read_instance.filter_data_in_memory[filter_networkspeci][:,:] <= upper_limit_val)
                        else:
                            valid_inds_per_species = (self.read_instance.filter_data_in_memory[filter_networkspeci][:,:] < upper_limit_val)
                    else:
                        if '=' in upper_limit and '=' in lower_limit:
                            valid_inds_per_species = np.logical_and.reduce((self.read_instance.filter_data_in_memory[filter_networkspeci][:,:] >= lower_limit_val,
                                                                            self.read_instance.filter_data_in_memory[filter_networkspeci][:,:] <= upper_limit_val))
                        elif '=' in upper_limit and '=' not in lower_limit:
                            valid_inds_per_species = np.logical_and.reduce((self.read_instance.filter_data_in_memory[filter_networkspeci][:,:] > lower_limit_val,
                                                                            self.read_instance.filter_data_in_memory[filter_networkspeci][:,:] <= upper_limit_val))
                        elif '=' not in upper_limit and '=' in lower_limit:
                            valid_inds_per_species = np.logical_and.reduce((self.read_instance.filter_data_in_memory[filter_networkspeci][:,:] >= lower_limit_val,
                                                                            self.read_instance.filter_data_in_memory[filter_networkspeci][:,:] < upper_limit_val))
                        else:
                            valid_inds_per_species = np.logical_and.reduce((self.read_instance.filter_data_in_memory[filter_networkspeci][:,:] > lower_limit_val,
                                                                            self.read_instance.filter_data_in_memory[filter_networkspeci][:,:] < upper_limit_val))

<<<<<<< HEAD
                    print('DATA')
                    print(self.read_instance.filter_data_in_memory[filter_networkspeci][:,:])
                    print('VALID')
                    print(valid_inds_per_species)
                    
                    # update inds_to_filter array, making True all instances where we have data inside of bounds
                    inds_to_filter = np.any([inds_to_filter, valid_inds_per_species], axis=0)
                    
                    # set all inds to filter as fill value for all networkspecies in memory
                    print(filter_species_fill_value)
                    for networkspeci in self.read_instance.networkspecies:
                        self.read_instance.data_in_memory_filtered[networkspeci][self.obs_index, inds_to_filter] = filter_species_fill_value      
=======
                # set all inds to filter as NaN for all networkspecies in memory
                for networkspeci in self.read_instance.networkspecies:
                    self.read_instance.data_in_memory_filtered[networkspeci][self.obs_index, inds_to_filter] = filter_species_fill_value      
>>>>>>> 9f9c1b8a
                
    def filter_data_limits(self):
        """ Filter out (set to NaN) data which exceed the lower/upper limits. """

        # iterate through networkspecies  
        for networkspeci in self.read_instance.networkspecies:

            # get speci str
            speci = networkspeci.split('|')[1]

            # get lower/upper data bounds
            if self.read_instance.offline:
                lower_bound = self.read_instance.lower_bound[speci]
                upper_bound = self.read_instance.upper_bound[speci]
            else:
                lower_bound = self.read_instance.le_minimum_value.text()
                upper_bound = self.read_instance.le_maximum_value.text()

            # check selected lower/upper bounds are numbers
            try:
                lower_bound = np.float32(lower_bound)
                upper_bound = np.float32(upper_bound)
            # if any of the fields are not numbers, return from function
            except ValueError:
                msg = 'Data limit fields must be numeric.'
                show_message(self.read_instance, msg, from_conf=self.read_instance.from_conf)
                return

            # filter all observational/experiment data out of bounds of lower/upper limits
            inds_out_of_bounds = np.logical_or(self.read_instance.data_in_memory_filtered[networkspeci][:,:,:] < lower_bound,
                                               self.read_instance.data_in_memory_filtered[networkspeci][:,:,:] > upper_bound)
            self.read_instance.data_in_memory_filtered[networkspeci][inds_out_of_bounds] = np.NaN

    def filter_by_period(self):
        """ Filter data for selected periods (keeping or removing data, as defined). """

        keeps, removes = [], []
        if self.read_instance.offline:
            if hasattr(self.read_instance, 'period'):
                keeps, removes = split_options(self.read_instance, self.read_instance.period)
        else:
            keeps = self.read_instance.period_menu['checkboxes']['keep_selected']
            removes = self.read_instance.period_menu['checkboxes']['remove_selected']

        # filter/limit data for periods selected
        if len(keeps) > 0:
            day_night_codes_to_keep = []
            if 'Daytime' in keeps:
                day_night_codes_to_keep.append(0)
            if 'Nighttime' in keeps:
                day_night_codes_to_keep.append(1)
            if len(day_night_codes_to_keep) == 1:
                if (self.read_instance.resolution != 'daily') & (self.read_instance.resolution != 'monthly'):
                    # iterate through network / species  
                    for networkspeci in self.read_instance.networkspecies:
                        inds_to_screen = np.isin(self.read_instance.ghost_data_in_memory[networkspeci][self.day_night_index,:,:], day_night_codes_to_keep, invert=True)
                        self.read_instance.data_in_memory_filtered[networkspeci][:, inds_to_screen] = np.NaN

            weekday_weekend_codes_to_keep = []
            if 'Weekday' in keeps:
                weekday_weekend_codes_to_keep.append(0)
            if 'Weekend' in keeps:
                weekday_weekend_codes_to_keep.append(1)
            if len(weekday_weekend_codes_to_keep) == 1:
                if self.read_instance.resolution != 'monthly':
                    # iterate through network / species  
                    for networkspeci in self.read_instance.networkspecies:
                        inds_to_screen = np.isin(self.read_instance.ghost_data_in_memory[networkspeci][self.weekday_weekend_index,:,:], weekday_weekend_codes_to_keep, invert=True)
                        self.read_instance.data_in_memory_filtered[networkspeci][:, inds_to_screen] = np.NaN

            season_codes_to_keep = []
            if 'Spring' in keeps:
                season_codes_to_keep.append(0)
            if 'Summer' in keeps:
                season_codes_to_keep.append(1)
            if 'Autumn' in keeps:
                season_codes_to_keep.append(2)
            if 'Winter' in keeps:
                season_codes_to_keep.append(3)
            if (len(season_codes_to_keep) > 0) & (len(season_codes_to_keep) < 4):
                # iterate through network / species  
                for networkspeci in self.read_instance.networkspecies:
                    inds_to_screen = np.isin(self.read_instance.ghost_data_in_memory[networkspeci][self.season_index,:,:], season_codes_to_keep, invert=True)
                    self.read_instance.data_in_memory_filtered[networkspeci][:, inds_to_screen] = np.NaN

        if len(removes) > 0:
            day_night_codes_to_remove = []
            if 'Daytime' in removes:
                day_night_codes_to_remove.append(0)
            if 'Nighttime' in removes:
                day_night_codes_to_remove.append(1)
            if len(day_night_codes_to_remove) > 0:
                if (self.read_instance.resolution != 'daily') & (self.read_instance.resolution != 'monthly'):
                    # iterate through network / species  
                    for networkspeci in self.read_instance.networkspecies:
                        inds_to_screen = np.isin(self.read_instance.ghost_data_in_memory[networkspeci][self.day_night_index,:,:], day_night_codes_to_remove)
                        self.read_instance.data_in_memory_filtered[networkspeci][:, inds_to_screen] = np.NaN

            weekday_weekend_codes_to_remove = []
            if 'Weekday' in removes:
                weekday_weekend_codes_to_remove.append(0)
            if 'Weekend' in removes:
                weekday_weekend_codes_to_remove.append(1)
            if len(weekday_weekend_codes_to_remove) > 0:
                if self.read_instance.resolution != 'monthly':
                    # iterate through network / species  
                    for networkspeci in self.read_instance.networkspecies:
                        inds_to_screen = np.isin(self.read_instance.ghost_data_in_memory[networkspeci][self.weekday_weekend_index,:,:], weekday_weekend_codes_to_remove)
                        self.read_instance.data_in_memory_filtered[networkspeci][:, inds_to_screen] = np.NaN

            season_codes_to_remove = []
            if 'Spring' in removes:
                season_codes_to_remove.append(0)
            if 'Summer' in removes:
                season_codes_to_remove.append(1)
            if 'Autumn' in removes:
                season_codes_to_remove.append(2)
            if 'Winter' in removes:
                season_codes_to_remove.append(3)
            if len(season_codes_to_remove) > 0:
                # iterate through network / species  
                for networkspeci in self.read_instance.networkspecies:
                    inds_to_screen = np.isin(self.read_instance.ghost_data_in_memory[networkspeci][self.season_index,:,:], season_codes_to_remove)
                    self.read_instance.data_in_memory_filtered[networkspeci][:, inds_to_screen] = np.NaN

    def filter_by_data_availability(self):
        """ Function which filters data by selected data availability variables. """

        # get set variables names representing percentage data availability (native and non-native)
        active_data_availablity_vars = self.read_instance.representativity_menu['rangeboxes']['map_vars']

        try:
            data_availability_lower_bounds = []
            for var_ii, var in enumerate(active_data_availablity_vars):
                data_availability_lower_bounds.append(
                    np.float32(self.read_instance.representativity_menu['rangeboxes']['current_lower'][var_ii]))
        # if any of the fields are not numbers, return from function
        except ValueError:
            msg = 'Data availability fields must be numeric.'
            show_message(self.read_instance, msg, from_conf=self.read_instance.from_conf)
            return

        # filter observations by native percentage data availability variables (only GHOST data)
        if self.read_instance.reading_ghost:
            for var_ii, var in enumerate(active_data_availablity_vars):
                if 'native' in var:
                    var_index = self.read_instance.ghost_data_vars_to_read.index(var)
                    
                    # iterate through network / species  
                    for networkspeci in self.read_instance.networkspecies:

                        # max gap variable?
                        if 'max_gap' in var:
                            # bound is < 100?:
                            if data_availability_lower_bounds[var_ii] < 100:
                                inds_to_screen = self.read_instance.ghost_data_in_memory[networkspeci][var_index,:,:] > data_availability_lower_bounds[var_ii]
                                self.read_instance.data_in_memory_filtered[networkspeci][self.obs_index, inds_to_screen] = np.NaN
                        # data representativity variable?
                        else:
                            # bound is > 0?
                            if data_availability_lower_bounds[var_ii] > 0:
                                inds_to_screen = self.read_instance.ghost_data_in_memory[networkspeci][var_index,:,:] < data_availability_lower_bounds[var_ii]
                                self.read_instance.data_in_memory_filtered[networkspeci][self.obs_index, inds_to_screen] = np.NaN

        # filter observations and experiment data by non-native percentage data availability variables 
        # (calculated on the fly)
        for var_ii, var in enumerate(active_data_availablity_vars):
            if 'native' not in var:
                # max gap variable?
                if 'max_gap' in var:
                    # bound is == 100?
                    if data_availability_lower_bounds[var_ii] == 100:
                        continue
                # data representativity variable?
                else:
                    # bound == 0?
                    if data_availability_lower_bounds[var_ii] == 0:
                        continue

                # get period associate with variable
                period = var.split('_')[0]
                period_inds = np.arange(len(self.read_instance.time_array))
                # daily variable?
                if period == 'daily':
                    period_inds_split = np.array_split(period_inds,
                                                       [24 * i for i in range(1, int(np.ceil(len(period_inds) / 24)))])
                # monthly variable?
                elif period == 'monthly':
                    period_inds_split = np.array_split(period_inds, np.cumsum(self.read_instance.N_inds_per_yearmonth))
                # whole record variable?
                else:
                    period_inds_split = [period_inds]

                # iterate through indices associated with periodic chunks for current period
                for period_inds in period_inds_split:
                    if len(period_inds) > 0:

                        # iterate through networkspecies  
                        for networkspeci in self.read_instance.networkspecies:

                            # max gap variable?
                            if 'max_gap' in var:
                                max_gap_percent = Stats.max_repeated_nans_fraction(
                                    self.read_instance.data_in_memory_filtered[networkspeci][self.obs_index,:,period_inds])
                                inds_to_screen = np.where(max_gap_percent > data_availability_lower_bounds[var_ii])[0]
                                self.read_instance.data_in_memory_filtered[networkspeci][self.obs_index,inds_to_screen[:,np.newaxis],period_inds[np.newaxis,:]] = np.NaN

                            # data representativity variable?
                            else:
                                data_availability_percent = Stats.calculate_data_avail_fraction(
                                    self.read_instance.data_in_memory_filtered[networkspeci][self.obs_index,:,period_inds])
                                inds_to_screen = np.where(data_availability_percent < data_availability_lower_bounds[var_ii])[0]
                                self.read_instance.data_in_memory_filtered[networkspeci][self.obs_index,inds_to_screen[:,np.newaxis],period_inds[np.newaxis,:]] = np.NaN

    def filter_by_metadata(self):
        """ Filter data by selected metadata. """

        # iterate through metadata in memory
        for meta_var in self.read_instance.metadata_vars_to_read:
            
            # validate field before filtering
            if not self.validate_values(meta_var):
                # go to next variable if filter cannot be applied
                continue

            if meta_var == 'lat':
                meta_var = 'latitude'
            elif meta_var == 'lon':
                meta_var = 'longitude'

            metadata_type = self.read_instance.standard_metadata[meta_var]['metadata_type']
            metadata_data_type = self.read_instance.standard_metadata[meta_var]['data_type']

            # handle non-numeric metadata
            if metadata_data_type == np.object:

                # iterate through networkspecies  
                for networkspeci in self.read_instance.networkspecies:

                    # if any of the keep checkboxes are selected, filter out data by fields that have not been selected
                    current_keep = self.read_instance.metadata_menu[metadata_type][meta_var]['checkboxes']['keep_selected']
                    if len(current_keep) > 0:
                        invalid_keep = np.repeat(
                            np.isin(self.read_instance.metadata_in_memory[networkspeci][meta_var][:, :], current_keep, invert=True), 
                                    self.read_instance.N_inds_per_yearmonth, axis=1)
                        self.read_instance.data_in_memory_filtered[networkspeci][:,invalid_keep] = np.NaN
                
                    # if any of the remove checkboxes have been selected, filter out data by these selected fields
                    current_remove = self.read_instance.metadata_menu[metadata_type][meta_var]['checkboxes'][
                        'remove_selected']
                    if len(current_remove) > 0:
                        invalid_remove = np.repeat(
                            np.isin(self.read_instance.metadata_in_memory[networkspeci][meta_var][:, :], current_remove),
                                    self.read_instance.N_inds_per_yearmonth, axis=1)
                        self.read_instance.data_in_memory_filtered[networkspeci][:,invalid_remove] = np.NaN
            
            # handle numeric metadata
            else:
                meta_var_index = self.read_instance.metadata_menu[metadata_type]['rangeboxes']['labels'].index(meta_var)
                current_lower = np.float32(
                    self.read_instance.metadata_menu[metadata_type]['rangeboxes']['current_lower'][meta_var_index])
                current_upper = np.float32(
                    self.read_instance.metadata_menu[metadata_type]['rangeboxes']['current_upper'][meta_var_index])
                
                # get array with selected filters (those with the check Apply on)
                current_apply = self.read_instance.metadata_menu[metadata_type]['rangeboxes']['apply_selected']

                if len(current_apply) > 0:
                    # apply bounds and remove nans if variable has been selected
                    if meta_var in current_apply:

                        # iterate through networkspecies  
                        for networkspeci in self.read_instance.networkspecies:

                            # if current lower value is non-NaN, then filter out data with metadata < current lower value
                            if not pd.isnull(current_lower):
                                lower_default = np.float32(
                                    self.read_instance.metadata_menu[metadata_type]['rangeboxes']['lower_default'][meta_var_index])
                                if current_lower >= lower_default: 
                                    invalid_below = np.repeat(self.read_instance.metadata_in_memory[networkspeci][meta_var][:, :] < current_lower, 
                                                              self.read_instance.N_inds_per_yearmonth, axis=1)
                                    self.read_instance.data_in_memory_filtered[networkspeci][:,invalid_below] = np.NaN

                            # if current upper < than the maximum extent, then filter out
                            # data with metadata > current upper value (if this is numeric)
                            # if current upper value is non-NaN, then filter out data with metadata > current upper value
                            if not pd.isnull(current_upper):
                                upper_default = np.float32(
                                    self.read_instance.metadata_menu[metadata_type]['rangeboxes']['upper_default'][meta_var_index])
                                if current_upper <= upper_default: 
                                    invalid_above = np.repeat(self.read_instance.metadata_in_memory[networkspeci][meta_var][:, :] > current_upper, 
                                                              self.read_instance.N_inds_per_yearmonth, axis=1)
                                    self.read_instance.data_in_memory_filtered[networkspeci][:,invalid_above] = np.NaN

                            # remove nans
                            invalid_nan = np.repeat(pd.isnull(self.read_instance.metadata_in_memory[networkspeci][meta_var][:, :]), 
                                                    self.read_instance.N_inds_per_yearmonth, axis=1)
                            self.read_instance.data_in_memory_filtered[networkspeci][:,invalid_nan] = np.NaN

    def validate_values(self, meta_var):
        """ Validate that field inserted by user is float. """
        
        metadata_type = self.read_instance.standard_metadata[meta_var]['metadata_type']
        metadata_data_type = self.read_instance.standard_metadata[meta_var]['data_type']
        
        if metadata_data_type != np.object:
            meta_var_index = self.read_instance.metadata_menu[metadata_type][
                'rangeboxes']['labels'].index(meta_var)
            try:
                np.float32(self.read_instance.metadata_menu[metadata_type][
                                'rangeboxes']['current_lower'][meta_var_index])
                np.float32(self.read_instance.metadata_menu[metadata_type][
                                'rangeboxes']['current_upper'][meta_var_index])
                return True
            except ValueError as e:
                msg = "Error in metadata fields. The field of '{}' should be numeric.".format(meta_var)
                show_message(self.read_instance, msg, from_conf=self.read_instance.from_conf)
                if not self.read_instance.offline:
                    self.read_instance.metadata_menu[metadata_type]['rangeboxes']['apply_selected'].remove(meta_var)
                return False
        else:
            return True

    def temporally_colocate_data(self):
        """ Define function which temporally colocates observational and experiment data.
            This is done across all networks / species if spatial colocation is active,
            otherwise it is done independently per network / species
            This in reality means storing the indices for the temporal colocation.
        """

        # if do not have any experiment data loaded, no colocation is possible.
        if len(self.read_instance.data_labels) == 1:
            return
        else:
            # colocate observational data array to every different experiment array in memory, 
            # and all experiment arrays to observations.
            # wherever there is a NaN at one time in one of the observations/experiment arrays 
            # the other array value is also made NaN.
            # this is done across all networks / species if spatial colocation is active,
            # otherwise it is done inderpendently per network / species
            
            # iterate through network / species  
            for ii, networkspeci in enumerate(self.read_instance.networkspecies):

                # initialise arrays to determine where have NaNs
                if (ii == 0) or (not self.read_instance.spatial_colocation):
                    # create array for finding instances where have 0 valid values across all observations
                    # initialise as being all False (i.e. non-NaN), set as True on the occasion there is a NaN in the observations
                    obs_all_nan = np.full(self.read_instance.data_in_memory_filtered[networkspeci][self.obs_index,:,:].shape, False)

                    # create array for finding instances where have 0 valid values across all experiments
                    # initialise as being all False (i.e. non-NaN), set as True on the occasion there is a NaN in an experiment
                    exps_all_nan = np.full(obs_all_nan.shape, False)

                # get all instances observations is NaN
                nan_obs = np.isnan(self.read_instance.data_in_memory_filtered[networkspeci][self.obs_index,:,:])             

                # update obs_all_nan array, making True all instances where have NaNs
                # if all observations are nan then do not update
                if not np.all(nan_obs):
                    obs_all_nan = np.any([obs_all_nan, nan_obs], axis=0)

                # iterate through experiment data arrays in data in memory dictionary
                # save indices for colocation with observations
                for experiment in self.read_instance.experiments:
                    
                    #get expid data label index
                    exp_data_index = self.read_instance.data_labels.index(experiment)
                    
                    # get all instances experiment is NaN
                    nan_exp = np.isnan(self.read_instance.data_in_memory_filtered[networkspeci][exp_data_index,:,:])

                    # update exps_all_nan array, making True all instances where have NaNs
                    # if all experiment values are nan then do not update for that experiment
                    if not np.all(nan_exp):
                        exps_all_nan = np.any([exps_all_nan, nan_exp], axis=0)

                # if spatial colocation is not active,
                # get indices where one of observations and experiments per network /species is NaN
                if not self.read_instance.spatial_colocation:
                    self.read_instance.temporal_colocation_nans[networkspeci] = np.any([obs_all_nan, exps_all_nan], axis=0)

            # if spatial colocation is active, 
            # get indices where one of observations and experiments across networks / species is NaN
            if self.read_instance.spatial_colocation:
                for networkspeci in self.read_instance.networkspecies:
                    self.read_instance.temporal_colocation_nans[networkspeci] = np.any([obs_all_nan, exps_all_nan], axis=0)

    def get_valid_stations_after_filtering(self):
        """ Get valid station indices after all filtering has been performed.
            These are saved in a dictionary per network/species, per data label. 
            There is an mirror dictionary saved for the temporally colocated version of the data. 
        """

        # iterate through networkspecies  
        for networkspeci in self.read_instance.networkspecies:

            self.read_instance.valid_station_inds[networkspeci] = {}
            self.read_instance.valid_station_inds_temporal_colocation[networkspeci] = {}

            # get observational station indices with > 1 valid measurements 
            for data_label in self.read_instance.data_labels:

                # check if data array is observational data array
                if data_label == 'observations':

                    # get obs data array
                    obs_data = copy.deepcopy(self.read_instance.data_in_memory_filtered[networkspeci][self.read_instance.data_labels.index(data_label),:,:])

                    # get absolute data availability number per station in observational data array
                    station_data_availability_number = Stats.calculate_data_avail_number(obs_data)

                    # get indices of stations with > 1 available measurements
                    self.read_instance.valid_station_inds[networkspeci][data_label] = \
                        np.arange(len(station_data_availability_number), dtype=np.int)[station_data_availability_number > 1]

                    if len(self.read_instance.data_labels) > 1:
                        # get colocated obs data array (if have experiments)
                        obs_data[self.read_instance.temporal_colocation_nans[networkspeci]] = np.NaN

                        # get absolute data availability number per station in observational data array
                        station_data_availability_number = Stats.calculate_data_avail_number(obs_data)

                        # get indices of stations with > 1 available measurements
                        self.read_instance.valid_station_inds_temporal_colocation[networkspeci][data_label] = \
                            np.arange(len(station_data_availability_number), dtype=np.int)[station_data_availability_number > 1]

            # get equivalent valid station indices for experimental arrays
            # subset observational valid station indices, with experimental array stations with > 1 valid measurements
            # therefore number of observational valid indices will always be >= experimental valid indices
            for data_label in self.read_instance.data_labels:

                # check if data array is not an observational data array
                if data_label != 'observations':

                    # get indices of valid observational data array stations
                    valid_station_inds = copy.deepcopy(self.read_instance.valid_station_inds[networkspeci]['observations'])

                    # get experimental data array (first subset by valid observational stations)
                    exp_data = copy.deepcopy(self.read_instance.data_in_memory_filtered[networkspeci][self.read_instance.data_labels.index(data_label),valid_station_inds,:])

                    # get absolute data availability number per station in experiment data array
                    station_data_availability_number = Stats.calculate_data_avail_number(exp_data)

                    # get indices of stations with > 1 available measurements
                    self.read_instance.valid_station_inds[networkspeci][data_label] = \
                        valid_station_inds[np.arange(len(station_data_availability_number), dtype=np.int)[station_data_availability_number > 1]]

                    # get colocated experimental data array (first subset by valid observational stations)
                    exp_data = copy.deepcopy(self.read_instance.data_in_memory_filtered[networkspeci][self.read_instance.data_labels.index(data_label),:,:])
                    exp_data[self.read_instance.temporal_colocation_nans[networkspeci]] = np.NaN
                    exp_data = exp_data[valid_station_inds,:]

                    # get absolute data availability number per station in experiment data array
                    station_data_availability_number = Stats.calculate_data_avail_number(exp_data)
                    
                    # get indices of stations with > 1 available measurements
                    self.read_instance.valid_station_inds_temporal_colocation[networkspeci][data_label] = \
                        valid_station_inds[np.arange(len(station_data_availability_number), dtype=np.int)[station_data_availability_number > 1]]<|MERGE_RESOLUTION|>--- conflicted
+++ resolved
@@ -108,7 +108,6 @@
                             valid_inds_per_species = np.logical_and.reduce((self.read_instance.filter_data_in_memory[filter_networkspeci][:,:] > lower_limit_val,
                                                                             self.read_instance.filter_data_in_memory[filter_networkspeci][:,:] < upper_limit_val))
 
-<<<<<<< HEAD
                     print('DATA')
                     print(self.read_instance.filter_data_in_memory[filter_networkspeci][:,:])
                     print('VALID')
@@ -121,11 +120,6 @@
                     print(filter_species_fill_value)
                     for networkspeci in self.read_instance.networkspecies:
                         self.read_instance.data_in_memory_filtered[networkspeci][self.obs_index, inds_to_filter] = filter_species_fill_value      
-=======
-                # set all inds to filter as NaN for all networkspecies in memory
-                for networkspeci in self.read_instance.networkspecies:
-                    self.read_instance.data_in_memory_filtered[networkspeci][self.obs_index, inds_to_filter] = filter_species_fill_value      
->>>>>>> 9f9c1b8a
                 
     def filter_data_limits(self):
         """ Filter out (set to NaN) data which exceed the lower/upper limits. """
