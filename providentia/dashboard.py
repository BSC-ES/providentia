--- conflicted
+++ resolved
@@ -318,22 +318,10 @@
         self.vertical_splitter_3.setMaximumWidth(20)
         self.lb_periodic_stat = set_formatting(QtWidgets.QLabel(self, text="Periodic Stat"),
                                                  formatting_dict['title_menu'])
-<<<<<<< HEAD
         self.lb_periodic_stat.setToolTip('Set plotted periodic statistic')
         self.cb_periodic_stat = set_formatting(ComboBox(self), formatting_dict['combobox_menu'])
         self.cb_periodic_stat.setFixedWidth(136)
         self.cb_periodic_stat.setToolTip('Select periodic statistic')
-=======
-        self.lb_experiment_bias.setToolTip('Set experiment bias statistic')
-        self.cb_experiment_bias_type = set_formatting(ComboBox(self), formatting_dict['combobox_menu'])
-        self.cb_experiment_bias_type.setFixedWidth(125)
-        self.cb_experiment_bias_type.AdjustToContents
-        self.cb_experiment_bias_type.setToolTip('Select experiment bias type')
-        self.cb_experiment_bias_stat = set_formatting(ComboBox(self), formatting_dict['combobox_menu'])
-        self.cb_experiment_bias_stat.setFixedWidth(125)
-        self.cb_experiment_bias_stat.AdjustToContents
-        self.cb_experiment_bias_stat.setToolTip('Select experiment bias statistic')
->>>>>>> f541fcb6
         self.vertical_splitter_4 = QVLine()
         self.vertical_splitter_4.setMaximumWidth(20)
         self.lb_station_selection = set_formatting(QtWidgets.QLabel(self, text="Site Select"),
@@ -683,14 +671,6 @@
             if 'scatter' in layout_options:
                 layout_options.remove('scatter')
 
-<<<<<<< HEAD
-=======
-        # remove periodic plots if have no experiment data    
-        if self.data_labels:
-            if len(self.data_labels) < 2:
-                layout_options.remove('periodic')
-
->>>>>>> f541fcb6
         # update position 1 in layout (always map)
         self.cb_position_1.addItems(['map'])
         
