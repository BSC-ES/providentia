--- conflicted
+++ resolved
@@ -1,15 +1,4 @@
 """ Module which provides main window """
-<<<<<<< HEAD
-=======
-from .configuration import ProvConfiguration
-from .canvas import MPLCanvas
-from .toolbar import NavigationToolbar
-from .dashboard_aux import ComboBox, QVLine, PopUpWindow, InputDialog
-from .dashboard_aux import set_formatting
-from .read import DataReader
-from .read_aux import get_default_qa, get_frequency_code, get_resampling_resolutions
-from providentia import aux
->>>>>>> 7683099e
 
 import copy
 import datetime
@@ -45,7 +34,7 @@
 from .read_aux import (check_for_ghost, get_default_qa, get_frequency_code, get_ghost_observational_tree, 
                        get_nonghost_observational_tree, get_valid_experiments, get_valid_obs_files_in_date_range,
                        get_nonrelevant_temporal_resolutions, get_relevant_temporal_resolutions,
-                       temporal_resolution_order_dict)
+                       temporal_resolution_order_dict, get_resampling_resolutions)
 from .toolbar import NavigationToolbar
 
 QtWidgets.QApplication.setAttribute(QtCore.Qt.AA_EnableHighDpiScaling, True)
