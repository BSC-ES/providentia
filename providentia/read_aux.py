""" Module storing static reading functions """

import datetime
from glob import glob
import json
import multiprocessing
import os
import sys
import time
import yaml

import bisect
import cftime
from netCDF4 import Dataset, num2date, chartostring
import numpy as np
import pandas as pd

# initialise dictionary for storing pointers to shared memory variables in read step 
shared_memory_vars = {}

CURRENT_PATH = os.path.abspath(os.path.dirname(__file__))
PROVIDENTIA_ROOT = '/'.join(CURRENT_PATH.split('/')[:-1])


def drop_nans(data):
    """ Function that return 1D numpy array with NaNs removed. """
    return data[~pd.isnull(data)]


def init_shared_vars_read_netcdf_data(data_in_memory, data_in_memory_shape, ghost_data_in_memory, 
                                      ghost_data_in_memory_shape, timestamp_array, qa, flags):
    """ Function which called before netCDF read function,
        to initialise each worker process.
        The purpose of this function is to access shared memory variables.
    """
    shared_memory_vars['data_in_memory'] = data_in_memory
    shared_memory_vars['data_in_memory_shape'] = data_in_memory_shape
    shared_memory_vars['ghost_data_in_memory'] = ghost_data_in_memory
    shared_memory_vars['ghost_data_in_memory_shape'] = ghost_data_in_memory_shape
    shared_memory_vars['timestamp_array'] = timestamp_array
    shared_memory_vars['qa'] = qa
    shared_memory_vars['flag'] = flags


def read_netcdf_data(tuple_arguments):
    """ Function that handles reading of observational/experiment
        netCDF data also handles filtering of observational data based
        on selected qa/flag/classification flags. If file does not exist,
        returns None.
    """

    # assign arguments from tuple to variables
    relevant_file, station_references, station_names, speci,\
    observations_data_label, data_label, data_labels, reading_ghost, ghost_data_vars_to_read,\
    metadata_dtype, metadata_vars_to_read, default_qa, filter_read = tuple_arguments

    start = time.time()

    # wrap shared arrays as numpy arrays to more easily manipulate the data
    data_in_memory = np.frombuffer(shared_memory_vars['data_in_memory'], dtype=np.float32).reshape(shared_memory_vars['data_in_memory_shape'][:])
    if (reading_ghost) & (data_label == observations_data_label): 
        qa = np.frombuffer(shared_memory_vars['qa'], dtype=np.uint8)
        flags = np.frombuffer(shared_memory_vars['flag'], dtype=np.uint8)
        if not filter_read:
            ghost_data_in_memory = np.frombuffer(shared_memory_vars['ghost_data_in_memory'], 
                                                 dtype=np.float32).reshape(shared_memory_vars['ghost_data_in_memory_shape'][:])
    timestamp_array = np.frombuffer(shared_memory_vars['timestamp_array'], dtype=np.int64)

    # read netCDF frame
    ncdf_root = Dataset(relevant_file)

    # get file time (handle monthly resolution data differently to hourly/daily
    # as num2date does not support 'months since' units)
    file_time = ncdf_root['time'][:] 
    time_units = ncdf_root['time'].units
    
    # time_calendar = ncdf_root['time'].calendar
    if 'months' in time_units:
        monthly_start_date = time_units.split(' ')[2]
        file_time_dt = pd.date_range(start=monthly_start_date, periods=1, freq='MS')
    else:
        # file_time_dt = num2date(file_time, units=time_units, calendar=time_calendar)
        file_time_dt = num2date(file_time, units=time_units)
        
        # convert to pandas datetime
        if float(".".join(cftime. __version__.split(".")[:2])) == 1.0:
            # remove microseconds
            file_time_dt = pd.to_datetime([t.replace(microsecond=0) for t in file_time_dt])
        else:
            # bug fix for newer versions of cftime
            file_time_dt = file_time_dt.astype('datetime64[ns]')
            file_time_dt = pd.to_datetime([t for t in file_time_dt])

    # get file time as integer timestamp
    file_timestamp = file_time_dt.asi8

    # get valid file time indices (i.e. those times in active full time array)
    valid_file_time_indices = np.where(np.logical_and(file_timestamp>=timestamp_array[0], 
                                                      file_timestamp<=timestamp_array[-1]))[0]

    # get indices relative to active full timestamp array
    full_array_time_indices = np.searchsorted(timestamp_array, file_timestamp[valid_file_time_indices])

    # get all station references in file (do little extra work to get non-GHOST observational station references)
    if (not reading_ghost) & (data_label == observations_data_label):
        if 'station_reference' in ncdf_root.variables:
            station_reference_var = 'station_reference'
        elif 'station_code' in ncdf_root.variables:
            station_reference_var = 'station_code'
        elif 'station_name' in ncdf_root.variables:
            station_reference_var = 'station_name'
        else: 
            print('Error: {} cannot be read because it has no station_name.'.format(relevant_file))
            sys.exit()

        meta_shape = ncdf_root[station_reference_var].shape
        file_station_references = ncdf_root[station_reference_var][:]
        meta_val_dtype = np.array([file_station_references[0]]).dtype

        if len(meta_shape) == 2:
            if meta_val_dtype == np.dtype(object):
                file_station_references = np.array([''.join(val) for val in file_station_references])
            else:
                file_station_references = chartostring(file_station_references)

    # GHOST and interpolated experiment data
    else:
        file_station_references = ncdf_root['station_reference'][:]

    # get indices of all non-NaN stations (can be NaN for some non-GHOST files)
    non_nan_station_indices = np.array([ref_ii for ref_ii, ref in enumerate(file_station_references) if ref.lower() != 'nan'])
    file_station_references = file_station_references[non_nan_station_indices]

    # get indices of file station station references that are contained in all unique station references array
    current_file_station_indices = np.where(np.in1d(file_station_references, station_references))[0]

    # for all unique station references that are contained within file station references array
    # get the index of the station reference in the unique station references array 
    index = np.argsort(station_references)
    sorted_station_references = station_references[index]
    sorted_index = np.searchsorted(sorted_station_references, file_station_references[current_file_station_indices])
    full_array_station_indices = np.take(index, sorted_index, mode="clip")

    # if have zero current_file_station_indices in all unique station references, 
    # then check if it is because of old-style of Providentia-interpolation output, 
    # where all station_references were for 'station_name'  
    if (data_label != observations_data_label) & (len(current_file_station_indices) == 0):

        # get indices of file station station references that are contained in all unique station references array
        current_file_station_indices = np.where(np.in1d(file_station_references, station_names))[0]

        # for all unique station references that are contained within file station references array
        # get the index of the station reference in the unique station references array 
        index = np.argsort(station_names)
        sorted_station_names = station_names[index]
        sorted_index = np.searchsorted(sorted_station_names, file_station_references[current_file_station_indices])
        full_array_station_indices = np.take(index, sorted_index, mode="clip")

    # if still have zero current_file_station_indices in all unique station references (can happen due to station colocation)
    # then return from function without reading
    if len(current_file_station_indices) == 0:
        # return empty metadata list if reading observations
        if (data_label == observations_data_label) & (not filter_read):
            return []
        else:
            return 

    # read observations
    if data_label == observations_data_label:

        # read species variable
        # GHOST
        if reading_ghost:
            # if need to filter by qa load non-filtered array, otherwise load prefiltered array (if available)
            if (default_qa) & ('{}_prefiltered_defaultqa'.format(speci) in list(ncdf_root.variables.keys())):
                species_data = ncdf_root['{}_prefiltered_defaultqa'.format(speci)][current_file_station_indices, 
                                                                                valid_file_time_indices]
                # set qa to None as not filtering by them
                qa = None
            else:
                species_data = ncdf_root[speci][current_file_station_indices, valid_file_time_indices]
        # non-GHOST (transpose array to swap station and time dimensions)
        else:
            species_data = ncdf_root[speci][valid_file_time_indices, current_file_station_indices].T

        # reading GHOST data?
        if reading_ghost:

            # read GHOST data variables
            if not filter_read:
                for ghost_data_var_ii, ghost_data_var in enumerate(ghost_data_vars_to_read):
                    ghost_data_in_memory[ghost_data_var_ii, full_array_station_indices[:, np.newaxis], 
                                        full_array_time_indices[np.newaxis, :]] = \
                        ncdf_root[ghost_data_var][current_file_station_indices, valid_file_time_indices]

            # if some qa flags selected then screen observations
            if qa is not None:
                if len(qa) > 0:
                    # screen out observations which are associated with any of the selected qa flags
                    species_data[np.isin(ncdf_root['qa'][current_file_station_indices, valid_file_time_indices, :], 
                                        qa).any(axis=2)] = np.NaN
                
            # if some data provider flags selected then screen observations
            if len(flags) > 0:
                # screen out observations which are associated with any of the selected data provider flags
                species_data[np.isin(ncdf_root['flag'][current_file_station_indices, valid_file_time_indices, :], 
                                    flags).any(axis=2)] = np.NaN

        # write filtered species data to shared file data
        data_in_memory[data_labels.index(observations_data_label), full_array_station_indices[:, np.newaxis], 
                       full_array_time_indices[np.newaxis, :]] = species_data

        # get file metadata
        if not filter_read:
            file_metadata = np.full((len(station_references), 1), np.NaN, dtype=metadata_dtype)
            for meta_var in metadata_vars_to_read:
                # do extra work for non-GHOST data 
                if not reading_ghost:
                    # get correct variable name for .nc
                    if meta_var == 'longitude':
                        if "longitude" not in ncdf_root.variables:
                            meta_var_nc = 'lon'
                        else:
                            meta_var_nc = 'longitude'
                    elif meta_var == 'latitude':
                        if "latitude" not in ncdf_root.variables:
                            meta_var_nc = 'lat'
                        else:
                            meta_var_nc = 'latitude'
                    elif meta_var == 'altitude':
                        if "altitude" not in ncdf_root.variables:
                            meta_var_nc = 'alt'
                        else:
                            meta_var_nc = 'altitude'
                    elif meta_var == 'station_reference':
                        if 'station_reference' in ncdf_root.variables:
                            meta_var_nc = 'station_reference'
                        elif 'station_code' in ncdf_root.variables:
                            meta_var_nc = 'station_code'
                        elif 'station_name' in ncdf_root.variables:
                            meta_var_nc = 'station_name'
                    else:
                        meta_var_nc = meta_var
        
                    # check meta variable is in netCDF
                    if meta_var_nc not in ncdf_root.variables:
                        continue

                    meta_shape = ncdf_root[meta_var_nc].shape
                    meta_val = ncdf_root[meta_var_nc][current_file_station_indices]
                    meta_val_dtype = np.array([meta_val[0]]).dtype

                    # do str formatting where neccessary
                    #if meta_var in ['station_reference', 'station_name', 'station_classification', 
                    #                'area_classification', 'country']:
                    if meta_val_dtype not in [np.int8, np.int16, np.int32, np.int64, 
                                              np.uint8, np.uint16, np.uint32, np.uint64,
                                              np.float16, np.float32, np.float64]:

                        if len(meta_shape) == 2:
                            if meta_val_dtype == np.dtype(object):
                                meta_val = np.array([''.join(val) for val in meta_val])
                            else:
                                meta_val = chartostring(meta_val)

                # GHOST metadata
                else:
                    meta_var_nc = meta_var

                    # check meta variable is in netCDF
                    if meta_var_nc not in ncdf_root.variables:
                        continue

                    meta_val = ncdf_root[meta_var_nc][current_file_station_indices]

                # put metadata in array
                file_metadata[meta_var][full_array_station_indices, 0] = meta_val

    # experiment data
    else:
        relevant_data = ncdf_root[speci][current_file_station_indices, valid_file_time_indices]

        # mask out fill values for parameter field
        relevant_data[relevant_data.mask] = np.NaN
        
        # put data in array
        data_in_memory[data_labels.index(data_label), full_array_station_indices[:, np.newaxis], 
                       full_array_time_indices[np.newaxis, :]] = relevant_data

    # close netCDF
    ncdf_root.close()

    # return metadata if reading observations
    if (data_label == observations_data_label) & (not filter_read):
        return file_metadata


def read_netcdf_metadata(tuple_arguments):

    """ Function that handles reading of observational basic metadata from a netCDF"""

    # assign arguments from tuple to variables
    relevant_file, reading_ghost = tuple_arguments

    # read netCDF frame
    ncdf_root = Dataset(relevant_file)

    # set metadata variables to read
    metadata_vars_to_read = ['station_reference', 'station_name', 'longitude', 'latitude', 
                             'measurement_altitude']
    metadata_read = []

    # iterate though metadata variables to read
    for meta_var in metadata_vars_to_read:
        # do extra work for non-GHOST data 
        if not reading_ghost:
            # get correct variable name for .nc
            if meta_var == 'longitude':
                if "longitude" not in ncdf_root.variables:
                    meta_var_nc = 'lon'
                else:
                    meta_var_nc = 'longitude'
            elif meta_var == 'latitude':
                if "latitude" not in ncdf_root.variables:
                    meta_var_nc = 'lat'
                else:
                    meta_var_nc = 'latitude'
            elif meta_var == 'altitude':
                if "altitude" not in ncdf_root.variables:
                    meta_var_nc = 'alt'
                else:
                    meta_var_nc = 'altitude'
            elif meta_var == 'station_reference':
                if "station_reference" not in ncdf_root.variables:
                    meta_var_nc = 'station_code'
                else:
                    meta_var_nc = 'station_reference'
            else:
                meta_var_nc = meta_var

            # check meta variable is in netCDF, otherwise append empty list
            if meta_var_nc not in ncdf_root.variables:
                metadata_read.append([])
                continue

            meta_shape = ncdf_root[meta_var_nc].shape
            meta_val = ncdf_root[meta_var_nc][:]
            meta_val_dtype = np.array([meta_val[0]]).dtype

            # some extra str formatting
            if meta_var in ['station_reference', 'station_name']:

                if len(meta_shape) == 2:
                    if meta_val_dtype == np.dtype(object):
                        meta_val = np.array([''.join(val) for val in meta_val])
                    else:
                        meta_val = chartostring(meta_val)

        # GHOST metadata
        else:
            meta_val = ncdf_root[meta_var][:]

        # append read metadata 
        metadata_read.append(meta_val)

    # close netCDF
    ncdf_root.close()

    # return read metadata
    return metadata_read


def get_yearmonths_to_read(available_yearmonths, start_date_to_read, end_date_to_read, resolution):
    """ Function that returns the yearmonths of the files to be read.
        Filters out yearmonths outside given date range.
    """
    
    available_yearmonthdays = [int(yearmonth+'01') for yearmonth in available_yearmonths]

    first_valid_file_ind = bisect.bisect_right(available_yearmonthdays, int(start_date_to_read))
    if first_valid_file_ind != 0:
        first_valid_file_ind = first_valid_file_ind - 1
    last_valid_file_ind = bisect.bisect_left(available_yearmonthdays, int(end_date_to_read))

    # read only complete months
    if resolution == 'monthly':
        if str(end_date_to_read)[6:8] != '01':
            if str(end_date_to_read)[0:6] == str(available_yearmonths[-1]):
                last_valid_file_ind -= 1
        if str(start_date_to_read)[6:8] != '01':
            if str(start_date_to_read)[0:6] == str(available_yearmonths[0]):
                first_valid_file_ind += 1

    if first_valid_file_ind == last_valid_file_ind:
        return [available_yearmonths[first_valid_file_ind]]
    else:
        return available_yearmonths[first_valid_file_ind:last_valid_file_ind]


def get_default_qa(instance, speci):
    """ Return the default values according to GHOST standards. 

        :param instance: Instance of class ProvidentiaOffline or ProvidentiaMainWindow
        :type instance: object
        :return: QA flags' codes in list
        :rtype: list
    """

    if instance.parameter_dictionary[speci]['extreme_lower_limit'] < 0.0:
        return sorted(instance.default_qa_non_negative)
    else:
        return sorted(instance.default_qa_standard)
    

def get_frequency_code(resolution):
    """ Get frequency code. """
    
    if resolution in ['hourly', 'hourly_instantaneous']:
        active_frequency_code = 'H'
    elif resolution in ['3hourly', '3hourly_instantaneous']:
        active_frequency_code = '3H'
    elif resolution in ['6hourly', '6hourly_instantaneous']:
        active_frequency_code = '6H'
    elif resolution == 'daily':
        active_frequency_code = 'D'
    elif resolution == 'monthly':
        active_frequency_code = 'MS'
    elif resolution == 'annual':
        active_frequency_code = 'AS'

    return active_frequency_code


def check_for_ghost(network_name):
    """ Check whether the selected network comes from GHOST or not.
        All non-GHOST networks start with an asterisk at their name.
    """

    if '/' in network_name:
        return False
    else:
        return True


def get_ghost_observational_tree(instance):
    """ Create GHOST observational data tree as a nested dictionary,
        storing a list of start YYYYMM yearmonths per:
        network / resolution / matrix / speci

        :param instance: Instance of class ProvidentiaOffline or ProvidentiaMainWindow
        :type instance: object
        :return: GHOST observational tree dictionary
        :rtype: dict
    """

    # create dictionary for storing filetree
    ghost_observation_data = {}

    # iterate through available networks
    for network in instance.available_networks:

        # check if directory for network exists
        # if not, continue
        if not os.path.exists('%s/%s/%s' % (instance.ghost_root, network, instance.ghost_version)):
            continue

        # write empty dictionary for network
        ghost_observation_data[network] = {}

        # iterate through available resolutions
        for resolution in instance.available_resolutions:

            # check if directory for resolution exists
            # if not, continue
            if not os.path.exists('%s/%s/%s/%s' % (instance.ghost_root, network, instance.ghost_version, resolution)):
                continue

            # write nested empty dictionary for resolution
            ghost_observation_data[network][resolution] = {}

            # get available species for network/resolution
            available_species = os.listdir('%s/%s/%s/%s' % (instance.ghost_root, network, instance.ghost_version, resolution))

            # iterate through available files per species
            for speci in available_species:

                # get all available netCDF files
                available_files = os.listdir(
                    '%s/%s/%s/%s/%s' % (instance.ghost_root, network, instance.ghost_version, resolution, speci))
                
                # continue if have no files
                if len(available_files) == 0:
                    continue

                # get monthly start date (YYYYMM) of all files
                file_yearmonths = sorted([f.split('_')[-1][:6] for f in available_files if f != 'temporary'])
                
                # get matrix for current species
                if speci in instance.parameter_dictionary:
                    matrix = instance.parameter_dictionary[speci]['matrix']
                    if matrix not in ghost_observation_data[network][resolution]:
                        # write nested empty dictionary for matrix
                        ghost_observation_data[network][resolution][matrix] = {}

                    # write nested dictionary for species, with associated file yearmonths
                    ghost_observation_data[network][resolution][matrix][speci] = file_yearmonths

<<<<<<< HEAD
    # save file tree out to json
    with open(os.path.join(PROVIDENTIA_ROOT, 'settings/internal/ghost_filetree.json'), 'w') as json_file:
        json.dump(ghost_observation_data, json_file, indent=4)
=======
    # save file tree out to yaml
    with open(os.path.join(PROVIDENTIA_ROOT, 'settings/ghost_filetree.yaml'), 'w') as yaml_file:
        yaml.safe_dump(ghost_observation_data, yaml_file, indent=4, sort_keys=False)
>>>>>>> 60f7c0ba

    return ghost_observation_data


def get_nonghost_observational_tree(instance):
    """ Fill non-GHOST observational data tree,
        storing a list of start YYYYMM yearmonths per:
        network / resolution / matrix / speci

        :param instance: Instance of class ProvidentiaOffline or ProvidentiaMainWindow
        :type instance: object
        :return: non-GHOST observational tree dictionary
        :rtype: dict
    """

    # create dictionary for storing filetree
    nonghost_observation_data = {}

    # load which non-GHOST networks to read
    nonghost_networks = yaml.safe_load(open(os.path.join(PROVIDENTIA_ROOT, 'settings/nonghost_networks.yaml')))

    # iterate through networks
    for network in nonghost_networks:

        # check if directory for network exists
        # if not, continue
        if not os.path.exists('%s/%s' % (instance.nonghost_root, network)):
            continue

        # write empty dictionary for network
        nonghost_observation_data[network] = {}

        # iterate through resolutions
        for resolution in nonghost_networks[network]:

            # check if directory for resolution exists
            # if not, continue
            if not os.path.exists('%s/%s/%s' % (instance.nonghost_root, network, resolution)):
                continue

            # write nested empty dictionary for resolution
            nonghost_observation_data[network][resolution] = {}

            # iterate through species
            for speci in nonghost_networks[network][resolution]:

                # get all available netCDF files 
                available_files = glob('%s/%s/%s/%s/%s_??????.nc' % (instance.nonghost_root, network, resolution, speci, speci))

                # coninue if have no files
                if len(available_files) == 0:
                    continue

                # get monthly start date (YYYYMM) of all files
                file_yearmonths = sorted([f.split('_')[-1][:6] for f in available_files])

                # get matrix for current species
                if speci in instance.parameter_dictionary:
                    matrix = instance.parameter_dictionary[speci]['matrix']
                    if matrix not in nonghost_observation_data[network][resolution]:
                        # write nested empty dictionary for matrix
                        nonghost_observation_data[network][resolution][matrix] = {}

                    # write nested dictionary for species, with associated file yearmonths
                    nonghost_observation_data[network][resolution][matrix][speci] = file_yearmonths
        
<<<<<<< HEAD
    # save file tree out to json
    with open(os.path.join(PROVIDENTIA_ROOT, 'settings/internal/nonghost_filetree.json'), 'w') as json_file:
        json.dump(nonghost_observation_data, json_file, indent=4)
=======
    # save file tree out to yaml
    with open(os.path.join(PROVIDENTIA_ROOT, 'settings/nonghost_filetree.yaml'), 'w') as yaml_file:
        yaml.safe_dump(nonghost_observation_data, yaml_file, indent=4, sort_keys=False)
>>>>>>> 60f7c0ba

    return nonghost_observation_data


def get_experiment_tree(instance):
    """ Fill experiment data tree,
        storing a list of start YYYYMM yearmonths per:
        network / resolution / matrix / speci

        :param instance: Instance of class ProvidentiaOffline or ProvidentiaMainWindow
        :type instance: object
        :return: experiment tree dictionary
        :rtype: dict
    """

    experiment_data = {}

    # get all different experiment names (from providentia-interpolation output dir)
    available_experiments = os.listdir('%s/%s' % (instance.exp_root, instance.ghost_version))

    # iterate through all observation data dict, and attempt to get recriprocal experiment files
    for network in instance.all_observation_data:
        for resolution in instance.all_observation_data[network]:
            for matrix in instance.all_observation_data[network][resolution]:
                for species in instance.all_observation_data[network][resolution][matrix]:
                    # iterate through available experiments
                    for experiment in available_experiments:
                        
                        # get folder where interpolated experiments are saved
                        if '/' not in network:
                            files_directory = '%s/%s/%s/%s/%s/%s' % (instance.exp_root, instance.ghost_version, 
                                                                     experiment, resolution, species, network)
                        else:
                            files_directory = '%s/%s/%s/%s/%s/%s' % (instance.exp_root, instance.ghost_version, 
                                                                      experiment, resolution, species,
                                                                      network.replace('/', '-'))
                        
                        # test if interpolated directory exists for experiment
                        # if it does not exit, continue
                        if not os.path.exists(files_directory):
                            continue
                        else:
                            # get all available netCDF files
                            available_files = os.listdir(files_directory)

                            # get monthly start date (YYYYMM) of all files
                            file_yearmonths = sorted([f.split('_')[-1][:6] for f in available_files])

                            # write nested dictionary for experiment, with associated file yearmonths
                            if len(file_yearmonths) > 0:
                                # if network/resolution/matrix/species/experiment not in dictionary yet, add it
                                if network not in experiment_data:
                                    experiment_data[network] = {}
                                if resolution not in experiment_data[network]:
                                    experiment_data[network][resolution] = {}
                                if matrix not in experiment_data[network][resolution]:
                                    experiment_data[network][resolution][matrix] = {}
                                if species not in experiment_data[network][resolution][matrix]:
                                    experiment_data[network][resolution][matrix][species] = {}
                                experiment_data[network][resolution][matrix][species][experiment] = file_yearmonths

    return experiment_data


def get_valid_obs_files_in_date_range(instance, start_date, end_date):
    """ Iterate through observational dictionary tree and return 
        a dictionary of available data in the selected daterange

        :param instance: Instance of class ProvidentiaOffline or ProvidentiaMainWindow
        :type instance: object
        :param start_date: start date (e.g. "20201101")
        :type start_date: str
        :param end_date: end date (e.g. "20201101")
        :type end_date: str
        :return: available observational tree dictionary
        :rtype: dict
    """

    # create dictionary to store available observational data
    instance.available_observation_data = {}

    # check if start/end date are valid values, if not, return with no valid obs. files
    if (not valid_date(start_date)) or (not valid_date(end_date)):
        print(f'Warning: One of start date ({start_date}) or end date ({end_date}) are not valid.')
        return

    # check end date is > start date, if not, return with no valid obs. files
    if int(start_date) >= int(end_date):
        print(f'Warning: Start date ({start_date}) exceeds end date ({end_date}).')
        return

    # check start date and end date are both within if valid date range (19000101 - 20500101),
    # if not, return with no valid obs. files
    if (int(start_date) < 19000101) or (int(end_date) < 19000101) or (int(start_date) >= 20500101) or (int(end_date) >= 20500101):
        print(f'Warning: One of start date ({start_date}) or end date ({end_date}) are not valid.')
        return 

    # get start date on first of month
    start_date_firstdayofmonth = int(str(start_date)[:6] + '01')

    # iterate through observational dictionary
    for network in instance.all_observation_data:
        for resolution in instance.all_observation_data[network]:
            for matrix in instance.all_observation_data[network][resolution]:
                for speci in instance.all_observation_data[network][resolution][matrix]:
                    
                    # get file yearmonths
                    file_yearmonths = instance.all_observation_data[network][resolution][matrix][speci]

                    # get file yearmonths within date range
                    valid_file_yearmonths = sorted([ym for ym in file_yearmonths if
                                                    (int('{}01'.format(ym)) >= start_date_firstdayofmonth) & (int('{}01'.format(ym)) < int(end_date))])
                    
                    # add yearmonths to available observation data dict 
                    if len(valid_file_yearmonths) > 0:
                        if network not in instance.available_observation_data:
                            instance.available_observation_data[network] = {}
                        if resolution not in instance.available_observation_data[network]:
                            instance.available_observation_data[network][resolution] = {}
                        if matrix not in instance.available_observation_data[network][resolution]:
                            instance.available_observation_data[network][resolution][matrix] = {}
                        instance.available_observation_data[network][resolution][matrix][speci] = valid_file_yearmonths


def get_valid_experiments(instance, start_date, end_date, resolution, networks, species):
    """ Get valid experiments for daterange, and selected parameters.
        Update experiment pop-up with valid experiments.

        :param instance: Instance of class ProvidentiaOffline or ProvidentiaMainWindow
        :type instance: object
        :param start_date: start date (e.g. "20201101")
        :type start_date: str
        :param end_date: end date (e.g. "20201231")
        :type end_date: str
        :param resolution: resolution (e.g. "hourly")
        :type resolution: str
        :param networks: list of networks
        :type networks: list
        :param species: list of species
        :type species: list 
    """

    # get all different experiment names (from providentia-interpolation output dir)
    available_experiments = os.listdir('%s/%s' % (instance.exp_root, instance.ghost_version))

    # create dictionary to store available experiment data
    instance.available_experiment_data = {}

    #list for saving experiments to add to experiments pop-up 
    experiments_to_add = []

    # get start date on first of month
    start_date_firstdayofmonth = int(str(start_date)[:6] + '01')

    # iterate through networks and species
    for network, speci in zip(networks, species):

        # iterate through available experiments
        for experiment in available_experiments:

            # get folder where interpolated experiments are saved
            if '/' not in network:           
                files_directory = '%s/%s/%s/%s/%s/%s' % (instance.exp_root, instance.ghost_version, 
                                                         experiment, resolution, speci, network)
            else:
                files_directory = '%s/%s/%s/%s/%s/%s' % (instance.exp_root, instance.ghost_version, 
                                                          experiment, resolution, speci,
                                                          network.replace('/', '-'))
                
            # test if interpolated directory exists for experiment
            # if it does not exit, continue
            if not os.path.exists(files_directory):
                continue
            else:
                # get all available netCDF files (handling potential permissions issues)
                try:
                    available_files = os.listdir(files_directory)
                except PermissionError as error:
                    continue

            # get monthly start date (YYYYMM) of all files
            file_yearmonths = sorted([f.split('_')[-1][:6] for f in available_files])

            # write nested dictionary for experiment, with associated file yearmonths
            if len(file_yearmonths) > 0:

                # get file yearmonths within date range
                valid_file_yearmonths = sorted([ym for ym in file_yearmonths if 
                                                (int('{}01'.format(ym)) >= start_date_firstdayofmonth) & (int('{}01'.format(ym)) < int(end_date))])

                #if have valid files, then add experiment to pop-up menu, 
                # and add yearmonths to available experiment data
                if len(valid_file_yearmonths) > 0:
                    experiments_to_add.append(experiment)

                    if network not in instance.available_experiment_data:
                        instance.available_experiment_data[network] = {}
                    if resolution not in instance.available_experiment_data[network]:
                        instance.available_experiment_data[network][resolution] = {}
                    if speci not in instance.available_experiment_data[network][resolution]:
                        instance.available_experiment_data[network][resolution][speci] = {}
                    if experiment not in instance.available_experiment_data[network][resolution][speci]:
                        instance.available_experiment_data[network][resolution][speci][experiment] = valid_file_yearmonths

    # set list of experiment names to add on experiments pop-up
    if (not instance.offline) and (not instance.interactive):
        experiments_to_add = np.array(sorted(experiments_to_add))
        instance.experiments_menu['checkboxes']['labels'] = experiments_to_add
        instance.experiments_menu['checkboxes']['map_vars'] = experiments_to_add


def temporal_resolution_order_dict():
    """ Return temporal resolution order for menus as a dictionary.

        :return: temporal resolution order
        :rtype: dict
    """

    resolution_order_dict = {'hourly': 1, '3hourly': 2, '6hourly': 3, 'hourly_instantaneous': 4,
                             '3hourly_instantaneous': 5, '6hourly_instantaneous': 6,
                             'daily': 7, 'monthly': 8}

    return resolution_order_dict


def get_relevant_temporal_resolutions(resolution):        
    """ Get relevant temporal reolsutions for periodic plots, by selected temporal resolution.

        :param resolution: name of selected temporal resolution
        :type resolution: str
        :return: relevant temporal resolutions
        :rtype: list
    """

    if 'hourly' in resolution:
        relevant_temporal_resolutions = ['hour', 'dayofweek', 'month']
    elif resolution == 'daily':
        relevant_temporal_resolutions = ['dayofweek', 'month']
    elif resolution == 'monthly':
        relevant_temporal_resolutions = ['month']
    else:
        relevant_temporal_resolutions = []
        
    return relevant_temporal_resolutions

def get_nonrelevant_temporal_resolutions(resolution):        
    """ Get non-relevant temporal reolsutions for periodic plots, by selected temporal resolution.

        :param resolution: name of selected temporal resolution
        :type resolution: str
        :return: non-relevant temporal resolutions
        :rtype: list
    """

    if 'hourly' in resolution:
        nonrelevant_temporal_resolutions = []
    elif resolution == 'daily':
        nonrelevant_temporal_resolutions = ['hour']
    elif resolution == 'monthly':
        nonrelevant_temporal_resolutions = ['hour', 'dayofweek']
    else:
        nonrelevant_temporal_resolutions = ['hour', 'dayofweek', 'month']
        
    return nonrelevant_temporal_resolutions


def valid_date(date_text):
    """ Determine if a date string is in the correct format. """

    try:
        datetime.datetime.strptime(str(date_text), '%Y%m%d')
        return True
    except Exception as e:
        return False


def get_lower_resolutions(resolution):
    """ Get available lower resolutions. """

    if resolution in ['hourly', 'hourly_instantaneous', '3hourly', '3hourly_instantaneous', 
                      '6hourly', '6hourly_instantaneous']:
        resolutions = ['daily', 'monthly', 'annual']
    elif resolution == 'daily':
        resolutions = ['monthly', 'annual']
    elif resolution == 'monthly':
        resolutions = ['annual']
    elif resolution == 'annual':
        resolutions = []

    return resolutions<|MERGE_RESOLUTION|>--- conflicted
+++ resolved
@@ -505,15 +505,9 @@
                     # write nested dictionary for species, with associated file yearmonths
                     ghost_observation_data[network][resolution][matrix][speci] = file_yearmonths
 
-<<<<<<< HEAD
-    # save file tree out to json
-    with open(os.path.join(PROVIDENTIA_ROOT, 'settings/internal/ghost_filetree.json'), 'w') as json_file:
-        json.dump(ghost_observation_data, json_file, indent=4)
-=======
     # save file tree out to yaml
-    with open(os.path.join(PROVIDENTIA_ROOT, 'settings/ghost_filetree.yaml'), 'w') as yaml_file:
+    with open(os.path.join(PROVIDENTIA_ROOT, 'settings/internal/ghost_filetree.yaml'), 'w') as yaml_file:
         yaml.safe_dump(ghost_observation_data, yaml_file, indent=4, sort_keys=False)
->>>>>>> 60f7c0ba
 
     return ghost_observation_data
 
@@ -533,7 +527,7 @@
     nonghost_observation_data = {}
 
     # load which non-GHOST networks to read
-    nonghost_networks = yaml.safe_load(open(os.path.join(PROVIDENTIA_ROOT, 'settings/nonghost_networks.yaml')))
+    nonghost_networks = yaml.safe_load(open(os.path.join(PROVIDENTIA_ROOT, 'settings/internal/nonghost_networks.yaml')))
 
     # iterate through networks
     for network in nonghost_networks:
@@ -580,15 +574,9 @@
                     # write nested dictionary for species, with associated file yearmonths
                     nonghost_observation_data[network][resolution][matrix][speci] = file_yearmonths
         
-<<<<<<< HEAD
-    # save file tree out to json
-    with open(os.path.join(PROVIDENTIA_ROOT, 'settings/internal/nonghost_filetree.json'), 'w') as json_file:
-        json.dump(nonghost_observation_data, json_file, indent=4)
-=======
     # save file tree out to yaml
-    with open(os.path.join(PROVIDENTIA_ROOT, 'settings/nonghost_filetree.yaml'), 'w') as yaml_file:
+    with open(os.path.join(PROVIDENTIA_ROOT, 'settings/internal/nonghost_filetree.yaml'), 'w') as yaml_file:
         yaml.safe_dump(nonghost_observation_data, yaml_file, indent=4, sort_keys=False)
->>>>>>> 60f7c0ba
 
     return nonghost_observation_data
 
