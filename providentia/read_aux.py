""" Module storing static reading functions """
from netCDF4 import num2date
from netCDF4 import Dataset
import numpy as np
import pandas as pd
import bisect
import time
import sys
from .dashboard_aux import MessageBox

# initialise dictionary for storing pointers to shared memory variables in read step 
shared_memory_vars = {}

def drop_nans(data):
    """ Function that returns list of lists of station data with NaNs removed. """

    # reshape numpy array to have lists of data per station
    data_nonan = []
    # iterate through each list of station data and remove NaNs
    for station_ii, station_data in enumerate(data):
        data_nonan.append(station_data[~np.isnan(station_data)])
    # return nested list of station data with NaNs removed
    return data_nonan

def init_shared_vars_read_netcdf_data(data_in_memory, data_in_memory_shape, ghost_data_in_memory, 
                                      ghost_data_in_memory_shape, timestamp_array, qa, flags):
    """ Function which called before netCDF read function,
        to initialise each worker process.
        The purpose of this function is to access shared memory variables.
    """
    shared_memory_vars['data_in_memory'] = data_in_memory
    shared_memory_vars['data_in_memory_shape'] = data_in_memory_shape
    shared_memory_vars['ghost_data_in_memory'] = ghost_data_in_memory
    shared_memory_vars['ghost_data_in_memory_shape'] = ghost_data_in_memory_shape
    shared_memory_vars['timestamp_array'] = timestamp_array
    shared_memory_vars['qa'] = qa
    shared_memory_vars['flag'] = flags

def read_netcdf_data(tuple_arguments):
    """ Function that handles reading of observational/experiment
        netCDF data also handles filtering of observational data based
        on selected qa/flag/classification flags. If file does not exist,
        returns None.
    """

    # assign arguments from tuple to variables
    relevant_file, station_references, station_names, speci,\
    data_label, data_labels, reading_ghost, ghost_data_vars_to_read,\
    metadata_dtype, metadata_vars_to_read, default_qa, filter_read = tuple_arguments

    # wrap shared arrays as numpy arrays to more easily manipulate the data
    data_in_memory = np.frombuffer(shared_memory_vars['data_in_memory'], dtype=np.float32).reshape(shared_memory_vars['data_in_memory_shape'][:])
    if (reading_ghost) & (data_label == 'observations'): 
        qa = np.frombuffer(shared_memory_vars['qa'], dtype=np.uint8)
        flags = np.frombuffer(shared_memory_vars['flag'], dtype=np.uint8)
        if not filter_read:
            ghost_data_in_memory = np.frombuffer(shared_memory_vars['ghost_data_in_memory'], 
                                                 dtype=np.float32).reshape(shared_memory_vars['ghost_data_in_memory_shape'][:])
    timestamp_array = np.frombuffer(shared_memory_vars['timestamp_array'], dtype=np.int64)

    # read netCDF frame, if files doesn't exist, return with None
    ncdf_root = Dataset(relevant_file)

    # get time units
    time_units = ncdf_root['time'].units

    # get file time (handle monthly resolution data differently to hourly/daily
    # as num2date does not support 'months since' units)
    if 'months' in time_units:
        monthly_start_date = time_units.split(' ')[2]
        file_time = pd.date_range(start=monthly_start_date, periods=1, freq='MS')
    else:
        file_time = num2date(ncdf_root['time'][:], time_units)
        # remove microseconds and convert to integer
        file_time = pd.to_datetime([t.replace(microsecond=0) for t in file_time])
    
    # get file time as integer timestamp
    file_timestamp = file_time.asi8

    # get valid file time indices (i.e. those times in active full time array)
    valid_file_time_indices = np.where(np.logical_and(file_timestamp>=timestamp_array[0], 
                                                      file_timestamp<=timestamp_array[-1]))[0]

<<<<<<< HEAD
    # get indices relative to active full timestamp array
    full_array_time_indices = np.searchsorted(timestamp_array, file_timestamp[valid_file_time_indices])

    # get all station references in file (do little extra work to get non-GHOST observational station references)
    if (not reading_ghost) & (data_label == 'observations'):
        if 'station_reference' in ncdf_root.variables:
            station_reference_var = 'station_reference'
        elif 'station_code' in ncdf_root.variables:
            station_reference_var = 'station_code'
        elif 'station_name' in ncdf_root.variables:
            station_reference_var = 'station_name'
        else: 
            print('Error: {} cannot be read because it has no station_name.'.format(relevant_file))
            sys.exit()
        if ncdf_root[station_reference_var].dtype == np.str:
            file_station_references = ncdf_root[station_reference_var][:]
        else:
            if ncdf_root[station_reference_var].dtype == np.dtype(object):
                file_station_references = np.array([''.join(val) for val in ncdf_root[station_reference_var][:]])
            else:
                file_station_references = np.array([st_name.tostring().decode('ascii').replace('\x00', '')
                                                    for st_name in ncdf_root[station_reference_var][:]], dtype=np.str)
    else:
        file_station_references = ncdf_root['station_reference'][:]

    # get indices of all non-NaN stations (can be NaN for some non-GHOST files)
    non_nan_station_indices = np.array([ref_ii for ref_ii, ref in enumerate(file_station_references) if ref.lower() != 'nan'])
    file_station_references = file_station_references[non_nan_station_indices]

    # get indices of all unique station references that are contained
    # within file station references array
    full_array_station_indices = \
        np.where(np.in1d(station_references, file_station_references))[0]

    # get indices of file station station references that are
    # contained in all unique station references array
    current_file_station_indices = \
        np.where(np.in1d(file_station_references, station_references))[0]

    # if have zero current_file_station_indices in all unique station references, 
    # then check if it is because of old-style of Providentia-interpolation output, 
    # where all station_references were for 'station_name'  
    if (data_label != 'observations') & (len(current_file_station_indices) == 0):

        # get indices of all unique station references that are contained
        # within file station references array
        full_array_station_indices = \
            np.where(np.in1d(station_names, file_station_references))[0]

        # get indices of file station station references that are
        # contained in all unique station references array
        current_file_station_indices = \
            np.where(np.in1d(file_station_references, station_names))[0]

    # if still have zero current_file_station_indices in all unique station references (can happen due to station colocation)
    # then return from function without reading
    if len(current_file_station_indices) == 0:
        # return empty metadata list if reading observations
        if (data_label == 'observations') & (not filter_read):
            return []
        else:
            return 

    # read observations
    if data_label == 'observations':

        # read species variable
        # GHOST
        if reading_ghost:
            # if need to filter by qa load non-filtered array, otherwise load prefiltered array (if available)
            if (default_qa) & ('{}_prefiltered_defaultqa'.format(speci) in list(ncdf_root.variables.keys())):
                species_data = ncdf_root['{}_prefiltered_defaultqa'.format(speci)][current_file_station_indices, valid_file_time_indices]
                # set qa to None as not filtering by them
                qa = None
=======
    # show warning when the data consists only of less than 2 timesteps
    if len(file_timestamp) < 2:
        msg = 'Extend the time range or enhance the resolution (e.g. from monthly to daily) to create plots.'
        MessageBox(msg)
        return []
    else:
        # get indices relative to active full timestamp array
        full_array_time_indices = np.searchsorted(timestamp_array, file_timestamp[valid_file_time_indices])

        # get all station references in file (do little extra work to get non-GHOST observational station references)
        if (not reading_ghost) & (data_label == 'observations'):
            """
            if 'station_reference' in ncdf_root.variables:
                station_reference_var = 'station_reference'
            elif 'station_code' in ncdf_root.variables:
                station_reference_var = 'station_code'
            elif 'station_name' in ncdf_root.variables:
                station_reference_var = 'station_name'
            """
            if 'station_name' in ncdf_root.variables:
                station_reference_var = 'station_name'
            else:
                print('Error: {} cannot be read because it has no station_name.'.format(relevant_file))
                sys.exit()
            if ncdf_root[station_reference_var].dtype == np.str:
                file_station_references = ncdf_root[station_reference_var][:]
>>>>>>> d0b56abd
            else:
                if ncdf_root[station_reference_var].dtype == np.dtype(object):
                    file_station_references = np.array([''.join(val) for val in ncdf_root[station_reference_var][:]])
                else:
                    file_station_references = np.array([st_name.tostring().decode('ascii').replace('\x00', '')
                                                        for st_name in ncdf_root[station_reference_var][:]], dtype=np.str)
        else:
            file_station_references = ncdf_root['station_reference'][:]

        # get indices of all non-NaN stations (can be NaN for some non-GHOST files)
        non_nan_station_indices = np.array([ref_ii for ref_ii, ref in enumerate(file_station_references) if ref.lower() != 'nan'])
        file_station_references = file_station_references[non_nan_station_indices]

        # get indices of all unique station references that are contained
        # within file station references array
        full_array_station_indices = \
            np.where(np.in1d(station_references, file_station_references))[0]

        # get indices of file station station references that are
        # contained in all unique station references array
        current_file_station_indices = \
            np.where(np.in1d(file_station_references, station_references))[0]

        # if have zero current_file_station_indices in all unique station references (can happen due to station colocation)
        # then return from function without reading
        if len(current_file_station_indices) == 0:
            # return empty metadata list if reading observations
            if (data_label == 'observations') & (not filter_read):
                return []
            else:
                return 

        # read observations
        if data_label == 'observations':

            # read species variable
            # GHOST
            if reading_ghost:
                # if need to filter by qa load non-filtered array, otherwise load prefiltered array (if available)
                if (default_qa) & ('{}_prefiltered_defaultqa'.format(speci) in list(ncdf_root.variables.keys())):
                    species_data = ncdf_root['{}_prefiltered_defaultqa'.format(speci)][current_file_station_indices, 
                                                                                    valid_file_time_indices]
                    # set qa to None as not filtering by them
                    qa = None
                else:
                    species_data = ncdf_root[speci][current_file_station_indices, valid_file_time_indices]
            # non-GHOST (transpose array to swap station and time dimensions)
            else:
                species_data = ncdf_root[speci][valid_file_time_indices, current_file_station_indices].T

            # reading GHOST data?
            if reading_ghost:

                # read GHOST data variables
                if not filter_read:
                    for ghost_data_var_ii, ghost_data_var in enumerate(ghost_data_vars_to_read):
                        ghost_data_in_memory[ghost_data_var_ii, full_array_station_indices[:, np.newaxis], 
                                            full_array_time_indices[np.newaxis, :]] = \
                            ncdf_root[ghost_data_var][current_file_station_indices, valid_file_time_indices]

                # if some qa flags selected then screen observations
                if qa is not None:
                    if len(qa) > 0:
                        # screen out observations which are associated with any of the selected qa flags
                        species_data[np.isin(ncdf_root['qa'][current_file_station_indices, valid_file_time_indices, :], 
                                            qa).any(axis=2)] = np.NaN
                    
                # if some data provider flags selected then screen observations
                if len(flags) > 0:
                    # screen out observations which are associated with any of the selected data provider flags
                    species_data[np.isin(ncdf_root['flag'][current_file_station_indices, valid_file_time_indices, :], 
                                        flags).any(axis=2)] = np.NaN

            # write filtered species data to shared file data
            data_in_memory[data_labels.index('observations'), full_array_station_indices[:, np.newaxis], 
                        full_array_time_indices[np.newaxis, :]] = species_data

            # get file metadata
            if not filter_read:
                file_metadata = np.full((len(station_references), 1), np.NaN, dtype=metadata_dtype)
                for meta_var in metadata_vars_to_read:
                    # do extra work for non-GHOST data 
                    if not reading_ghost:
                        # get correct variable name for .nc
                        if meta_var == 'longitude':
                            if "longitude" not in ncdf_root.variables:
                                meta_var_nc = 'lon'
                            else:
                                meta_var_nc = 'longitude'
                        elif meta_var == 'latitude':
                            if "latitude" not in ncdf_root.variables:
                                meta_var_nc = 'lat'
                            else:
                                meta_var_nc = 'latitude'
                        elif meta_var == 'station_reference':
                            if "station_reference" not in ncdf_root.variables:
                                meta_var_nc = 'station_code'
                            else:
                                meta_var_nc = 'station_reference'
                        else:
                            meta_var_nc = meta_var
            
                        # check meta variable is in netCDF
                        if meta_var_nc not in ncdf_root.variables:
                            continue
                        meta_val = ncdf_root[meta_var_nc][current_file_station_indices]
                        
                        # some extra str formatting
                        if meta_var in ['station_reference', 'station_name', 'station_classification', 
                                        'area_classification']:
                            if meta_val.dtype != np.str:
                                if meta_val.dtype != np.dtype(object):
                                    meta_val = np.array([val.tostring().decode('ascii').replace('\x00', '')
                                                        for val in meta_val], dtype=np.str)
                                else:
                                    meta_val = np.array([''.join(val) for val in meta_val])

                    # GHOST metadata
                    else:
                        meta_var_nc = meta_var
                        meta_val = ncdf_root[meta_var_nc][current_file_station_indices]

                    # put metadata in array
                    file_metadata[meta_var][full_array_station_indices, 0] = meta_val

        # experiment data
        else:
            relevant_data = ncdf_root[speci][current_file_station_indices, valid_file_time_indices]

            # mask out fill values for parameter field
            relevant_data[relevant_data.mask] = np.NaN
            
            # put data in array
            data_in_memory[data_labels.index(data_label), full_array_station_indices[:, np.newaxis], 
                        full_array_time_indices[np.newaxis, :]] = relevant_data

        # close netCDF
        ncdf_root.close()

        # return metadata if reading observations
        if (data_label == 'observations') & (not filter_read):
            return file_metadata

def get_yearmonths_to_read(available_yearmonths, start_date_to_read, end_date_to_read, resolution):
    """ Function that returns the yearmonths of the files to be read.
        Filters out yearmonths outside given date range.
    """
    
    available_yearmonthdays = [int(yearmonth+'01') for yearmonth in available_yearmonths]

    first_valid_file_ind = bisect.bisect_right(available_yearmonthdays, int(start_date_to_read))
    if first_valid_file_ind != 0:
        first_valid_file_ind = first_valid_file_ind - 1
    last_valid_file_ind = bisect.bisect_left(available_yearmonthdays, int(end_date_to_read))

    # read only complete months
    if resolution == 'monthly':
        if str(end_date_to_read)[6:8] != '01':
            if str(end_date_to_read)[0:6] == str(available_yearmonths[-1]):
                last_valid_file_ind -= 1
        if str(start_date_to_read)[6:8] != '01':
            if str(start_date_to_read)[0:6] == str(available_yearmonths[0]):
                first_valid_file_ind += 1

    if first_valid_file_ind == last_valid_file_ind:
        return [available_yearmonths[first_valid_file_ind]]
    else:
        return available_yearmonths[first_valid_file_ind:last_valid_file_ind]<|MERGE_RESOLUTION|>--- conflicted
+++ resolved
@@ -81,11 +81,16 @@
     valid_file_time_indices = np.where(np.logical_and(file_timestamp>=timestamp_array[0], 
                                                       file_timestamp<=timestamp_array[-1]))[0]
 
-<<<<<<< HEAD
+    # show warning when the data consists only of less than 2 timesteps
+    if len(file_timestamp) < 2:
+        msg = 'Extend the time range or enhance the resolution (e.g. from monthly to daily) to create plots.'
+        MessageBox(msg)
+        return []
+
     # get indices relative to active full timestamp array
     full_array_time_indices = np.searchsorted(timestamp_array, file_timestamp[valid_file_time_indices])
 
-    # get all station references in file (do little extra work to get non-GHOST observational station references)
+        # get all station references in file (do little extra work to get non-GHOST observational station references)
     if (not reading_ghost) & (data_label == 'observations'):
         if 'station_reference' in ncdf_root.variables:
             station_reference_var = 'station_reference'
@@ -156,34 +161,6 @@
                 species_data = ncdf_root['{}_prefiltered_defaultqa'.format(speci)][current_file_station_indices, valid_file_time_indices]
                 # set qa to None as not filtering by them
                 qa = None
-=======
-    # show warning when the data consists only of less than 2 timesteps
-    if len(file_timestamp) < 2:
-        msg = 'Extend the time range or enhance the resolution (e.g. from monthly to daily) to create plots.'
-        MessageBox(msg)
-        return []
-    else:
-        # get indices relative to active full timestamp array
-        full_array_time_indices = np.searchsorted(timestamp_array, file_timestamp[valid_file_time_indices])
-
-        # get all station references in file (do little extra work to get non-GHOST observational station references)
-        if (not reading_ghost) & (data_label == 'observations'):
-            """
-            if 'station_reference' in ncdf_root.variables:
-                station_reference_var = 'station_reference'
-            elif 'station_code' in ncdf_root.variables:
-                station_reference_var = 'station_code'
-            elif 'station_name' in ncdf_root.variables:
-                station_reference_var = 'station_name'
-            """
-            if 'station_name' in ncdf_root.variables:
-                station_reference_var = 'station_name'
-            else:
-                print('Error: {} cannot be read because it has no station_name.'.format(relevant_file))
-                sys.exit()
-            if ncdf_root[station_reference_var].dtype == np.str:
-                file_station_references = ncdf_root[station_reference_var][:]
->>>>>>> d0b56abd
             else:
                 if ncdf_root[station_reference_var].dtype == np.dtype(object):
                     file_station_references = np.array([''.join(val) for val in ncdf_root[station_reference_var][:]])
