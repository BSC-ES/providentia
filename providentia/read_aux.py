""" Module storing static reading functions """
from netCDF4 import num2date
from netCDF4 import Dataset
import numpy as np
import pandas as pd
import bisect
import time

#initialise dictionary for storing pointers to shared memory variables in read step 
shared_memory_vars = {}

def drop_nans(data):
    """Function that returns list of lists of station data with NaNs removed"""

    # reshape numpy array to have lists of data per station
    data_nonan = []
    # iterate through each list of station data and remove NaNs
    for station_ii, station_data in enumerate(data):
        data_nonan.append(station_data[~np.isnan(station_data)])
    # return nested list of station data with NaNs removed
    return data_nonan

def init_shared_vars_read_netcdf_data(data_in_memory, data_in_memory_shape, ghost_data_in_memory, ghost_data_in_memory_shape, timestamp_array, qa, flags):
    """Function which called before netCDF read function,
       to initialise each worker process.
       Purpose of this function is to access shared memory variables  
    """
    shared_memory_vars['data_in_memory'] = data_in_memory
    shared_memory_vars['data_in_memory_shape'] = data_in_memory_shape
    shared_memory_vars['ghost_data_in_memory'] = ghost_data_in_memory
    shared_memory_vars['ghost_data_in_memory_shape'] = ghost_data_in_memory_shape
    shared_memory_vars['timestamp_array'] = timestamp_array
    shared_memory_vars['qa'] = qa
    shared_memory_vars['flag'] = flags

def read_netcdf_data(tuple_arguments):
    """Function that handles reading of observational/experiment
    netCDF data also handles filtering of observational data based
    on selected qa/flag/classification flags. If file does not exist,
    returns None.
    """

    # assign arguments from tuple to variables
    relevant_file, station_references, speci, data_label, data_labels, \
    reading_ghost, ghost_data_vars_to_read, metadata_dtype, metadata_vars_to_read, \
    default_qa, filter_read = tuple_arguments

    #wrap shared arrays as numpy arrays to more easily manipulate the data
    data_in_memory = np.frombuffer(shared_memory_vars['data_in_memory'], dtype=np.float32).reshape(shared_memory_vars['data_in_memory_shape'][:])
    if (reading_ghost) & (data_label == 'observations'): 
        qa = np.frombuffer(shared_memory_vars['qa'], dtype=np.uint8)
        flags = np.frombuffer(shared_memory_vars['flag'], dtype=np.uint8)
        if not filter_read:
            ghost_data_in_memory = np.frombuffer(shared_memory_vars['ghost_data_in_memory'], dtype=np.float32).reshape(shared_memory_vars['ghost_data_in_memory_shape'][:])
    timestamp_array = np.frombuffer(shared_memory_vars['timestamp_array'], dtype=np.int64)

    # read netCDF frame, if files doesn't exist, return with None
    ncdf_root = Dataset(relevant_file)

    # get time units
    time_units = ncdf_root['time'].units

    # get file time (handle monthly resolution data differently to hourly/daily
    # as num2date does not support 'months since' units)
    if 'months' in time_units:
        monthly_start_date = time_units.split(' ')[2]
        file_time = pd.date_range(start=monthly_start_date, periods=1, freq='MS')
    else:
        file_time = num2date(ncdf_root['time'][:], time_units)
        # remove microseconds and convert to integer
        file_time = pd.to_datetime([t.replace(microsecond=0) for t in file_time])
    #get file time as integer timestamp
    file_timestamp = file_time.asi8

    # get valid file time indices (i.e. those times in active full time array)
    valid_file_time_indices = np.where(np.logical_and(file_timestamp>=timestamp_array[0], 
                                                      file_timestamp<=timestamp_array[-1]))[0]

    # get indices relative to active full timestamp array
    full_array_time_indices = np.searchsorted(timestamp_array, file_timestamp[valid_file_time_indices])

    # get all station references in file (do little extra work to get non-GHOST observational station references)
    if (not reading_ghost) & (data_label == 'observations'):
        if ncdf_root['station_name'].dtype == np.str:
            file_station_references = ncdf_root['station_name'][:]
        else:
            file_station_references = np.array([st_name.tostring().decode('ascii').replace('\x00', '')
                                                for st_name in ncdf_root['station_name'][:]], dtype=np.str)
    else:
        file_station_references = ncdf_root['station_reference'][:]

    # get indices of all unique station references that are contained
    # within file station references array
    full_array_station_indices = \
        np.where(np.in1d(station_references, file_station_references))[0]

    # get indices of file station station references that are
    # contained in all unique station references array
    current_file_station_indices = \
        np.where(np.in1d(file_station_references, station_references))[0]

    # if have zero current_file_station_indices in all unique station references (can happen due to station colocation)
    # then return from function without reading
    if len(current_file_station_indices) == 0:
        # return empty metadata list if reading observations
        if (data_label == 'observations') & (not filter_read):
            return []
        else:
            return 

    # read observations
    if data_label == 'observations':

        # read species variable
        # GHOST
        if reading_ghost:
            # if need to filter by qa load non-filtered array, otherwise load prefiltered array (if available)
            if (default_qa) & ('{}_prefiltered_defaultqa'.format(speci) in list(ncdf_root.variables.keys())):
                species_data = ncdf_root['{}_prefiltered_defaultqa'.format(speci)][current_file_station_indices, valid_file_time_indices]
                # set qa to None as not filtering by them
                qa = None
            else:
                species_data = ncdf_root[speci][current_file_station_indices, valid_file_time_indices]
        # non-GHOST (transpose array to swap station and time dimensions)
        else:
            species_data = ncdf_root[speci][valid_file_time_indices, current_file_station_indices].T
        
        # reading GHOST data?
        if reading_ghost:

            # read GHOST data variables
            if not filter_read:
                for ghost_data_var_ii, ghost_data_var in enumerate(ghost_data_vars_to_read):
                    ghost_data_in_memory[ghost_data_var_ii, full_array_station_indices[:, np.newaxis], full_array_time_indices[np.newaxis, :]] =\
                        ncdf_root[ghost_data_var][current_file_station_indices, valid_file_time_indices]

            # if some qa flags selected then screen observations
            if qa is not None:
                if len(qa) > 0:
                    # screen out observations which are associated with any of the selected qa flags
                    species_data[np.isin(ncdf_root['qa'][current_file_station_indices, valid_file_time_indices, :], qa).any(axis=2)] = np.NaN
                
            # if some data provider flags selected then screen observations
            if len(flags) > 0:
                # screen out observations which are associated with any of the selected data provider flags
                species_data[np.isin(ncdf_root['flag'][current_file_station_indices, valid_file_time_indices, :], flags).any(axis=2)] = np.NaN

        # write filtered species data to shared file data
        data_in_memory[data_labels.index('observations'), full_array_station_indices[:, np.newaxis], full_array_time_indices[np.newaxis, :]] = species_data

        # get file metadata
        if not filter_read:
            file_metadata = np.full((len(station_references), 1), np.NaN, dtype=metadata_dtype)
            for meta_var in metadata_vars_to_read:
                # do extra work for non-GHOST data 
                if not reading_ghost:
                    # get correct variable name for .nc
                    if meta_var == 'longitude':
                        if "longitude" not in ncdf_root.variables:
                            meta_var_nc = 'lon'
                        else:
                            meta_var_nc = 'longitude'
                    elif meta_var == 'latitude':
                        if "latitude" not in ncdf_root.variables:
                            meta_var_nc = 'lat'
                        else:
                            meta_var_nc = 'latitude'
                    elif meta_var == 'station_reference':
                        meta_var_nc = 'station_code'
                    elif meta_var == 'station_classification':
                        meta_var_nc = 'station_type'
                    elif meta_var == 'area_classification':
                        meta_var_nc = 'station_area'
                    else:
                        meta_var_nc = meta_var

                    # read variable
                    if meta_var == 'station_name':
                        meta_val = file_station_references[current_file_station_indices]
                    else:
<<<<<<< HEAD
                        # check meta variable is in netCDF
                        if meta_var_nc not in ncdf_root.variables:
                            continue
                        meta_val = ncdf_root[meta_var_nc][current_file_station_indices]
                    
                    # some extra str formatting
                    if meta_var in ['station_reference', 'station_classification', 'area_classification' '']:
                        if meta_val.dtype != np.str:
                            meta_val = np.array([val.tostring().decode('ascii').replace('\x00', '')
                                                for val in meta_val], dtype=np.str)

                # GHOST metadata
=======
                        meta_var_nc = 'latitude'
                elif meta_var == 'station_reference':
                    meta_var_nc = 'station_code'
>>>>>>> 78ff444d
                else:
                    meta_var_nc = meta_var
                    meta_val = ncdf_root[meta_var_nc][current_file_station_indices]
<<<<<<< HEAD
=======
                
                # some extra str formatting
                if meta_var in ['station_reference', 'station_classification', 'area_classification', '']:
                    if meta_val.dtype != np.str:
                        if meta_val.dtype != np.dtype(object):
                            meta_val = np.array([val.tostring().decode('ascii').replace('\x00', '')
                                                 for val in meta_val], dtype=np.str)
                        else:
                            meta_val = np.array([''.join(val) for val in meta_val])
>>>>>>> 78ff444d

                # put metadata in array
                file_metadata[meta_var][full_array_station_indices, 0] = meta_val

    #experiment data
    else:
        relevant_data = ncdf_root[speci][current_file_station_indices, valid_file_time_indices]

        # mask out fill values for parameter field
        relevant_data[relevant_data.mask] = np.NaN
        
        #put data in array
        data_in_memory[data_labels.index(data_label), full_array_station_indices[:, np.newaxis], full_array_time_indices[np.newaxis, :]] = relevant_data

    # close netCDF
    ncdf_root.close()

    # return metadata if reading observations
    if (data_label == 'observations') & (not filter_read):
        return file_metadata

def get_yearmonths_to_read(available_yearmonths, start_date_to_read, end_date_to_read, resolution):
    """Function that returns the yearmonths of the files to be read.
       Filters out yearmonths outside given date range 
    """
    available_yearmonthdays = [int(yearmonth+'01') for yearmonth in available_yearmonths]

    first_valid_file_ind = bisect.bisect_right(available_yearmonthdays, int(start_date_to_read))
    if first_valid_file_ind != 0:
        first_valid_file_ind = first_valid_file_ind - 1
    last_valid_file_ind = bisect.bisect_left(available_yearmonthdays, int(end_date_to_read))

    # read only complete months
    if resolution == 'monthly':
        if str(end_date_to_read)[6:8] != '01':
            if str(end_date_to_read)[0:6] == str(available_yearmonths[-1]):
                last_valid_file_ind -= 1
        if str(start_date_to_read)[6:8] != '01':
            if str(start_date_to_read)[0:6] == str(available_yearmonths[0]):
                first_valid_file_ind += 1

    if first_valid_file_ind == last_valid_file_ind:
        return [available_yearmonths[first_valid_file_ind]]
    else:
        return available_yearmonths[first_valid_file_ind:last_valid_file_ind]<|MERGE_RESOLUTION|>--- conflicted
+++ resolved
@@ -167,10 +167,6 @@
                             meta_var_nc = 'latitude'
                     elif meta_var == 'station_reference':
                         meta_var_nc = 'station_code'
-                    elif meta_var == 'station_classification':
-                        meta_var_nc = 'station_type'
-                    elif meta_var == 'area_classification':
-                        meta_var_nc = 'station_area'
                     else:
                         meta_var_nc = meta_var
 
@@ -178,39 +174,24 @@
                     if meta_var == 'station_name':
                         meta_val = file_station_references[current_file_station_indices]
                     else:
-<<<<<<< HEAD
                         # check meta variable is in netCDF
                         if meta_var_nc not in ncdf_root.variables:
                             continue
                         meta_val = ncdf_root[meta_var_nc][current_file_station_indices]
                     
                     # some extra str formatting
-                    if meta_var in ['station_reference', 'station_classification', 'area_classification' '']:
+                    if meta_var in ['station_reference', 'station_classification', 'area_classification', '']:
                         if meta_val.dtype != np.str:
-                            meta_val = np.array([val.tostring().decode('ascii').replace('\x00', '')
-                                                for val in meta_val], dtype=np.str)
+                            if meta_val.dtype != np.dtype(object):
+                                meta_val = np.array([val.tostring().decode('ascii').replace('\x00', '')
+                                                    for val in meta_val], dtype=np.str)
+                            else:
+                                meta_val = np.array([''.join(val) for val in meta_val])
 
                 # GHOST metadata
-=======
-                        meta_var_nc = 'latitude'
-                elif meta_var == 'station_reference':
-                    meta_var_nc = 'station_code'
->>>>>>> 78ff444d
                 else:
                     meta_var_nc = meta_var
                     meta_val = ncdf_root[meta_var_nc][current_file_station_indices]
-<<<<<<< HEAD
-=======
-                
-                # some extra str formatting
-                if meta_var in ['station_reference', 'station_classification', 'area_classification', '']:
-                    if meta_val.dtype != np.str:
-                        if meta_val.dtype != np.dtype(object):
-                            meta_val = np.array([val.tostring().decode('ascii').replace('\x00', '')
-                                                 for val in meta_val], dtype=np.str)
-                        else:
-                            meta_val = np.array([''.join(val) for val in meta_val])
->>>>>>> 78ff444d
 
                 # put metadata in array
                 file_metadata[meta_var][full_array_station_indices, 0] = meta_val
