""" Main Providentia module """
# Providentia is free software: you can redistribute it and/or modify
# it under the terms of the GNU General Public License as published by
# the Free Software Foundation, either version 3 of the License, or
# (at your option) any later version.

# Providentia is distributed in the hope that it will be useful,
# but WITHOUT ANY WARRANTY; without even the implied warranty of
# MERCHANTABILITY or FITNESS FOR A PARTICULAR PURPOSE.  See the
# GNU General Public License for more details.

# You should have received a copy of the GNU General Public License
# along with Providentia. If not, see <http://www.gnu.org/licenses/>.

from __future__ import print_function

import logging
import sys

from .argument_parser import ProvArgumentParser

logging.basicConfig(level=logging.WARNING)
LOG = logging.getLogger(__name__)

class Providentia(object):
    """ Interface class for Providentia. """

    def __init__(self, parser):
        self.parser = parser

    def getargs(self, args):
        """ Return arguments to be passed to the dashboard. """

        req = vars(args)
        # print help if no args
        if req.values() == [None for _ in range(len(req.values()))]:
            self.parser.parser.print_help()
            return False
        # pass only valid values and cast boolean strings to boolean
        res = {k: bool(v) if v in ('True', 'False') else v for k, v in req.items() if v}
        return res

    def main(self):
        """ Main functionality of the tool. """
        
        try:
            args = self.parser.parse_args()
            LOG.info(args)
            res = self.getargs(args)
            if res is False:
                return res

            LOG.info(res)

            if args.offline:
                from . import offline as offline
                offline.main(**res)
<<<<<<< HEAD
            elif args.interpolation:
                print(res)
=======
            elif args.interactive:
                return res
            elif args.download:
                from . import download as download
                download.main(**res)
>>>>>>> 7c2a6f39
            else:
                from . import dashboard as dashboard
                dashboard.main(**res)

        except Exception as err:
            LOG.error('Unhandled exception on Providentia: %s' % err, exc_info=True)
            return False

def main():
    """ Main function. """

    if Providentia(ProvArgumentParser()).main() is False:
        sys.exit(1)
    sys.exit(0)
<|MERGE_RESOLUTION|>--- conflicted
+++ resolved
@@ -55,16 +55,11 @@
             if args.offline:
                 from . import offline as offline
                 offline.main(**res)
-<<<<<<< HEAD
             elif args.interpolation:
                 print(res)
-=======
-            elif args.interactive:
-                return res
             elif args.download:
                 from . import download as download
                 download.main(**res)
->>>>>>> 7c2a6f39
             else:
                 from . import dashboard as dashboard
                 dashboard.main(**res)
