--- conflicted
+++ resolved
@@ -2,10 +2,6 @@
 """Providentia package
 """
 
-<<<<<<< HEAD
-__version__ = "2.2"
+__version__ = "2.2.1"
 
-from .interactive import Interactive
-=======
-__version__ = "2.2.1"
->>>>>>> 84533dc9
+from .interactive import Interactive