from calendar import monthrange
import cartopy.crs as ccrs
import cftime
import glob
import inspect
import os
import shutil
import subprocess
import sys
import time
import traceback
import json
from pydoc import locate

import datetime
import dateutil.relativedelta as relativedelta
from netCDF4 import Dataset, num2date, date2num, chartostring
import numpy as np
import pandas as pd
import pyproj
from scipy import spatial
from shapely.geometry import Polygon, Point
import xarray as xr
from experiment_interpolation_submission import data_paths, MACHINE

# change current working directory from submit directory 
# to import global configuration file
if MACHINE == "nord3":
    working_directory = os.getcwd()[17:].split('/submit')[0]
else:
    working_directory = os.getcwd().split('/submit')[0]
os.chdir(working_directory)

# get current path and providentia root path
CURRENT_PATH = os.path.abspath(os.path.dirname(__file__))
PROVIDENTIA_ROOT = os.path.dirname(os.path.dirname(CURRENT_PATH))

# load the default values jsonsdefault_values
config_format = json.load(open(os.path.join(PROVIDENTIA_ROOT, 'settings', 'prov_interp_defaults.json')))
bin_vars = json.load(open(os.path.join(PROVIDENTIA_ROOT, 'settings', 'multispecies_shortcurts.json')))

# load the defined experiments paths and agrupations jsons
experiment_paths = json.load(open(os.path.join(PROVIDENTIA_ROOT, 'settings', 'experiment_paths.json')))
experiment_names = json.load(open(os.path.join(PROVIDENTIA_ROOT, 'settings', 'experiment_names.json')))

# auxiliar functions
import aux

# add unit-converter submodule to python load path
sys.path.append(os.path.join(PROVIDENTIA_ROOT,'providentia','dependencies','unit-converter'))
import unit_converter

class ExperimentInterpolation(object):
    """ Class which handles interpolation of experiment data to surface observations. """

    def __init__(self,submit_args):

        # set machine
        self.machine = MACHINE

        # set variables from input keywords
        self.prov_exp_code                        = submit_args['prov_exp_code']
        prov_exp_code_split = self.prov_exp_code.split('-')
    
        self.experiment_to_process                = prov_exp_code_split[0]
        self.grid_type                            = prov_exp_code_split[1]
        self.ensemble_option                      = prov_exp_code_split[2]
        self.model_temporal_resolution            = submit_args['model_temporal_resolution']
        self.speci_to_process                     = submit_args['speci_to_process']
        self.network_to_interpolate_against       = submit_args['network_to_interpolate_against']
        self.temporal_resolution_to_output        = submit_args['temporal_resolution_to_output']
        self.yearmonth                            = submit_args['yearmonth']
        self.original_speci_to_process            = submit_args['original_speci_to_process']
 
        # get year/month string
        self.year = self.yearmonth[:4]
        self.month = self.yearmonth[4:]

        # determine if ensemble option is member or emsemble stat
        if self.ensemble_option.isdigit():
            self.ensemble_member = True
        else:
            self.ensemble_member = False

        # dictionary to save utilized interpolation variables
        self.interpolation_variables = {}

        # put configuration variables into self, assigning defaults where neccessary 
        self.set_configuration_defaults(vars_to_set=['ghost_version'])
        self.set_configuration_defaults(vars_not_to_set=['ghost_version'])

        # get experiment type and specific directory 
        for self.experiment_type in experiment_names:
            if self.experiment_to_process in experiment_names[self.experiment_type]:
                exp_dict = experiment_paths[self.experiment_type]
                break

        # take gpfs directory preferentially over esarchive directory
        if 'gpfs' in list(exp_dict.keys()):
            exp_dir = exp_dict['gpfs']
        else:
            exp_dir = exp_dict['esarchive']
        if ('gpfs' in exp_dir) and (MACHINE == 'mn5'):
            exp_dir = exp_dir.replace('/gpfs/', '/gpfs/tapes/MN4/')

        # add file to directory path
        exp_dir += f"{self.experiment_to_process}/" 

        # define if network is in GHOST format
        self.reading_ghost = aux.check_for_ghost(self.network_to_interpolate_against)
        
        # get relevant observational file
        # GHOST
        if self.reading_ghost:
            self.obs_file = glob.glob(data_paths[MACHINE]['ghost_root'] + '/{}/{}/{}/{}/{}_{}*.nc'\
                                      .format(self.network_to_interpolate_against, self.ghost_version,
                                              self.temporal_resolution_to_output, self.original_speci_to_process,
                                              self.original_speci_to_process, self.yearmonth))[0]
        # non-GHOST
        else:
            self.obs_file = glob.glob(data_paths[MACHINE]['nonghost_root'] + '/{}/{}/{}/{}_{}*.nc'\
                .format(self.network_to_interpolate_against, self.temporal_resolution_to_output,
                        self.original_speci_to_process, self.original_speci_to_process, self.yearmonth))[0]
           
        # get relevant model files
        if self.ensemble_member:
            all_model_files = np.sort(glob.glob('{}/{}/{}/{}/{}*{}*.nc'\
                                                .format(exp_dir, self.grid_type,
                                                        self.model_temporal_resolution,
                                                        self.speci_to_process, self.speci_to_process, self.yearmonth)))
            
            # drop all analysis files ending with '_an.nc' which are not in ensemble-stats
            all_model_files = [f for f in all_model_files if '_an.nc' not in f] 

            # isolate model files to be only those associated with relevant ensemble option
            self.model_files = np.sort([f for f in all_model_files if '{}-{}_'.format(
                self.speci_to_process,self.ensemble_option) in f])
            
            # if the number of remaining model files is 0, this is because the files
            # do not contain an ensemble member number, therefore take all model files
            if len(self.model_files) == 0:
                self.model_files = all_model_files
     
        else:            
            self.model_files = np.sort(glob.glob('{}/{}/{}/ensemble-stats/{}_{}/{}*{}*{}.nc'\
                                                .format(exp_dir, self.grid_type,
                                                        self.model_temporal_resolution,
                                                        self.speci_to_process, self.ensemble_option, 
                                                        self.speci_to_process, self.yearmonth, self.ensemble_option)))

    def set_configuration_defaults(self, vars_to_set=None, vars_not_to_set=None):
        ''' Fill relevant fields appropriately with defaults, where 'default' is set in configuration file.
            Set some key variables for job submission.
            Also check formatting of configuration file variables are correct, if not throw errors.

            :param vars_to_set: list with configuration variables to be set
            :type binvar: list
            :param vars_not_to_set: list with configuration variables not to be set
            :type vars_not_to_set: list
        '''

        config_file = "/gpfs/scratch/bsc32/bsc32388/Providentia/configurations/pula.conf"

        # import read_conf to read .conf files
        sys.path.append(os.path.abspath(os.path.join(PROVIDENTIA_ROOT, 'providentia')))
        from configuration import read_conf

        # get main section args
        sub_opts, _, parent_sections, _, _ = read_conf(config_file)
        config_dict = sub_opts[parent_sections[0]]
        config_args = config_dict.keys()

        # if have defined variables to set, do just that
        # otherwise set all variables in config file
        if not vars_to_set:
            vars_to_set = list(config_format.keys())

        # remove variables that do not want to set
        if vars_not_to_set:
            for var_not_to_set in vars_not_to_set:
                vars_to_set.remove(var_not_to_set)
            
        # check each variable to set
        for var_to_set in vars_to_set:

            # get format information for variable
            var_config_format = list(config_format[var_to_set].keys())

            # if variable not in configuration file, then set default value for field if available
            # otherwise throw error
            if not var_to_set in config_args:
                if 'default' not in var_config_format:
                    log_file_str += 'CONFIGURATION FILE DOES NOT CONTAIN REQUIRED ARGUMENT: {}'.format(var_to_set)
                    create_output_logfile(1)
                else:
                    if var_to_set == 'species_to_process':
                        config_dict[var_to_set] = [self.standard_parameters[param]['bsc_parameter_name'] 
                                                          for param in self.standard_parameters.keys()] 
                    else:
                        config_dict[var_to_set] = config_format[var_to_set]['default']
                        
            # otherwise if variable in configuration file, make sure formatting is correct
            else:
                # set default for config argument (if required)
                if 'default' in var_config_format:
                    if config_dict[var_to_set] == 'default':
                        if var_to_set == 'species_to_process':
                            config_dict[var_to_set] = [self.standard_parameters[param]['bsc_parameter_name'] 
                                                              for param in self.standard_parameters.keys()]
                        else:
                            config_dict[var_to_set] = config_format[var_to_set]['default']
                    # transform ensemble_options to string when ensemble id is passed
                    elif var_to_set == 'ensemble_options' and type(config_dict[var_to_set]) == int:
                        ensembleid = str(config_dict[var_to_set])
                        config_dict[var_to_set] = '0' * (3-len(ensembleid)) + ensembleid

                # transform non-default atributes which are still in str format to list
                if config_format[var_to_set]['type'] == 'list' and locate(config_format[var_to_set]['type']) != type(config_dict[var_to_set]):
                    if type(config_format[var_to_set]['type']) == str:
                        config_dict[var_to_set] = config_dict[var_to_set].split("(")[0].replace(" ", "").split(",")
                    if config_format[var_to_set]['subtype'] == 'int': # it is an int
                        config_dict[var_to_set] = [int(var) for var in config_dict[var_to_set]]

                # check primary typing is correct
                if locate(config_format[var_to_set]['type']) != type(config_dict[var_to_set]):
                    log_file_str += 'CONFIGURATION FILE ARGUMENT: {} NEEDS TO BE A {} TYPE'.format(
                        var_to_set, config_format[var_to_set]['type'])
                    create_output_logfile(1)

                # check subtyping is correct
                if 'subtype' in var_config_format:
                    for var in config_dict[var_to_set]:
                        if locate(config_format[var_to_set]['subtype']) != type(var):
                            log_file_str += 'CONFIGURATION FILE ARGUMENT: {} NEEDS TO BE A LIST CONTAINING {} TYPES'.format(
                                var_to_set, config_format[var_to_set]['subtype'])
                            create_output_logfile(1)

            # set some extra variables for ghost_version
            if var_to_set == 'ghost_version':
                # import GHOST standards
<<<<<<< HEAD
                sys.path.insert(1, '/gpfs/projects/bsc32/AC_cache/obs/ghost/GHOST_standards/{}'.format(config_dict['ghost_version']))
=======
                sys.path.insert(1, data_paths[self.machine]["ghost_root"] + '/GHOST_standards/{}'.format(
                    getattr(config_args, 'GHOST_version')))
>>>>>>> 94ec7c12
                from GHOST_standards import standard_parameters
                self.standard_parameters = standard_parameters
                
                # get cut of standard parameters for original speci to process
                for standard_parameter in self.standard_parameters.keys():
                    if self.standard_parameters[standard_parameter]['bsc_parameter_name'] == self.original_speci_to_process:
                        self.standard_parameter_speci = self.standard_parameters[standard_parameter]
                        break
                
                # get GHOST lower/upper limits for variable
                self.GHOST_speci_lower_limit = self.standard_parameter_speci['extreme_lower_limit']
                self.GHOST_speci_upper_limit = self.standard_parameter_speci['extreme_upper_limit']

            # fill in bin wildcard parameters
            if var_to_set == 'species_to_process':
                if config_dict[var_to_set] != 'default':
                    for arg_var in config_dict[var_to_set]:
                        if arg_var in list(bin_vars.keys()):
                            config_dict[var_to_set] = bin_vars[arg_var]

            # add config argument to self
            setattr(self, var_to_set, config_dict[var_to_set])

            # add config argument to used interpolation variable list
            self.interpolation_variables[var_to_set] = config_dict[var_to_set]

    def get_model_information(self):
        """ Take first valid model file in month and get grid dimension/coordinate information.
            Put initial object read in a  try/except to handle reading of corrupted files.
            Iterate through files until have read a valid file.
            If do not read a valid file, skip month.
        """

        for model_file_ii, model_file in enumerate(self.model_files):
            
            try:
                # load instance of model file netCDF
                self.mod_nc_root = Dataset(model_file)
        
                # get all variable names in file
                mod_nc_varnames = list(self.mod_nc_root.variables.keys())

                # get instance of species variable
                mod_speci_obj = self.mod_nc_root[self.speci_to_process]
    
                # get species units
                self.mod_speci_units = mod_speci_obj.units
                 
                # get model grid type
                self.mod_grid_type = mod_speci_obj.grid_mapping
        
                # get x/y grid dimension variable names
                grid_dimensions = mod_speci_obj.dimensions

            except:
                # if have got to last file of month and that is corrupted, return from function
                if model_file_ii == (len(self.model_files)-1):
                    log_file_str += '---- All model files corrupted in {}. Skipping month.'.format(self.yearmonth)
                    create_output_logfile(1)
                # else, continue to next file in month
                else:
                    continue 

            # get indivudual dimension variable names  
            # standard (no vertical dimension)
            self.have_vertical_dimension = False
            self.have_bin_dimension = False
            if len(mod_speci_obj.shape) == 3:
                self.x_varname = mod_speci_obj.dimensions[2]
                self.y_varname = mod_speci_obj.dimensions[1]
            # mapped size distribution variable, with bin dimension
            elif (len(mod_speci_obj.shape) == 4) & ('vconcaerobin' in self.original_speci_to_process):
                self.have_bin_dimension = True
                self.x_varname = mod_speci_obj.dimensions[3]
                self.y_varname = mod_speci_obj.dimensions[2]
            # with vertical dimension
            elif len(mod_speci_obj.shape) == 4:
                self.have_vertical_dimension = True
                self.x_varname = mod_speci_obj.dimensions[3]
                self.y_varname = mod_speci_obj.dimensions[2]
                self.z_varname = mod_speci_obj.dimensions[1]
                
                # check if vertical dimension goes up or down to get correct index for surface
                mod_vert_obj = self.mod_nc_root[self.z_varname]
                direction = mod_vert_obj.positive
                
                # if direction == 'up', surface index is location of mininum value in z var
                if direction == 'up':
                    if self.reverse_vertical_orientation:
                        self.z_index = np.argmax(mod_vert_obj[:])
                    else:
                        self.z_index = np.argmin(mod_vert_obj[:])
                # if direction == 'down', surface index is location of maximum value in z var
                elif direction == 'down':
                    if self.reverse_vertical_orientation:
                        self.z_index = np.argmin(mod_vert_obj[:])
                    else:
                        self.z_index = np.argmax(mod_vert_obj[:])
                # if cannot determine a surface index, terminate process
                else: 
                    log_file_str += 'Cannot determine surface index in vertical dimension. Terminating process.'
                    create_output_logfile(1)

            # check if species grid dimensions are named correctly, and in correct BSC standard order
            # if not terminate process
            # this is done by checking the variable names of the x, y (and z if required) dimensions
            # X dimension is valid if 'lon' is contained within name, or is == 'x'
            if ('lon' not in self.x_varname) & (self.x_varname != 'x'):
                log_file_str += 'X dimension incorrectly named. Terminating process.'
                create_output_logfile(1)
            # Y dimension is valid if 'lat' is contained within name, or is == 'y'
            if ('lat' not in self.y_varname) & (self.y_varname != 'y'):
                log_file_str += 'Y dimension incorrectly named. Terminating process.'
                create_output_logfile(1)
            # Z dimension is valid if == 'z' or 'lev' or 'alt' or 'height'
            if self.have_vertical_dimension:
                if ((self.z_varname != 'lev') & (self.z_varname != 'z') & (self.z_varname != 'alt')
                    & (self.z_varname != 'height')):
                    log_file_str += 'Z dimension incorrectly named. Terminating process.'
                    create_output_logfile(1)

            # get instances of x/y grid dimension variables
            mod_lon_obj = self.mod_nc_root[self.x_varname]
            mod_lat_obj = self.mod_nc_root[self.y_varname]

            # get size of x/y grid dimensions
            self.x_N = mod_lon_obj.size
            self.y_N = mod_lat_obj.size

            # get 1D x/y values
            self.x = mod_lon_obj[:]
            self.y = mod_lat_obj[:]

            # get name of longitude/latitude grid centre coordinate variables
            grid_centre_coordinates = mod_speci_obj.coordinates.split(' ')
            lon_centre_varname = grid_centre_coordinates[1] 
            lat_centre_varname = grid_centre_coordinates[0]

            # check if species grid centre coordinate are named correctly, and in correct BSC standard order
            # if not terminate process
            # longitude coordinate is valid if 'lon' is contained within name
            if ('lon' not in lon_centre_varname):
                log_file_str += 'Longitude grid centre coordinate incorrectly named. Terminating process.'
                create_output_logfile(1)
            # latitude coordinate is valid if 'lat' is contained within name
            if ('lat' not in lat_centre_varname):
                log_file_str += 'Latitude grid centre coordinate incorrectly named. Terminating process.'
                create_output_logfile(1)

            # get longitude and latitude grid centre values
            self.mod_lons_centre = np.float32(self.mod_nc_root[lon_centre_varname][:])
            self.mod_lats_centre = np.float32(self.mod_nc_root[lat_centre_varname][:])
            
            # check if there are coordinates to remap
            lons_to_remap = self.mod_lons_centre[np.where(self.mod_lons_centre > 180.0)]
            lats_to_remap = self.mod_lats_centre[np.where(self.mod_lats_centre > 90.0)]
            self.coords_remapping = False
            if len(lons_to_remap) > 0 or len(lats_to_remap) > 0:
                if self.mod_grid_type == 'crs':
                    # correct model grid longitude/latitude centre variables to be between -180:180 and -90:90 respectively
                    self.mod_lons_centre[np.where(self.mod_lons_centre > 180.0)] = self.mod_lons_centre[np.where(self.mod_lons_centre > 180.0)] - 360.0
                    self.mod_lats_centre[np.where(self.mod_lats_centre > 90.0)] = self.mod_lats_centre[np.where(self.mod_lats_centre > 90.0)] - 180.0
                    
                    # sort coordinates
                    self.mod_lons_centre = sorted(self.mod_lons_centre)
                    self.mod_lats_centre = sorted(self.mod_lats_centre) 

                    # set variable for values reassignation later
                    self.coords_remapping = True    
                else: 
                    log_file_str += 'Cannot handle grid of type: {} with these coordinates. Please remap. Terminating process'.format(self.mod_grid_type)
                    create_output_logfile(1)

            # break out of for loop, now that have read a valid model file in the month
            break

        # correct units in case of having bin dimension
        if self.have_bin_dimension:
            self.mod_speci_units = self.standard_parameter_speci['standard_units']

    def create_grid_domain_edge_polygon(self):
        """ Create grid domain edge polygon from model netCDF file.
            This is handled differently for regular grids (i.e. following lines of longitude/latitude), 
            and non-regular grids (e.g. lambert-conformal).
        """

        # if grid type == 'crs, then is regular grid
        if self.mod_grid_type == 'crs':
            
            # set general grid type flag
            self.general_grid_type = 'regular'

            # set longitude/latitude centre coordinates
            x_centre = self.mod_lons_centre
            y_centre = self.mod_lats_centre

        # here handle non-regular grids
        # currently only rotated pole and lambert conformal are supported
        elif self.mod_grid_type in ['rotated_pole', 'Lambert_conformal', 'Lambert_Conformal']:

            # set general grid type flag
            self.general_grid_type = 'non-regular'

            # get instance of variable which defines key variables associated with the non-regular grid
            non_regular_grid_type_obj = self.mod_nc_root[self.mod_grid_type]

            # get non-regular grid-specific variables used for defining coordinate reference system
            if self.mod_grid_type == 'rotated_pole':
                pole_longitude = np.float32(non_regular_grid_type_obj.grid_north_pole_longitude)
                pole_latitude = np.float32(non_regular_grid_type_obj.grid_north_pole_latitude)
                
                # add workaround to fix interpolation in the southern hemisphere
                # if the centre gridbox value (average of 2, if even number) of the geographic latitude variable is <0:
                # then add 'central_rotated_longitude = 180.0'
                lat_centre_i = aux.findMiddle(self.mod_lats_centre.shape[0])
                lon_centre_i = aux.findMiddle(self.mod_lats_centre.shape[1])
                centre_lat = np.average(self.mod_lats_centre[lat_centre_i,lon_centre_i])
                if centre_lat < 0.0:
                    central_rotated_longitude = 180.0
                else:
                    central_rotated_longitude = 0.0

            elif self.mod_grid_type in ['Lambert_conformal', 'Lambert_Conformal']:
                standard_parallels = np.float32(non_regular_grid_type_obj.standard_parallel.split(','))
                central_longitude = np.float32(non_regular_grid_type_obj.longitude_of_central_meridian)
                central_latitude  = np.float32(non_regular_grid_type_obj.latitude_of_projection_origin)

            # read in non-regular grid x/y grid centre coordinates 
            x_centre = np.float32(self.mod_nc_root[self.x_varname][:])
            y_centre = np.float32(self.mod_nc_root[self.y_varname][:])

        # the grid type cannot be handled, therefore terminate process
        else:
            log_file_str += 'Cannot handle grid of type: {}. Terminating process'.format(self.mod_grid_type)
            create_output_logfile(1)

        # get x/y grid resolution (taken from average of increment between x/y grid centres)
        x_res = np.mean(np.diff(x_centre))
        y_res = np.mean(np.diff(y_centre))

        # if either of the x/y latitude increment resolutions are negative, this is because they run unconventionally 
        # from east to west/south to north
        # set indices for indexing accordingly
        if x_res < 0:
            x_left_ind = -1
            x_right_ind = 0
        else:
            x_left_ind = 0
            x_right_ind = -1
        if y_res < 0:
            y_bottom_ind = -1
            y_top_ind = 0
        else:
            y_bottom_ind = 0
            y_top_ind = -1

        # force x/y resolutions increments to be positive
        x_res = np.abs(x_res)
        y_res = np.abs(y_res)

        # get x/y coordinates of grid edges
        x_edge = x_centre - (x_res/2.)
        if x_right_ind == -1:
            x_edge = np.append(x_edge, x_edge[x_right_ind]+x_res)
        else:
            x_edge = np.insert(x_edge, 0, x_edge[x_right_ind]+x_res)
        y_edge = y_centre - (y_res/2.)
        if y_top_ind == -1:
            y_edge = np.append(y_edge, y_edge[y_top_ind]+y_res)
        else:
            y_edge = np.insert(y_edge, 0, y_edge[y_top_ind]+y_res) 

        # get x/y coordinates around grid edges
        left_edge_x = np.full(len(y_edge), x_edge[x_left_ind])
        right_edge_x = np.full(len(y_edge), x_edge[x_right_ind])
        if x_left_ind == 0:
            top_edge_x = x_edge[1:-1]
            bottom_edge_x = x_edge[-2::-1]
        else:
            top_edge_x = x_edge[-2::-1]
            bottom_edge_x = x_edge[1:-1]
        x_grid_edge = np.concatenate((left_edge_x,top_edge_x,right_edge_x,bottom_edge_x))

        bottom_edge_y = np.full(len(x_edge)-1, y_edge[y_bottom_ind])
        top_edge_y = np.full(len(x_edge)-2, y_edge[y_top_ind])
        if y_bottom_ind == 0:
            left_edge_y = y_edge[:]
            right_edge_y = y_edge[::-1]
        else:
            left_edge_y = y_edge[::-1]
            right_edge_y = y_edge[:]
        y_grid_edge = np.concatenate((left_edge_y,top_edge_y,right_edge_y,bottom_edge_y))

        # regular grid type?
        if self.general_grid_type == 'regular':
            # stack longitude/latitude bounding edge coordinate pairs 
            self.model_grid_outline = np.vstack((x_grid_edge,y_grid_edge)).T
        
            # get 2D mesh of model longitude/latitude gridcell centres
            self.mod_lons_centre, self.mod_lats_centre = np.meshgrid(self.mod_lons_centre, self.mod_lats_centre)
            
        # non-regular grid type?
        elif self.general_grid_type == 'non-regular':
            # create cartopy coordinate reference system for the specific type non-standard grid, on WGS84 ellipsoid
            if self.mod_grid_type == 'rotated_pole':
                non_regular_grid_crs = ccrs.RotatedPole(pole_longitude=pole_longitude, pole_latitude=pole_latitude, 
                                                        central_rotated_longitude=central_rotated_longitude)
            elif self.mod_grid_type in ['Lambert_conformal', 'Lambert_Conformal']:
                non_regular_grid_crs = ccrs.LambertConformal(central_longitude=central_longitude, 
                                                             central_latitude=central_latitude, 
                                                             standard_parallels=standard_parallels)
            
            # define a regular gridded coordinate reference system (Plate Carree), on WGS84 ellipsoid
            plate_carree = ccrs.PlateCarree()

            # convert bounding coordinates of box defined in non-regular grid coordinates to regular grid coordinates
            self.model_grid_outline = plate_carree.transform_points(non_regular_grid_crs, x_grid_edge, y_grid_edge)[:,:2]

        # convert longitude/latitude bounding coordinate pairs to a shapely polygon 
        self.model_grid_outline_poly = Polygon(self.model_grid_outline)

        # close model netCDF root - now have all neccessary grid information
        self.mod_nc_root.close()

    def get_observational_objects(self):
        """ Get necessary observational objects. """

        # get observational file netCDF root
        obs_nc_root = Dataset(self.obs_file)

        # get measured observational variable object 
        self.obs_measured_var_obj = obs_nc_root[self.original_speci_to_process]

        # station object
        # for GHOST always is "station_reference" 
        #for non-GHOST, try for "station_reference", then "station_code", then "station_name".
        if self.reading_ghost:
            self.obs_station_reference_obj = obs_nc_root['station_reference']
        else:
            if 'station_reference' in obs_nc_root.variables:
                self.obs_station_reference_obj = obs_nc_root['station_reference']
            elif 'station_code' in obs_nc_root.variables:
                self.obs_station_reference_obj = obs_nc_root['station_code']
            elif 'station_name' in obs_nc_root.variables:
                self.obs_station_reference_obj = obs_nc_root['station_name']

        # lon/lat objects
        if "latitude" in obs_nc_root.variables:
            self.obs_lon_obj = obs_nc_root['longitude']
            self.obs_lat_obj = obs_nc_root['latitude']
        else:
            self.obs_lon_obj = obs_nc_root['lon']
            self.obs_lat_obj = obs_nc_root['lat']

        # get station data
        # GHOST
        if self.reading_ghost:
            self.station_references = self.obs_station_reference_obj[:]
        # non-GHOST
        else:
            meta_shape = self.obs_station_reference_obj.shape
            self.station_references = self.obs_station_reference_obj[:]
            meta_val_dtype = np.array([self.station_references[0]]).dtype

            if len(meta_shape) == 2:
                if meta_val_dtype == np.dtype(object):
                    self.station_references = np.array([''.join(val) for val in self.station_references])
                else:
                    self.station_references = chartostring(self.station_references)
    
        # get indices of all non-NaN stations (can be NaN for some non-GHOST files)
        non_nan_station_indices = np.array([ref_ii for ref_ii, ref in enumerate(self.station_references) if ref.lower() != 'nan'])
        self.station_references = self.station_references[non_nan_station_indices]

        # get valid longitude and latitudes
        self.obs_lons = self.obs_lon_obj[non_nan_station_indices]
        self.obs_lats = self.obs_lat_obj[non_nan_station_indices]

    def get_conversion_factor(self):
        """ Get conversion factor between observations and experiment data. """

        # get units conversion factor between model and observations (go from model to observational units)    
        obs_speci_units = self.obs_measured_var_obj.units

        # if units are unitless, then no need for conversion (i.e. conversion factor = 1.0)   
        if (obs_speci_units == 'unitless') or (obs_speci_units == '-') or (obs_speci_units == '1'):
            self.conversion_factor = 1.0
            return

        # unit converter module does not produce conversion factor for temperature, but both observational and model 
        # units should be Kelvin (i.e. conversion factor = 1.0) 
        # if model not in K then return error
        elif obs_speci_units == 'K': 
            if self.mod_speci_units == 'K':
                self.conversion_factor = 1.0
                return
            else:
                log_file_str += "Experiment units should be 'K', but are set as '{}'".format(self.mod_speci_units)
                create_output_logfile(1)

        # unit converter module does not produce conversion factor for angular degrees, but both observational and model 
        # units should be in angular degrees (i.e. conversion factor = 1.0) 
        # if model not in K then return error
        elif obs_speci_units == 'angular degrees': 
            if ((self.mod_speci_units.lower() == 'angular degrees') or (self.mod_speci_units.lower() == 'degrees') 
                or (self.mod_speci_units.lower() == '°')):
                self.conversion_factor = 1.0
                return
            else:
                log_file_str += "Experiment units should be 'angular degrees', but are set as '{}'".format(
                    self.mod_speci_units)
                create_output_logfile(1)
        
        # otherwise check if the unit quantities are equal
        conv_obj = unit_converter.convert_units(obs_speci_units,obs_speci_units,1)
        obs_quantity = conv_obj.output_represented_quantity
        conv_obj = unit_converter.convert_units(self.mod_speci_units,self.mod_speci_units,1)
        model_quantity = conv_obj.output_represented_quantity

        # observations and model quantities not equal (convert to observational units, standard_temperature=293.15, 
        # standard_pressure=1013.25)
        if obs_quantity != model_quantity:
            # determine chemical formula of species 
            speci_chemical_formula = self.standard_parameter_speci['chemical_formula']
            # if cannot determine chemical formula of species, then terminate process
            if speci_chemical_formula == '':
                log_file_str += 'Cannot determine speci chemical formula needed for unit conversion. Terminating process.'
                create_output_logfile(1)            
            input_units ={'temperature':'K', 'pressure':'hPa', 'molar_mass':'kg mol-1', model_quantity:self.mod_speci_units}
            input_values = {'temperature':293.15, 'pressure':1013.25, 'molar_mass':unit_converter.get_molecular_mass(speci_chemical_formula), 
                                                                                                                     model_quantity:1.0}
            conv_obj = unit_converter.convert_units(input_units, obs_speci_units, input_values, 
                                                    conversion_input_quantity=model_quantity)
            self.conversion_factor = conv_obj.conversion_factor
        else:
            conv_obj = unit_converter.convert_units(self.mod_speci_units, obs_speci_units, 1.0) 
            self.conversion_factor = conv_obj.conversion_factor

    def get_monthly_model_data(self):
        """ Read all relevant model data in yearmonth into memory. """

        # temporal resolution to output is coarser than model resolution, therefore will need to modify temporal 
        # resolution and perform resampling?
        resampling = False
        if self.temporal_resolution_to_output != self.model_temporal_resolution: 
            resampling = True

        # get number of days in month processing
        days_in_month = monthrange(int(self.year),int(self.month))[1]

        # create monthly time/dy variables
        start_month_dt = datetime.datetime(year=int(self.year), month=int(self.month), day=1, hour=0, minute=0)
        end_month_dt = start_month_dt + relativedelta.relativedelta(months=1)
        if self.temporal_resolution_to_output in ['hourly', 'hourly_instantaneous']:
            self.yearmonth_time = np.arange(0,days_in_month*24.0)
            if float(".".join(pd.__version__.split(".")[:2])) >= 1.4:
                self.yearmonth_dt = pd.date_range(start_month_dt, end_month_dt, freq='H', inclusive='left')
            else:
                self.yearmonth_dt = pd.date_range(start_month_dt, end_month_dt, freq='H', closed='left')
            self.descriptive_temporal_resolution = 'hours'
            self.temporal_resolution_to_output_code = 'H'
        elif self.temporal_resolution_to_output in ['3hourly', '3hourly_instantaneous']:
            self.yearmonth_time = np.arange(0,days_in_month*24.0,3.0)
            if float(".".join(pd.__version__.split(".")[:2])) >= 1.4:
                self.yearmonth_dt = pd.date_range(start_month_dt, end_month_dt, freq='3H', inclusive='left')
            else:
                self.yearmonth_dt = pd.date_range(start_month_dt, end_month_dt, freq='3H', closed='left')
            self.descriptive_temporal_resolution = 'hours'
            self.temporal_resolution_to_output_code = '3H'
        elif self.temporal_resolution_to_output in ['6hourly', '6hourly_instantaneous']:
            self.yearmonth_time = np.arange(0,days_in_month*24.0,6.0)
            if float(".".join(pd.__version__.split(".")[:2])) >= 1.4:
                self.yearmonth_dt = pd.date_range(start_month_dt, end_month_dt, freq='6H', inclusive='left')
            else:
                self.yearmonth_dt = pd.date_range(start_month_dt, end_month_dt, freq='6H', closed='left')
            self.descriptive_temporal_resolution = 'hours'
            self.temporal_resolution_to_output_code = '6H'
        elif self.temporal_resolution_to_output == 'daily':
            self.yearmonth_time = np.arange(0,days_in_month)
            if float(".".join(pd.__version__.split(".")[:2])) >= 1.4:
                self.yearmonth_dt = pd.date_range(start_month_dt, end_month_dt, freq='D', inclusive='left')
            else:
                self.yearmonth_dt = pd.date_range(start_month_dt, end_month_dt, freq='D', closed='left')
            self.descriptive_temporal_resolution = 'days'
            self.temporal_resolution_to_output_code = 'D'
        # monthly output resolution is initially in hours for processing reasons, this is modified later 
        elif self.temporal_resolution_to_output == 'monthly':
            # self.yearmonth_time = np.arange(0,days_in_month*24.0)
            self.yearmonth_time = np.arange(0,1)
            if float(".".join(pd.__version__.split(".")[:2])) >= 1.4:
                self.yearmonth_dt = pd.date_range(start_month_dt, end_month_dt, freq='MS', inclusive='left')
            else:
                self.yearmonth_dt = pd.date_range(start_month_dt, end_month_dt, freq='MS', closed='left')
            self.descriptive_temporal_resolution = 'months'
            self.temporal_resolution_to_output_code = 'MS'

        # create array for storing monthly model data
        self.monthly_model_data = np.full((len(self.yearmonth_time), self.y_N, self.x_N), np.NaN, dtype=np.float32)

        # if have mapped size distribution variable: 
        # -- get aeronet bin radius for original variable 
        # -- get index of model bin to use for transformation of bin types (and rmin/rmax)
        # -- get transform factor to go between model bin and aeronet bin
        if self.have_bin_dimension:
            aeronet_bin_radius = aux.get_aeronet_bin_radius_from_bin_variable(self.original_speci_to_process)
            bin_index, rmin, rmax, rho_bin = self.get_aeronet_model_bin_index(aeronet_bin_radius)
            bin_transform_factor = self.get_monarch_to_aeronet_bin_transform_factor(rmin, rmax)
                
        # iterate and read chunked model files
        for model_ii, model_file in enumerate(self.model_files):

            # put model file read in try/except to catch corrupt model files
            try:

                # read in chunked netcdf file
                self.mod_nc_root = Dataset(model_file)

                # check if have time dimension in daily file, if do not, do not process file
                if 'time' not in list(self.mod_nc_root.dimensions.keys()):
                    log_file_str += '---- File {} is corrupt. Skipping.\n'.format(model_file)
                    continue 

                # get date from filename
                file_date = model_file.split('_')[-1][:-3]                
                
                # get file start and end datetime
                if len(file_date) == 6:
                    chunk_type = 'monthly'
                    start_file_dt = datetime.datetime(year=int(file_date[:4]), month=int(file_date[4:6]), day=1, hour=0,
                                                      minute=0)
                    end_file_dt = start_file_dt + relativedelta.relativedelta(months=1)
                elif len(file_date) == 8:
                    chunk_type = 'daily'
                    start_file_dt = datetime.datetime(year=int(file_date[:4]), month=int(file_date[4:6]), 
                                                      day=int(file_date[6:8]), hour=0, minute=0)
                    end_file_dt = start_file_dt + datetime.timedelta(days=1)

                # get file time (handle monthly resolution data differently to hourly/daily
                # as num2date does not support 'months since' units)
                file_time = self.mod_nc_root['time'][:] 
                time_units = self.mod_nc_root['time'].units
                time_calendar = self.mod_nc_root['time'].calendar
                if 'months' in time_units:
                    monthly_start_date = time_units.split(' ')[2]
                    file_time_dt = pd.date_range(start=monthly_start_date, periods=1, freq='MS')
                else:
                    file_time_dt = num2date(file_time, units=time_units, calendar=time_calendar)

                    # convert to pandas datetime
                    if float(".".join(cftime. __version__.split(".")[:2])) == 1.0:
                        # remove microseconds
                        file_time_dt = pd.to_datetime([t.replace(microsecond=0) for t in file_time_dt])
                    else:
                        # bug fix for newer versions of cftime
                        file_time_dt = file_time_dt.astype('datetime64[ns]')
                        file_time_dt = pd.to_datetime([t for t in file_time_dt])

                # get indices of file time inside yearmonth
                valid_file_time_inds = np.where((file_time_dt >= start_month_dt) & (file_time_dt < end_month_dt))[0]
                
                # cut file time dt for only valid times
                file_time_dt = file_time_dt[valid_file_time_inds]

                # read valid data from file for valid indices
                # have bin dimension?
                if self.have_bin_dimension:
                    read_data = self.mod_nc_root[self.speci_to_process][valid_file_time_inds,bin_index,:,:]
                    
                    # convert model units from kg m-2 to um3/um2
                    read_data = 1e6 * read_data / rho_bin
                    
                    # transform model bin data to aeronet bin
                    read_data = read_data * bin_transform_factor
                # has vertical dimension 
                elif self.have_vertical_dimension:
                    read_data = self.mod_nc_root[self.speci_to_process][valid_file_time_inds,self.z_index,:,:] 
                # has no vertical dimension?
                else:
                    read_data = self.mod_nc_root[self.speci_to_process][valid_file_time_inds,:,:]

                # convert model units to observational units
                read_data = read_data * self.conversion_factor

                # set any model values outside GHOST extreme limits for variable to be NaN
                read_data[(read_data < self.GHOST_speci_lower_limit) | (read_data > self.GHOST_speci_upper_limit)] = np.NaN 

                # create xarray for resampling
                xr_data = xr.DataArray(dims=("time","latitude","longitude"),
                                       data=read_data,
                                       coords=dict(time=file_time_dt, latitude=self.y, longitude=self.x))

                # reassign values to correct coordinates if model centre coordinates have been remapped 
                # (only in the case of regular grids)
                if self.coords_remapping:
                    # correct 1D arrays
                    self.x = [x if x <= 180 else x - 360 for x in self.x]
                    self.y = [y if y <= 90 else y - 180 for y in self.y]

                    # assign and sort coordinates
                    xr_data = xr_data.assign_coords(longitude=self.x).sortby('longitude')
                    xr_data = xr_data.assign_coords(latitude=self.y).sortby('latitude')

                # do resampling (taking mean) to coarser temporal resolution if neccessary
                if resampling:
                    xr_data = xr_data.resample(time=self.temporal_resolution_to_output_code).mean()     

                # get indices in yearmonth to fill with read data
                inds_to_fill = np.isin(self.yearmonth_dt, xr_data.time.values)

                # fill in data array
                self.monthly_model_data[inds_to_fill,:,:] = xr_data.values

                # close chunked model netcdf
                self.mod_nc_root.close()

            except Exception as e:
                log_file_str += '---- File {} is corrupt. Skipping.\n{}'.format(model_file, traceback.format_exc())

    def n_nearest_neighbour_inverse_distance_weights(self):
        """ Calculate N nearest neighbour inverse distance weights (and indices) of model gridcells centres 
            from an array of geographic observational station coordinates. Both observational and model geographic 
            longitude/latitude coordinates are first converted to cartesian ECEF (Earth Centred, Earth Fixed) 
            coordinates, before calculating distances. Weights returned for obervational stations not contained 
            within model grid extents are all zero.
        """

        # for each pair of observational station geographic coordinates, test if station is inside model grid
        obs_inside_model_grid = np.array([self.model_grid_outline_poly.contains(Point(obs_lon, obs_lat)) 
                                          for obs_lon, obs_lat in zip(self.obs_lons,self.obs_lats)]) 

        # flatten model centre lon/lat arrays
        # generate equal length altitude arrays
        obs_alts = np.zeros(len(self.obs_lons))
        flat_mod_lons_centre = self.mod_lons_centre.ravel()
        flat_mod_lats_centre = self.mod_lats_centre.ravel()
        flat_mod_alts = np.zeros(len(flat_mod_lats_centre))
  
        # convert observational/model geographic longitude/latitude coordinates to cartesian ECEF (Earth Centred, 
        # Earth Fixed) coordinates, assuming WGS84 datum and ellipsoid, and that all heights = 0.
        # ECEF coordiantes represent positions (in meters) as X, Y, Z coordinates, approximating the earth surface 
        # as an ellipsoid of revolution.
        # This conversion is for the subsequent calculation of euclidean distances of the model gridcell centres 
        # from each observational station.
        # Defining the distance between two points on the earth's surface as simply the euclidean distance 
        # between the two lat/lon pairs could lead to inaccurate results depending on the distance 
        # between two points (i.e. 1 deg. of longitude varies with latitude).
        lla = pyproj.Proj(proj='latlong', ellps='WGS84', datum='WGS84')
        ecef = pyproj.Proj(proj='geocent', ellps='WGS84', datum='WGS84')
        obs_x, obs_y, obs_z = pyproj.transform(lla, ecef, self.obs_lons, self.obs_lats, obs_alts, radians=False)
        mod_x, mod_y, mod_z = pyproj.transform(lla, ecef, flat_mod_lons_centre, flat_mod_lats_centre, flat_mod_alts, 
                                               radians=False)

        # stack converted cartesian coordinates for preparation of calculation of nearest neighbour distances 
        # using Scipy cKDTree
        obs_lonlat = np.column_stack((obs_x,obs_y,obs_z))
        mod_lonlat = np.column_stack((mod_x,mod_y,mod_z))
    
        # generate cKDtree
        tree = spatial.cKDTree(mod_lonlat)
    
        # get n-neighbour nearest distances/indices (ravel form) of model gridcell centres from each observational station  
        dists,idx = tree.query(obs_lonlat,k=int(self.n_neighbours))
        
        # for n neighbours == 1, do rehsaping of array so doesn't break
        if len(dists.shape) == 1:
            dists = np.reshape(dists,(dists.shape[0],1))
            idx = np.reshape(idx,(idx.shape[0],1))
            
        # if any dists are < 1m, then set as 1m (i.e. very small distance), to avoid issue calculating weight
        dists[dists < 1.0] = 1.0

        # get nearest neighbour indices
        self.nearest_neighbour_inds = np.column_stack(np.unravel_index(idx, self.mod_lons_centre.shape))

        # take the reciprocals of the nearest neighbours distances from the observational points
        self.inverse_dists = np.reciprocal(dists)

        # set reciprocal distances for all observational points outside model grid extent to be 0
        self.inverse_dists[~obs_inside_model_grid,:] = 0.0

    def write_yearmonth_netCDF(self):
        """ Write yearmonth netCDF, returning interpolated model data to observational surface stations. """

        # set output directory where observational interpolated monthly model netcdf will be saved
        # GHOST
        if self.reading_ghost:
            network_name = self.network_to_interpolate_against
        # non-GHOST
        else:
            # as it appears in PRV (e.g. nasa-aeronet/oneill_v3-lev15 -> nasa-aeronet-oneill_v3-lev15)
            network_name = self.network_to_interpolate_against.replace('/', '-')
        output_dir = '/gpfs/projects/bsc32/AC_cache/recon/exp_interp/{}/{}/{}/{}/{}'.format(
                self.ghost_version, self.prov_exp_code, self.temporal_resolution_to_output, 
                self.original_speci_to_process, network_name)

        # check if need to create any directories in path 
        aux.check_directory_existence(output_dir,'/gpfs/projects/bsc32/AC_cache/recon/exp_interp/{}'.format(
            self.ghost_version))

        # create netCDF dataset
        netCDF_fname = '{}/{}_{}.nc'.format(output_dir, self.original_speci_to_process, self.yearmonth)
        root_grp = Dataset(netCDF_fname, 'w', format="NETCDF4") 

        # auto mask arrays
        root_grp.set_auto_mask(True)	

        # file contents
        msg = 'Inverse distance weighting ({} neighbours) interpolated '.format(self.n_neighbours)
        msg += '{} experiment data for the component {} '.format(self.experiment_to_process, 
                                                                 self.original_speci_to_process)
        msg += 'with reference to the measurement stations in the '
        msg += '{} network '.format(self.network_to_interpolate_against)
        msg += 'in {}-{}.'.format(self.year, self.month)
        root_grp.title = msg
        root_grp.institution = 'Barcelona Supercomputing Center'
        root_grp.source = 'Experiment {}'.format(self.experiment_to_process)
        root_grp.creator_name = 'Dene R. Bowdalo'
        root_grp.creator_email = 'dene.bowdalo@bsc.es'

        # iterate through each station to process
        for ii, station_reference in enumerate(self.station_references):
            if ii == 0:
                # netcdf dimensions
                root_grp.createDimension('station', len(self.obs_lons))
                root_grp.createDimension('time', len(self.yearmonth_time))
                root_grp.createDimension('model_longitude', self.x_N)
                root_grp.createDimension('model_latitude', self.y_N)
                root_grp.createDimension('grid_edge', self.model_grid_outline.shape[0])

                # create time variable
                time_var = root_grp.createVariable('time', 'u4', ('time'))
                time_var.standard_name = 'time'
                time_var.long_name = 'time'
                time_var.units = '{} since {}-{}-01 00:00:00'.format(self.descriptive_temporal_resolution, self.year, 
                                                                     self.month)
                msg = 'Time in {} since {}-{}-01 00:00 UTC. '.format(self.descriptive_temporal_resolution, self.year, 
                                                                     self.month)
                msg += 'Time given refers to the start of the time window the measurement '
                msg += 'is representative of (temporal resolution)'
                time_var.description = msg
                time_var.axis = 'T'
                time_var.calendar = 'standard'
                time_var.tz = 'UTC'

                # create observational equivalent station reference variable
                station_reference_var = root_grp.createVariable('station_reference', str, ('station'))
                if self.reading_ghost:
                    station_reference_var.standard_name = self.obs_station_reference_obj.standard_name
                    station_reference_var.long_name = self.obs_station_reference_obj.long_name
                    station_reference_var.units = self.obs_station_reference_obj.units
                    station_reference_var.description = self.obs_station_reference_obj.description

                # create observational equivalent longitude/latitude variables
                longitude_var = root_grp.createVariable('longitude', 'f8', ('station'))
                if self.reading_ghost:
                    longitude_var.standard_name = self.obs_lon_obj.standard_name
                    longitude_var.units = self.obs_lon_obj.units
                    longitude_var.long_name = self.obs_lon_obj.long_name
                    longitude_var.description = self.obs_lon_obj.description
                longitude_var.axis = 'X'

                latitude_var = root_grp.createVariable('latitude', 'f8', ('station'))
                if self.reading_ghost:
                    latitude_var.standard_name = self.obs_lat_obj.standard_name
                    latitude_var.units = self.obs_lat_obj.units
                    latitude_var.long_name = self.obs_lat_obj.long_name
                    latitude_var.description = self.obs_lat_obj.description
                latitude_var.axis = 'Y'

                # create 2D meshed longitude/latitude gridcell centre variables
                model_centre_longitude_var = root_grp.createVariable('model_centre_longitude', 'f8', 
                                                                     ('model_latitude','model_longitude'))
                model_centre_longitude_var.standard_name = 'model centre longitude'
                model_centre_longitude_var.long_name = 'model centre longitude'
                model_centre_longitude_var.units = self.obs_lon_obj.units
                msg = '2D meshed grid centre longitudes with '
                msg += '{} longitudes in {} bands of latitude'.format(self.x_N, self.y_N)
                model_centre_longitude_var.description = msg
                model_centre_longitude_var.axis = 'X'            
    
                model_centre_latitude_var = root_grp.createVariable('model_centre_latitude', 'f8', 
                                                                    ('model_latitude','model_longitude'))
                model_centre_latitude_var.standard_name = 'model centre latitude'
                model_centre_latitude_var.long_name = 'model centre latitude'
                model_centre_latitude_var.units = self.obs_lat_obj.units
                msg = '2D meshed grid centre longitudes with '
                msg += '{} longitudes in {} bands of latitude'.format(self.y_N, self.x_N)
                model_centre_latitude_var.description = msg
                model_centre_latitude_var.axis = 'Y'

                # create grid domain edge longitude/latitude variables
                grid_edge_longitude_var = root_grp.createVariable('grid_edge_longitude', 'f8', ('grid_edge'))   
                grid_edge_longitude_var.standard_name = 'grid edge longitude'
                grid_edge_longitude_var.long_name = 'grid edge longitude'
                grid_edge_longitude_var.units = self.obs_lon_obj.units
                msg = 'Longitude coordinate along edge of grid domain '
                msg += '(going clockwise around grid boundary from bottom-left corner).'
                grid_edge_longitude_var.description = msg
                grid_edge_longitude_var.axis = 'X'

                grid_edge_latitude_var = root_grp.createVariable('grid_edge_latitude', 'f8', ('grid_edge'))
                grid_edge_latitude_var.standard_name = 'grid edge latitude'
                grid_edge_latitude_var.long_name = 'grid edge latitude'
                grid_edge_latitude_var.units = self.obs_lat_obj.units
                msg = 'Latitude coordinate along edge of grid domain '
                msg += '(going clockwise around grid boundary from bottom-left corner).'
                grid_edge_latitude_var.description = msg
                grid_edge_latitude_var.axis = 'Y'

                # create measured variable
                measured_var = root_grp.createVariable(self.original_speci_to_process, 'f4', ('station', 'time'))
                # GHOST
                if self.reading_ghost:
                    measured_var.long_name = self.obs_measured_var_obj.long_name
                    measured_var.units = self.obs_measured_var_obj.units
                    measured_var.standard_name = self.obs_measured_var_obj.standard_name
                    measured_var.description = 'Interpolated value of {} from the experiment {} ' \
                                          'with reference to the measurement stations in the {} network'.format(
                        self.obs_measured_var_obj.standard_name, self.experiment_to_process, 
                        self.network_to_interpolate_against)
                # non-GHOST
                else:
                    measured_var.standard_name = self.original_speci_to_process
                    measured_var.description = 'Interpolated value of {} from the experiment {} with reference to the measurement stations in the {} network'.format(
                        self.original_speci_to_process, self.experiment_to_process,
                        self.network_to_interpolate_against)

                # write to variables
                time_var[:] = self.yearmonth_time
                station_reference_var[:] = self.station_references
                longitude_var[:] = self.obs_lons
                latitude_var[:] = self.obs_lats                                                           
                model_centre_longitude_var[:] = self.mod_lons_centre
                model_centre_latitude_var[:] = self.mod_lats_centre
                grid_edge_longitude_var[:] = self.model_grid_outline[:,0]
                grid_edge_latitude_var[:] = self.model_grid_outline[:,1]
        
            # iterate through observational stations
            # use calculated interpolated weights per station to model grid to produce model reciprocal output
            # if all station weights are 0, station is outside model grid domain
            # set all values to be NaN
            station_weights = self.inverse_dists[ii,:]
            if np.all(station_weights == 0):
                interp_vals = np.full(len(self.yearmonth_time), np.NaN, dtype=np.float32)
            else:
                # get reciprocal model data at N nearest neighbours to observational station 
                cut_model_data = self.monthly_model_data[:,self.nearest_neighbour_inds[ii,:int(self.n_neighbours)],
                                                                                       self.nearest_neighbour_inds[ii,int(self.n_neighbours):]]
                
                # create mask where data == NaN or infinite
                invalid_mask = ~np.isfinite(cut_model_data)
                
                # create masked array
                cut_model_data = np.ma.MaskedArray(cut_model_data, mask=invalid_mask)
                
                # interpolate masked array across time dimension using interpolated weights per station
                interp_vals = np.ma.average(cut_model_data, weights=station_weights, axis=1)

            # write measured variable 
            measured_var[ii,:] = interp_vals

        # close writing to netCDF
        root_grp.close() 

        # compress netCDF file
        compress_process =  subprocess.Popen(['ncks', '-O', '--dfl_lvl', '1', netCDF_fname, netCDF_fname], 
                                             stdout=subprocess.PIPE)
        compress_status = compress_process.communicate()[0]
        compress_return_code = compress_process.returncode
    
        # give 770 permissions for file and make owner bsc32
        aux.set_file_permissions_ownership(netCDF_fname)

        # copy file to esarchive (if have access)
        if MACHINE in ('power', 'nord3v2'):
            
            # set esarchive output dir
            esarchive_output_dir = '/esarchive/recon/prov_interp/{}'.format('/'.join(netCDF_fname.split('/exp_interp/')[1].split('/')[:-1]))

            # check if need to create any directories in path
            aux.check_directory_existence(esarchive_output_dir, '/esarchive/recon/prov_interp')

            # set esarchive fname
            esarchive_netCDF_fname = '{}/{}'.format(esarchive_output_dir, netCDF_fname.split('/')[-1])
            
            # copy file (without permissions)
            shutil.copyfile(netCDF_fname, esarchive_netCDF_fname)

            # give 770 permissions for file and make owner bsc32
            aux.set_file_permissions_ownership(esarchive_netCDF_fname)

    def get_aeronet_model_bin_index(self, aeronet_bin_radius):
        """ Return index of model bin which contains AERONET bin radius instance (and rmin/rmax). 
            
            :param aeronet_bin_radius: bin radius
            :type aeronet_bin_radius: float
        """ 

        if self.experiment_type == 'monarch':
            # MONARCH bin radius edges (um)
            r_edges =[0.2, 0.36, 0.6, 1.2, 2.0, 3.6, 6.0, 12.0, 20.0]
            # assume bin rh
            rho_bins = [2500.0, 2500.0, 2500.0, 2500.0, 2650.0, 2650.0, 2650.0, 2650.0]

        if aeronet_bin_radius == r_edges[-1]:
            bin_index = len(r_edges)-1
        else:
            bin_index = np.searchsorted(r_edges, aeronet_bin_radius, side='right') - 1

        return bin_index, r_edges[bin_index], r_edges[bin_index+1], rho_bins[bin_index]

    def get_monarch_to_aeronet_bin_transform_factor(self, rmin, rmax):
        """ Return factor which transforms aerosol size distribution data from MONARCH's 8 bins, 
            to AERONET's 22 bins format, assuming a constant function.

            :param rmin: minimum bin radius
            :type rmin: float
            :param rmax: maximum bin radius
            :type rmax: float
        """

        # get bin integral
        bin_transform_factor = 1.0/(np.log(rmax) - np.log(rmin))

        return bin_transform_factor

def create_output_logfile(process_code):
    """ Create a logfile for stating outcome of interpolation job'
        the filename is prefixed with a code referencing the job outcome.
        The process codes are:
        0: Process completed without issue
        1: Caught error in process
        2: Uncaught error in process

        :param process_code: interpolation outcome code
        :type process_code: int
    """
    output_logfile_dir = (f"{working_directory}/interpolation_logs/"
    f"{submit_args['prov_exp_code']}/"
    f"{submit_args['original_speci_to_process']}/"
    f"{submit_args['network_to_interpolate_against']}/"
    f"{submit_args['temporal_resolution_to_output']}/"
    f"{submit_args['yearmonth']}")

    f = open(f"{output_logfile_dir}_{process_code}.out", "w")
    f.write(str(log_file_str))
    f.close() 

    # exit from current process after writing logfile
    sys.exit()    

if __name__ == "__main__":
    try:
        # time start of yearmonth interpolation
        interpolation_start = time.time()

        # initialise log file string
        log_file_str = 'STARTING INTERPOLATION\n'

        # get arguments passed from submittal script --> put into dict
        submit_args = {'prov_exp_code': sys.argv[1], 
                       'model_temporal_resolution': sys.argv[2], 
                       'speci_to_process': sys.argv[3], 
                       'network_to_interpolate_against': sys.argv[4], 
                       'temporal_resolution_to_output': sys.argv[5], 
                       'yearmonth': sys.argv[6], 
                       'original_speci_to_process': sys.argv[7]
                       }   

        # initialise ExperimentInterpolation object
        EI = ExperimentInterpolation(submit_args)
 
        # read model domain information
        EI.get_model_information()

        # create polygon along edge of model domain
        EI.create_grid_domain_edge_polygon()

        # get necessary data objects from the observational file
        EI.get_observational_objects()

        # get unit conversion factor between observations and experiment data
        EI.get_conversion_factor()

        # read relevant monthly model data into memory
        EI.get_monthly_model_data()

        # get interpolation weights of model grid to observational stations 
        # (using inverse distance weighting interpolation) 
        EI.n_nearest_neighbour_inverse_distance_weights()

        # write out yearmonth netCDF, interpolating model data to surface observational stations
        EI.write_yearmonth_netCDF()

        # get total time of interpolation
        interpolation_time = time.time() - interpolation_start

        # return valid process logfile (0)
        log_file_str += str((time.time() - interpolation_start)/60.)
        create_output_logfile(0)

    # write error log file if have uncaught internal error
    except Exception as e:
        log_file_str += str(traceback.format_exc())
        create_output_logfile(2)<|MERGE_RESOLUTION|>--- conflicted
+++ resolved
@@ -238,12 +238,8 @@
             # set some extra variables for ghost_version
             if var_to_set == 'ghost_version':
                 # import GHOST standards
-<<<<<<< HEAD
-                sys.path.insert(1, '/gpfs/projects/bsc32/AC_cache/obs/ghost/GHOST_standards/{}'.format(config_dict['ghost_version']))
-=======
                 sys.path.insert(1, data_paths[self.machine]["ghost_root"] + '/GHOST_standards/{}'.format(
                     getattr(config_args, 'GHOST_version')))
->>>>>>> 94ec7c12
                 from GHOST_standards import standard_parameters
                 self.standard_parameters = standard_parameters
                 
