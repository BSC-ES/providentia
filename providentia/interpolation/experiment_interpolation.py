import ast
from calendar import monthrange
import cartopy.crs as ccrs
import cftime
import glob
import os
import shutil
import subprocess
import sys
import time
import traceback
import yaml
from pydoc import locate

import datetime
import dateutil.relativedelta as relativedelta
from netCDF4 import Dataset, num2date, date2num, chartostring
import numpy as np
from packaging.version import Version
import pandas as pd
import pyproj
import scipy
from scipy.spatial import cKDTree
from shapely.geometry import Polygon, Point
import xarray as xr
from aux import (check_for_ghost, findMiddle, check_directory_existence, set_file_permissions_ownership,
                 get_aeronet_bin_radius_from_bin_variable, get_aeronet_model_bin, 
                 get_model_to_aeronet_bin_transform_factor)

MACHINE = os.environ.get('BSC_MACHINE', '')

# change current working directory from submit directory 
# to import global configuration file
if MACHINE == "nord3":
    working_directory = os.getcwd()[17:].split('/submit')[0]
else:
    working_directory = os.getcwd().split('/submit')[0]
os.chdir(working_directory)

# get current path and providentia root path
CURRENT_PATH = os.path.abspath(os.path.dirname(__file__))
PROVIDENTIA_ROOT = os.path.dirname(os.path.dirname(CURRENT_PATH))

# load the default values jsonsdefault_values
# load the data_paths for the different machines and the default values jsons
data_paths = yaml.safe_load(open(os.path.join(PROVIDENTIA_ROOT, 'settings', 'data_paths.yaml')))

# load the defined experiments paths and agrupations jsons
interp_experiments = yaml.safe_load(open(os.path.join(PROVIDENTIA_ROOT, 'settings', 'interp_experiments.yaml')))

# add unit-converter submodule to python load path
sys.path.append(os.path.join(PROVIDENTIA_ROOT,'providentia','dependencies','unit-converter'))
import unit_converter

class ExperimentInterpolation(object):
    """ Class which handles interpolation of experiment data to surface observations. """

    def __init__(self,submit_args):
        
        self.log_file_str = 'STARTING INTERPOLATION\n'

        # set machine
        self.machine = MACHINE

        # set variables from input keywords
        self.model_temporal_resolution            = submit_args['model_temporal_resolution']
        self.speci_to_process                     = submit_args['speci_to_process']
        self.network_to_interpolate_against       = submit_args['network_to_interpolate_against']
        self.temporal_resolution_to_output        = submit_args['temporal_resolution_to_output']
        self.yearmonth                            = submit_args['yearmonth']
        self.original_speci_to_process            = submit_args['original_speci_to_process']
        self.unique_id                            = submit_args['job_id']
        self.prov_exp_code                        = submit_args['prov_exp_code']
        self.experiment_to_process, self.grid_type, self.ensemble_option = self.prov_exp_code.split('-')
        
        # get year/month string
        self.year = self.yearmonth[:4]
        self.month = self.yearmonth[4:]

        # determine if ensemble option is member or emsemble stat
        if self.ensemble_option.isdigit():
            self.ensemble_member = True
        else:
            self.ensemble_member = False

        # dictionary to save utilized interpolation variables
        self.interpolation_variables = {}
        
        # from file in management_logs, get and set the arguments which were not passed as a paremeter
        submission_file = os.path.join(PROVIDENTIA_ROOT,'providentia','interpolation','management_logs',f'{self.unique_id}.out')
        with open(submission_file, 'r') as f:
            submission_file_txt = f.read().split()

        # get configuration variables from the management_logs
        for variable_key in ["ghost_version", "interp_n_neighbours", "interp_reverse_vertical_orientation", "forecast_day"]:
            variable_val_idx = submission_file_txt.index(variable_key+":")+1
            variable_val = submission_file_txt[variable_val_idx]
            # make sure vertical orientiation is a boolean!
            if variable_key == "reverse_vertical_orientation":
                setattr(self, variable_key, ast.literal_eval(variable_val))
            else:
                setattr(self, variable_key, variable_val)

        # set experiment paths
        self.exp_root = data_paths[MACHINE]["exp_root"]

        # import GHOST standards
        sys.path.insert(1, data_paths[self.machine]["ghost_root"] + '/GHOST_standards/{}'.format(self.ghost_version))
        from GHOST_standards import standard_parameters
        self.standard_parameters = standard_parameters
        
        # get cut of standard parameters for original speci to process
        for standard_parameter in self.standard_parameters.keys():
            if self.standard_parameters[standard_parameter]['bsc_parameter_name'] == self.original_speci_to_process:
                self.standard_parameter_speci = self.standard_parameters[standard_parameter]
                break
        
        # get GHOST lower/upper limits for variable
        self.GHOST_speci_lower_limit = self.standard_parameter_speci['extreme_lower_limit']
        self.GHOST_speci_upper_limit = self.standard_parameter_speci['extreme_upper_limit']

        # get experiment type and specific directories
        for experiment_type, experiment_dict in interp_experiments.items():
            if self.experiment_to_process in experiment_dict["experiments"]:
                exp_dir_list = experiment_dict["paths"]
                break

        # take first functional directory 
        exp_dir = None      
        for temp_exp_dir in exp_dir_list:
            if os.path.exists(temp_exp_dir):
                exp_dir = temp_exp_dir
                break

        # add file to directory path
        exp_dir += f"{self.experiment_to_process}/" 

        # define if network is in GHOST format
        self.reading_ghost = check_for_ghost(self.network_to_interpolate_against)
        
        # get relevant observational file
        # GHOST
        if self.reading_ghost:
            self.obs_file = glob.glob(data_paths[MACHINE]['ghost_root'] + '/{}/{}/{}/{}/{}_{}*.nc'\
                                      .format(self.network_to_interpolate_against, self.ghost_version,
                                              self.temporal_resolution_to_output, self.original_speci_to_process,
                                              self.original_speci_to_process, self.yearmonth))[0]
        # non-GHOST
        else:
            self.obs_file = glob.glob(data_paths[MACHINE]['nonghost_root'] + '/{}/{}/{}/{}_{}*.nc'\
                .format(self.network_to_interpolate_against, self.temporal_resolution_to_output,
                        self.original_speci_to_process, self.original_speci_to_process, self.yearmonth))[0]
           
        # get relevant model files
        if self.ensemble_member:
            all_model_files = np.sort(glob.glob('{}/{}/{}/{}/{}*{}*.nc'\
                                                .format(exp_dir, self.grid_type,
                                                        self.model_temporal_resolution,
                                                        self.speci_to_process, self.speci_to_process, self.yearmonth)))
            
            # drop all analysis files ending with '_an.nc' which are not in ensemble-stats
            all_model_files = [f for f in all_model_files if '_an.nc' not in f] 

            # isolate model files to be only those associated with relevant ensemble option
            self.model_files = np.sort([f for f in all_model_files if '{}-{}_'.format(
                self.speci_to_process,self.ensemble_option) in f])
            
            # if the number of remaining model files is 0, this is because the files
            # do not contain an ensemble member number, therefore take all model files
            if len(self.model_files) == 0:
                self.model_files = all_model_files
     
        else:            
            self.model_files = np.sort(glob.glob('{}/{}/{}/ensemble-stats/{}_{}/{}*{}*{}.nc'\
                                                .format(exp_dir, self.grid_type,
                                                        self.model_temporal_resolution,
                                                        self.speci_to_process, self.ensemble_option, 
                                                        self.speci_to_process, self.yearmonth, self.ensemble_option)))
        # if have no valid model files, exit
        if len(self.model_files) == 0:
            self.log_file_str += 'No valid model files in {}. Skipping month.'.format(self.yearmonth)
            self.create_output_logfile(1, self.log_file_str)

    def get_model_information(self):
        """ Take first valid model file in month and get grid dimension/coordinate information.
            Put initial object read in a  try/except to handle reading of corrupted files.
            Iterate through files until have read a valid file.
            If do not read a valid file, skip month.
        """

        for model_file_ii, model_file in enumerate(self.model_files):
            
            try:
                # load instance of model file netCDF
                self.mod_nc_root = Dataset(model_file)
        
                # get all variable names in file
                mod_nc_varnames = list(self.mod_nc_root.variables.keys())

                # get instance of species variable
                mod_speci_obj = self.mod_nc_root[self.speci_to_process]
    
                # get species units
                self.mod_speci_units = mod_speci_obj.units
                 
                # get model grid type
                self.mod_grid_type = mod_speci_obj.grid_mapping
        
                # get x/y grid dimension variable names
                grid_dimensions = mod_speci_obj.dimensions

            except:
                # if have got to last file of month and that is corrupted, return from function
                if model_file_ii == (len(self.model_files)-1):
<<<<<<< HEAD
                    log_file_str += 'All model files corrupted in {}. Skipping month.'.format(self.yearmonth)
                    create_output_logfile(1)
=======
                    self.log_file_str += '---- All model files corrupted in {}. Skipping month.'.format(self.yearmonth)
                    create_output_logfile(1, self.log_file_str)
>>>>>>> 298a40e5
                # else, continue to next file in month
                else:
                    continue 

            # get indivudual dimension variable names  
            # standard (no vertical dimension)
            self.have_vertical_dimension = False
            self.have_bin_dimension = False
            if len(mod_speci_obj.shape) == 3:
                self.x_varname = mod_speci_obj.dimensions[2]
                self.y_varname = mod_speci_obj.dimensions[1]
            # mapped size distribution variable, with bin dimension
            elif (len(mod_speci_obj.shape) == 4) & ('vconcaerobin' in self.original_speci_to_process):
                self.have_bin_dimension = True
                self.x_varname = mod_speci_obj.dimensions[3]
                self.y_varname = mod_speci_obj.dimensions[2]
            # with vertical dimension
            elif len(mod_speci_obj.shape) == 4:
                self.have_vertical_dimension = True
                self.x_varname = mod_speci_obj.dimensions[3]
                self.y_varname = mod_speci_obj.dimensions[2]
                self.z_varname = mod_speci_obj.dimensions[1]
                
                # check if vertical dimension goes up or down to get correct index for surface
                mod_vert_obj = self.mod_nc_root[self.z_varname]
                direction = mod_vert_obj.positive
                
                # if direction == 'up', surface index is location of mininum value in z var
                if direction == 'up':
                    if self.interp_reverse_vertical_orientation:
                        self.z_index = np.argmax(mod_vert_obj[:])
                    else:
                        self.z_index = np.argmin(mod_vert_obj[:])
                # if direction == 'down', surface index is location of maximum value in z var
                elif direction == 'down':
                    if self.interp_reverse_vertical_orientation:
                        self.z_index = np.argmin(mod_vert_obj[:])
                    else:
                        self.z_index = np.argmax(mod_vert_obj[:])
                # if cannot determine a surface index, terminate process
                else: 
                    self.log_file_str += 'Cannot determine surface index in vertical dimension. Terminating process.'
                    create_output_logfile(1, self.log_file_str)

            # check if species grid dimensions are named correctly, and in correct BSC standard order
            # if not terminate process
            # this is done by checking the variable names of the x, y (and z if required) dimensions
            # X dimension is valid if 'lon' is contained within name, or is == 'x'
            if ('lon' not in self.x_varname) & (self.x_varname != 'x'):
                self.log_file_str += 'X dimension incorrectly named. Terminating process.'
                create_output_logfile(1, self.log_file_str)
            # Y dimension is valid if 'lat' is contained within name, or is == 'y'
            if ('lat' not in self.y_varname) & (self.y_varname != 'y'):
                self.log_file_str += 'Y dimension incorrectly named. Terminating process.'
                create_output_logfile(1, self.log_file_str)
            # Z dimension is valid if == 'z' or 'lev' or 'alt' or 'height'
            if self.have_vertical_dimension:
                if ((self.z_varname != 'lev') & (self.z_varname != 'z') & (self.z_varname != 'alt')
                    & (self.z_varname != 'height')):
                    self.log_file_str += 'Z dimension incorrectly named. Terminating process.'
                    create_output_logfile(1, self.log_file_str)

            # get instances of x/y grid dimension variables
            mod_lon_obj = self.mod_nc_root[self.x_varname]
            mod_lat_obj = self.mod_nc_root[self.y_varname]

            # get size of x/y grid dimensions
            self.x_N = mod_lon_obj.size
            self.y_N = mod_lat_obj.size

            # get 1D x/y values
            self.x = mod_lon_obj[:]
            self.y = mod_lat_obj[:]

            # get name of longitude/latitude grid centre coordinate variables
            grid_centre_coordinates = mod_speci_obj.coordinates.split(' ')
            lon_centre_varname = grid_centre_coordinates[1] 
            lat_centre_varname = grid_centre_coordinates[0]

            # check if species grid centre coordinate are named correctly, and in correct BSC standard order
            # if not terminate process
            # longitude coordinate is valid if 'lon' is contained within name
            if ('lon' not in lon_centre_varname):
                self.log_file_str += 'Longitude grid centre coordinate incorrectly named. Terminating process.'
                create_output_logfile(1, self.log_file_str)
            # latitude coordinate is valid if 'lat' is contained within name
            if ('lat' not in lat_centre_varname):
                self.log_file_str += 'Latitude grid centre coordinate incorrectly named. Terminating process.'
                create_output_logfile(1, self.log_file_str)

            # get longitude and latitude grid centre values
            self.mod_lons_centre = np.float32(self.mod_nc_root[lon_centre_varname][:])
            self.mod_lats_centre = np.float32(self.mod_nc_root[lat_centre_varname][:])
            
            # check if there are coordinates to remap
            lons_to_remap = self.mod_lons_centre[np.where(self.mod_lons_centre > 180.0)]
            lats_to_remap = self.mod_lats_centre[np.where(self.mod_lats_centre > 90.0)]
            self.coords_remapping = False
            if len(lons_to_remap) > 0 or len(lats_to_remap) > 0:
                if self.mod_grid_type == 'crs':
                    # correct model grid longitude/latitude centre variables to be between -180:180 and -90:90 respectively
                    self.mod_lons_centre[np.where(self.mod_lons_centre > 180.0)] = self.mod_lons_centre[np.where(self.mod_lons_centre > 180.0)] - 360.0
                    self.mod_lats_centre[np.where(self.mod_lats_centre > 90.0)] = self.mod_lats_centre[np.where(self.mod_lats_centre > 90.0)] - 180.0
                    
                    # sort coordinates
                    self.mod_lons_centre = sorted(self.mod_lons_centre)
                    self.mod_lats_centre = sorted(self.mod_lats_centre) 

                    # set variable for values reassignation later
                    self.coords_remapping = True    
                else: 
                    self.log_file_str += 'Cannot handle grid of type: {} with these coordinates. Please remap. Terminating process'.format(self.mod_grid_type)
                    create_output_logfile(1, self.log_file_str)

            # break out of for loop, now that have read a valid model file in the month
            break

        # correct units in case of having bin dimension
        if self.have_bin_dimension:
            self.mod_speci_units = self.standard_parameter_speci['standard_units']

    def create_grid_domain_edge_polygon(self):
        """ Create grid domain edge polygon from model netCDF file.
            This is handled differently for regular grids (i.e. following lines of longitude/latitude), 
            and non-regular grids (e.g. lambert-conformal).
        """

        # if grid type == 'crs, then is regular grid
        if self.mod_grid_type == 'crs':
            
            # set general grid type flag
            self.general_grid_type = 'regular'

            # set longitude/latitude centre coordinates
            x_centre = self.mod_lons_centre
            y_centre = self.mod_lats_centre

        # here handle non-regular grids
        # currently only rotated pole and lambert conformal are supported
        elif self.mod_grid_type in ['rotated_pole', 'Lambert_conformal', 'Lambert_Conformal']:

            # set general grid type flag
            self.general_grid_type = 'non-regular'

            # get instance of variable which defines key variables associated with the non-regular grid
            non_regular_grid_type_obj = self.mod_nc_root[self.mod_grid_type]

            # get non-regular grid-specific variables used for defining coordinate reference system
            if self.mod_grid_type == 'rotated_pole':
                pole_longitude = np.float32(non_regular_grid_type_obj.grid_north_pole_longitude)
                pole_latitude = np.float32(non_regular_grid_type_obj.grid_north_pole_latitude)
                
                # add workaround to fix interpolation in the southern hemisphere
                # if the centre gridbox value (average of 2, if even number) of the geographic latitude variable is <0:
                # then add 'central_rotated_longitude = 180.0'
                lat_centre_i = findMiddle(self.mod_lats_centre.shape[0])
                lon_centre_i = findMiddle(self.mod_lats_centre.shape[1])
                centre_lat = np.average(self.mod_lats_centre[lat_centre_i,lon_centre_i])
                if centre_lat < 0.0:
                    central_rotated_longitude = 180.0
                else:
                    central_rotated_longitude = 0.0

            elif self.mod_grid_type in ['Lambert_conformal', 'Lambert_Conformal']:
                standard_parallels = np.float32(non_regular_grid_type_obj.standard_parallel.split(','))
                central_longitude = np.float32(non_regular_grid_type_obj.longitude_of_central_meridian)
                central_latitude  = np.float32(non_regular_grid_type_obj.latitude_of_projection_origin)

            # read in non-regular grid x/y grid centre coordinates 
            x_centre = np.float32(self.mod_nc_root[self.x_varname][:])
            y_centre = np.float32(self.mod_nc_root[self.y_varname][:])

        # the grid type cannot be handled, therefore terminate process
        else:
            self.log_file_str += 'Cannot handle grid of type: {}. Terminating process'.format(self.mod_grid_type)
            create_output_logfile(1, self.log_file_str)

        # get x/y grid resolution (taken from average of increment between x/y grid centres)
        x_res = np.mean(np.diff(x_centre))
        y_res = np.mean(np.diff(y_centre))

        # if either of the x/y latitude increment resolutions are negative, this is because they run unconventionally 
        # from east to west/south to north
        # set indices for indexing accordingly
        if x_res < 0:
            x_left_ind = -1
            x_right_ind = 0
        else:
            x_left_ind = 0
            x_right_ind = -1
        if y_res < 0:
            y_bottom_ind = -1
            y_top_ind = 0
        else:
            y_bottom_ind = 0
            y_top_ind = -1

        # force x/y resolutions increments to be positive
        x_res = np.abs(x_res)
        y_res = np.abs(y_res)

        # get x/y coordinates of grid edges
        x_edge = x_centre - (x_res/2.)
        if x_right_ind == -1:
            x_edge = np.append(x_edge, x_edge[x_right_ind]+x_res)
        else:
            x_edge = np.insert(x_edge, 0, x_edge[x_right_ind]+x_res)
        y_edge = y_centre - (y_res/2.)
        if y_top_ind == -1:
            y_edge = np.append(y_edge, y_edge[y_top_ind]+y_res)
        else:
            y_edge = np.insert(y_edge, 0, y_edge[y_top_ind]+y_res) 

        # get x/y coordinates around grid edges
        left_edge_x = np.full(len(y_edge), x_edge[x_left_ind])
        right_edge_x = np.full(len(y_edge), x_edge[x_right_ind])
        if x_left_ind == 0:
            top_edge_x = x_edge[1:-1]
            bottom_edge_x = x_edge[-2::-1]
        else:
            top_edge_x = x_edge[-2::-1]
            bottom_edge_x = x_edge[1:-1]
        x_grid_edge = np.concatenate((left_edge_x,top_edge_x,right_edge_x,bottom_edge_x))

        bottom_edge_y = np.full(len(x_edge)-1, y_edge[y_bottom_ind])
        top_edge_y = np.full(len(x_edge)-2, y_edge[y_top_ind])
        if y_bottom_ind == 0:
            left_edge_y = y_edge[:]
            right_edge_y = y_edge[::-1]
        else:
            left_edge_y = y_edge[::-1]
            right_edge_y = y_edge[:]
        y_grid_edge = np.concatenate((left_edge_y,top_edge_y,right_edge_y,bottom_edge_y))

        # regular grid type?
        if self.general_grid_type == 'regular':
            # stack longitude/latitude bounding edge coordinate pairs 
            self.model_grid_outline = np.vstack((x_grid_edge,y_grid_edge)).T
        
            # get 2D mesh of model longitude/latitude gridcell centres
            self.mod_lons_centre, self.mod_lats_centre = np.meshgrid(self.mod_lons_centre, self.mod_lats_centre)
            
        # non-regular grid type?
        elif self.general_grid_type == 'non-regular':
            # create cartopy coordinate reference system for the specific type non-standard grid, on WGS84 ellipsoid
            if self.mod_grid_type == 'rotated_pole':
                non_regular_grid_crs = ccrs.RotatedPole(pole_longitude=pole_longitude, pole_latitude=pole_latitude, 
                                                        central_rotated_longitude=central_rotated_longitude)
            elif self.mod_grid_type in ['Lambert_conformal', 'Lambert_Conformal']:
                non_regular_grid_crs = ccrs.LambertConformal(central_longitude=central_longitude, 
                                                             central_latitude=central_latitude, 
                                                             standard_parallels=standard_parallels)
            
            # define a regular gridded coordinate reference system (Plate Carree), on WGS84 ellipsoid
            plate_carree = ccrs.PlateCarree()

            # convert bounding coordinates of box defined in non-regular grid coordinates to regular grid coordinates
            self.model_grid_outline = plate_carree.transform_points(non_regular_grid_crs, x_grid_edge, y_grid_edge)[:,:2]

        # convert longitude/latitude bounding coordinate pairs to a shapely polygon 
        self.model_grid_outline_poly = Polygon(self.model_grid_outline)

        # close model netCDF root - now have all neccessary grid information
        self.mod_nc_root.close()

    def get_observational_objects(self):
        """ Get necessary observational objects. """

        # get observational file netCDF root
        obs_nc_root = Dataset(self.obs_file)

        # get measured observational variable object 
        self.obs_measured_var_obj = obs_nc_root[self.original_speci_to_process]

        # station object
        # for GHOST always is "station_reference" 
        #for non-GHOST, try for "station_reference", then "station_code", then "station_name".
        if self.reading_ghost:
            self.obs_station_reference_obj = obs_nc_root['station_reference']
        else:
            if 'station_reference' in obs_nc_root.variables:
                self.obs_station_reference_obj = obs_nc_root['station_reference']
            elif 'station_code' in obs_nc_root.variables:
                self.obs_station_reference_obj = obs_nc_root['station_code']
            elif 'station_name' in obs_nc_root.variables:
                self.obs_station_reference_obj = obs_nc_root['station_name']

        # lon/lat objects
        if "latitude" in obs_nc_root.variables:
            self.obs_lon_obj = obs_nc_root['longitude']
            self.obs_lat_obj = obs_nc_root['latitude']
        else:
            self.obs_lon_obj = obs_nc_root['lon']
            self.obs_lat_obj = obs_nc_root['lat']

        # get station data
        # GHOST
        if self.reading_ghost:
            self.station_references = self.obs_station_reference_obj[:]
        # non-GHOST
        else:
            meta_shape = self.obs_station_reference_obj.shape
            self.station_references = self.obs_station_reference_obj[:]
            meta_val_dtype = np.array([self.station_references[0]]).dtype

            if len(meta_shape) == 2:
                if meta_val_dtype == np.dtype(object):
                    self.station_references = np.array([''.join(val) for val in self.station_references])
                else:
                    self.station_references = chartostring(self.station_references)
    
        # get indices of all non-NaN stations (can be NaN for some non-GHOST files)
        non_nan_station_indices = np.array([ref_ii for ref_ii, ref in enumerate(self.station_references) if ref.lower() != 'nan'])
        self.station_references = self.station_references[non_nan_station_indices]

        # get valid longitude and latitudes
        self.obs_lons = self.obs_lon_obj[non_nan_station_indices]
        self.obs_lats = self.obs_lat_obj[non_nan_station_indices]

    def get_conversion_factor(self):
        """ Get conversion factor between observations and experiment data. """

        # get units conversion factor between model and observations (go from model to observational units)    
        obs_speci_units = self.obs_measured_var_obj.units

        # if units are unitless, then no need for conversion (i.e. conversion factor = 1.0)   
        if (obs_speci_units == 'unitless') or (obs_speci_units == '-') or (obs_speci_units == '1'):
            self.conversion_factor = 1.0
            return

        # unit converter module does not produce conversion factor for temperature, but both observational and model 
        # units should be Kelvin (i.e. conversion factor = 1.0) 
        # if model not in K then return error
        elif obs_speci_units == 'K': 
            if self.mod_speci_units == 'K':
                self.conversion_factor = 1.0
                return
            else:
                self.log_file_str += "Experiment units should be 'K', but are set as '{}'".format(self.mod_speci_units)
                create_output_logfile(1, self.log_file_str)

        # unit converter module does not produce conversion factor for angular degrees, but both observational and model 
        # units should be in angular degrees (i.e. conversion factor = 1.0) 
        # if model not in K then return error
        elif obs_speci_units == 'angular degrees': 
            if ((self.mod_speci_units.lower() == 'angular degrees') or (self.mod_speci_units.lower() == 'degrees') 
                or (self.mod_speci_units.lower() == '°')):
                self.conversion_factor = 1.0
                return
            else:
                self.log_file_str += "Experiment units should be 'angular degrees', but are set as '{}'".format(
                    self.mod_speci_units)
                create_output_logfile(1, self.log_file_str)
        
        # otherwise check if the unit quantities are equal
        conv_obj = unit_converter.convert_units(obs_speci_units,obs_speci_units,1)
        obs_quantity = conv_obj.output_represented_quantity
        conv_obj = unit_converter.convert_units(self.mod_speci_units,self.mod_speci_units,1)
        model_quantity = conv_obj.output_represented_quantity

        # observations and model quantities not equal (convert to observational units, standard_temperature=293.15, 
        # standard_pressure=1013.25)
        if obs_quantity != model_quantity:
            # determine chemical formula of species 
            speci_chemical_formula = self.standard_parameter_speci['chemical_formula']
            # if cannot determine chemical formula of species, then terminate process
            if speci_chemical_formula == '':
                self.log_file_str += 'Cannot determine speci chemical formula needed for unit conversion. Terminating process.'
                create_output_logfile(1, self.log_file_str)            
            input_units ={'temperature':'K', 'pressure':'hPa', 'molar_mass':'kg mol-1', model_quantity:self.mod_speci_units}
            input_values = {'temperature':293.15, 'pressure':1013.25, 'molar_mass':unit_converter.get_molecular_mass(speci_chemical_formula), 
                                                                                                                     model_quantity:1.0}
            conv_obj = unit_converter.convert_units(input_units, obs_speci_units, input_values, 
                                                    conversion_input_quantity=model_quantity)
            self.conversion_factor = conv_obj.conversion_factor
        else:
            conv_obj = unit_converter.convert_units(self.mod_speci_units, obs_speci_units, 1.0) 
            self.conversion_factor = conv_obj.conversion_factor

    def get_monthly_model_data(self):
        """ Read all relevant model data in yearmonth into memory. """

        # temporal resolution to output is coarser than model resolution, therefore will need to modify temporal 
        # resolution and perform resampling?
        resampling = False
        if self.temporal_resolution_to_output != self.model_temporal_resolution: 
            resampling = True

        # get number of days in month processing
        days_in_month = monthrange(int(self.year),int(self.month))[1]

        # create monthly time/dy variables
        start_month_dt = datetime.datetime(year=int(self.year), month=int(self.month), day=1, hour=0, minute=0)
        end_month_dt = start_month_dt + relativedelta.relativedelta(months=1)
        if self.temporal_resolution_to_output in ['hourly', 'hourly_instantaneous']:
            self.yearmonth_time = np.arange(0,days_in_month*24.0)
            if Version(pd.__version__) >= Version("2.2"):
                self.yearmonth_dt = pd.date_range(start_month_dt, end_month_dt, freq='h', inclusive='left')
            elif Version(pd.__version__) >= Version("1.4"):
                self.yearmonth_dt = pd.date_range(start_month_dt, end_month_dt, freq='H', inclusive='left')
            else:
                self.yearmonth_dt = pd.date_range(start_month_dt, end_month_dt, freq='H', closed='left')
            self.descriptive_temporal_resolution = 'hours'
            self.temporal_resolution_to_output_code = 'H'
        elif self.temporal_resolution_to_output in ['3hourly', '3hourly_instantaneous']:
            self.yearmonth_time = np.arange(0,days_in_month*24.0,3.0)
            if Version(pd.__version__) >= Version("2.2"):
                self.yearmonth_dt = pd.date_range(start_month_dt, end_month_dt, freq='3h', inclusive='left')
            elif Version(pd.__version__) >= Version("1.4"):
                self.yearmonth_dt = pd.date_range(start_month_dt, end_month_dt, freq='3H', inclusive='left')
            else:
                self.yearmonth_dt = pd.date_range(start_month_dt, end_month_dt, freq='3H', closed='left')
            self.descriptive_temporal_resolution = 'hours'
            self.temporal_resolution_to_output_code = '3H'
        elif self.temporal_resolution_to_output in ['6hourly', '6hourly_instantaneous']:
            self.yearmonth_time = np.arange(0,days_in_month*24.0,6.0)
            if Version(pd.__version__) >= Version("2.2"):
                self.yearmonth_dt = pd.date_range(start_month_dt, end_month_dt, freq='6h', inclusive='left')
            elif Version(pd.__version__) >= Version("1.4"):
                self.yearmonth_dt = pd.date_range(start_month_dt, end_month_dt, freq='6H', inclusive='left')
            else:
                self.yearmonth_dt = pd.date_range(start_month_dt, end_month_dt, freq='6H', closed='left')
            self.descriptive_temporal_resolution = 'hours'
            self.temporal_resolution_to_output_code = '6H'
        elif self.temporal_resolution_to_output == 'daily':
            self.yearmonth_time = np.arange(0,days_in_month)
            if Version(pd.__version__) >= Version("1.4"):
                self.yearmonth_dt = pd.date_range(start_month_dt, end_month_dt, freq='D', inclusive='left')
            else:
                self.yearmonth_dt = pd.date_range(start_month_dt, end_month_dt, freq='D', closed='left')
            self.descriptive_temporal_resolution = 'days'
            self.temporal_resolution_to_output_code = 'D'
        # monthly output resolution is initially in hours for processing reasons, this is modified later 
        elif self.temporal_resolution_to_output == 'monthly':
            # self.yearmonth_time = np.arange(0,days_in_month*24.0)
            self.yearmonth_time = np.arange(0,1)
            if Version(pd.__version__) >= Version("1.4"):
                self.yearmonth_dt = pd.date_range(start_month_dt, end_month_dt, freq='MS', inclusive='left')
            else:
                self.yearmonth_dt = pd.date_range(start_month_dt, end_month_dt, freq='MS', closed='left')
            self.descriptive_temporal_resolution = 'months'
            self.temporal_resolution_to_output_code = 'MS'

        # create array for storing monthly model data
        self.monthly_model_data = np.full((len(self.yearmonth_time), self.y_N, self.x_N), np.NaN, dtype=np.float32)

        # if have mapped size distribution variable: 
        # -- get aeronet bin radius for original variable 
        # -- get index of model bin to use for transformation of bin types (and rmin/rmax)
        # -- get transform factor to go between model bin and aeronet bin
        if self.have_bin_dimension:
            aeronet_bin_radius = get_aeronet_bin_radius_from_bin_variable(self.original_speci_to_process)
            bin_index, rmin, rmax, rho_bin = get_aeronet_model_bin(self.model_name, aeronet_bin_radius)
            bin_transform_factor = get_model_to_aeronet_bin_transform_factor(self.model_name, rmin, rmax)
        
        # iterate and read chunked model files
        for model_ii, model_file in enumerate(self.model_files):

            # put model file read in try/except to catch corrupt model files
            try:

                # read in chunked netcdf file
                self.mod_nc_root = Dataset(model_file)

                # check if have time dimension in daily file, if do not, do not process file
                if 'time' not in list(self.mod_nc_root.dimensions.keys()):
<<<<<<< HEAD
                    log_file_str += 'File {} is corrupt. Skipping.\n'.format(model_file)
=======
                    self.log_file_str += '---- File {} is corrupt. Skipping.\n'.format(model_file)
>>>>>>> 298a40e5
                    continue 

                # get date from filename
                file_date = model_file.split('_')[-1][:-3]                

                # get file start and end datetime
                if len(file_date) == 6:
                    chunk_type = 'monthly'
                    start_file_dt = datetime.datetime(year=int(file_date[:4]), month=int(file_date[4:6]), day=1, hour=0,
                                                      minute=0)
                    end_file_dt = start_file_dt + relativedelta.relativedelta(months=1)
                elif len(file_date) == 8:
                    chunk_type = 'daily'
                    start_file_dt = datetime.datetime(year=int(file_date[:4]), month=int(file_date[4:6]), 
                                                      day=int(file_date[6:8]), hour=0, minute=0)
                    end_file_dt = start_file_dt + datetime.timedelta(days=1)
                elif len(file_date) == 10:
                    chunk_type = 'daily'
                    start_file_dt = datetime.datetime(year=int(file_date[:4]), month=int(file_date[4:6]), 
                                                      day=int(file_date[6:8]), hour=int(file_date[8:10]), minute=0)
                    end_file_dt = start_file_dt + datetime.timedelta(days=1)

                # get file time (handle monthly resolution data differently to hourly/daily
                # as num2date does not support 'months since' units)
                file_time = self.mod_nc_root['time'][:] 
                time_units = self.mod_nc_root['time'].units
                time_calendar = self.mod_nc_root['time'].calendar
                if 'months' in time_units:
                    monthly_start_date = time_units.split(' ')[2]
                    file_time_dt = pd.date_range(start=monthly_start_date, periods=1, freq='MS')
                else:
                    file_time_dt = num2date(file_time, units=time_units, calendar=time_calendar)

                    # convert to pandas datetime
                    if Version(cftime.__version__) <= Version("1.0.3.4"):
                        # remove microseconds
                        file_time_dt = pd.to_datetime([t.replace(microsecond=0) for t in file_time_dt])
                    else:
                        # bug fix for newer versions of cftime
                        file_time_dt = file_time_dt.astype('datetime64[ns]')
                        file_time_dt = pd.to_datetime([t for t in file_time_dt])

                # get indices of file time inside yearmonth, and for the appropriate forecast day
                if chunk_type == 'daily':
                    # get forecast start_dt and end_dt
                    forecast_start_dt = start_file_dt + datetime.timedelta(days=(int(self.forecast_day) - 1))
                    forecast_end_dt = end_file_dt + datetime.timedelta(days=(int(self.forecast_day) - 1))
                    # get indices of file time inside join of yearmonth and forecast day
                    valid_file_time_inds = np.where((file_time_dt >= start_month_dt) & (file_time_dt < end_month_dt) & (file_time_dt >= forecast_start_dt) & (file_time_dt < forecast_end_dt))[0]
                elif chunk_type == 'monthly':
                    # cannot have monthly file which has forecast data, so if wanting forecast data for day > 1,
                    # throw an error
                    if int(self.forecast_day) > 1:
                        log_file_str += 'File {} is monthly, so does not contain data for forcast day {}. Terminating process.'.format(model_file,self.forecast_day)
                        create_output_logfile(1)
                    # get indices of file time inside yearmonth
                    valid_file_time_inds = np.where((file_time_dt >= start_month_dt) & (file_time_dt < end_month_dt))[0]
                
                # cut file time dt for only valid times
                file_time_dt = file_time_dt[valid_file_time_inds]

                # read valid data from file for valid indices
                # have bin dimension?
                if self.have_bin_dimension:
                    read_data = self.mod_nc_root[self.speci_to_process][valid_file_time_inds,bin_index,:,:]
                    
                    # convert model units from kg m-2 to um3/um2
                    read_data = 1e6 * read_data / rho_bin
                    
                    # transform model bin data to aeronet bin
                    read_data = read_data * bin_transform_factor
                # has vertical dimension 
                elif self.have_vertical_dimension:
                    read_data = self.mod_nc_root[self.speci_to_process][valid_file_time_inds,self.z_index,:,:] 
                # has no vertical dimension?
                else:
                    read_data = self.mod_nc_root[self.speci_to_process][valid_file_time_inds,:,:]

                # convert model units to observational units
                read_data = read_data * self.conversion_factor

                # set any model values outside GHOST extreme limits for variable to be NaN
                read_data[(read_data < self.GHOST_speci_lower_limit) | (read_data > self.GHOST_speci_upper_limit)] = np.NaN 

                # create xarray for resampling
                xr_data = xr.DataArray(dims=("time","latitude","longitude"),
                                       data=read_data,
                                       coords=dict(time=file_time_dt, latitude=self.y, longitude=self.x))

                # reassign values to correct coordinates if model centre coordinates have been remapped 
                # (only in the case of regular grids)
                if self.coords_remapping:
                    # correct 1D arrays
                    self.x = [x if x <= 180 else x - 360 for x in self.x]
                    self.y = [y if y <= 90 else y - 180 for y in self.y]

                    # assign and sort coordinates
                    xr_data = xr_data.assign_coords(longitude=self.x).sortby('longitude')
                    xr_data = xr_data.assign_coords(latitude=self.y).sortby('latitude')

                # do resampling (taking mean) to coarser temporal resolution if neccessary
                if resampling:
                    xr_data = xr_data.resample(time=self.temporal_resolution_to_output_code).mean()     

                # get indices in yearmonth to fill with read data
                inds_to_fill = np.isin(self.yearmonth_dt, xr_data.time.values)
                if all(inds_to_fill) is False:
                    self.log_file_str += 'Time in model dataset {} is not in standard format: \n {}'.format(model_file, xr_data.time.values)
                    create_output_logfile(1, self.log_file_str)

                # fill in data array
                self.monthly_model_data[inds_to_fill,:,:] = xr_data.values

                # close chunked model netcdf
                self.mod_nc_root.close()

            except Exception as e:
<<<<<<< HEAD
                log_file_str += 'File {} is corrupt. Skipping.\n{}'.format(model_file, traceback.format_exc())
=======
                self.log_file_str += '---- File {} is corrupt. Skipping.\n{}'.format(model_file, traceback.format_exc())
>>>>>>> 298a40e5

    def n_nearest_neighbour_inverse_distance_weights(self):
        """ Calculate N nearest neighbour inverse distance weights (and indices) of model gridcells centres 
            from an array of geographic observational station coordinates. Both observational and model geographic 
            longitude/latitude coordinates are first converted to cartesian ECEF (Earth Centred, Earth Fixed) 
            coordinates, before calculating distances. Weights returned for obervational stations not contained 
            within model grid extents are all zero.
        """

        # for each pair of observational station geographic coordinates, test if station is inside model grid
        obs_inside_model_grid = np.array([self.model_grid_outline_poly.contains(Point(obs_lon, obs_lat)) 
                                          for obs_lon, obs_lat in zip(self.obs_lons,self.obs_lats)]) 

        # flatten model centre lon/lat arrays
        # generate equal length altitude arrays
        obs_alts = np.zeros(len(self.obs_lons))
        flat_mod_lons_centre = self.mod_lons_centre.ravel()
        flat_mod_lats_centre = self.mod_lats_centre.ravel()
        flat_mod_alts = np.zeros(len(flat_mod_lats_centre))
  
        # convert observational/model geographic longitude/latitude coordinates to cartesian ECEF (Earth Centred, 
        # Earth Fixed) coordinates, assuming WGS84 datum and ellipsoid, and that all heights = 0.
        # ECEF coordiantes represent positions (in meters) as X, Y, Z coordinates, approximating the earth surface 
        # as an ellipsoid of revolution.
        # This conversion is for the subsequent calculation of euclidean distances of the model gridcell centres 
        # from each observational station.
        # Defining the distance between two points on the earth's surface as simply the euclidean distance 
        # between the two lat/lon pairs could lead to inaccurate results depending on the distance 
        # between two points (i.e. 1 deg. of longitude varies with latitude).
        if Version(pyproj.__version__) >= Version("2.0.0"):
            lla = {"proj": "latlong", "ellps": "WGS84", "datum": "WGS84"}
            ecef = {"proj": "geocent", "ellps": "WGS84", "datum": "WGS84"}
            transformer = pyproj.Transformer.from_crs(lla, ecef)
            obs_x, obs_y, obs_z = transformer.transform(self.obs_lons, self.obs_lats, obs_alts, radians=False)
            mod_x, mod_y, mod_z = transformer.transform(flat_mod_lons_centre, flat_mod_lats_centre, flat_mod_alts, 
                                                        radians=False)
        else:
            lla = pyproj.Proj(proj='latlong', ellps='WGS84', datum='WGS84')
            ecef = pyproj.Proj(proj='geocent', ellps='WGS84', datum='WGS84')
            obs_x, obs_y, obs_z = pyproj.transform(lla, ecef, self.obs_lons, self.obs_lats, obs_alts, radians=False)
            mod_x, mod_y, mod_z = pyproj.transform(lla, ecef, flat_mod_lons_centre, flat_mod_lats_centre, flat_mod_alts, 
                                                radians=False)


        # stack converted cartesian coordinates for preparation of calculation of nearest neighbour distances 
        # using Scipy cKDTree
        obs_lonlat = np.column_stack((obs_x,obs_y,obs_z))
        mod_lonlat = np.column_stack((mod_x,mod_y,mod_z))
    
        # generate cKDtree
        tree = cKDTree(mod_lonlat)
    
        # get n-neighbour nearest distances/indices (ravel form) of model gridcell centres from each observational station  
        if Version(scipy.__version__) < Version("1.6.0"):
            dists,idx = tree.query(obs_lonlat,k=int(self.interp_n_neighbours))
        else:
            dists,idx = tree.query(obs_lonlat,k=int(self.interp_n_neighbours),workers=-1)
        
        # for n neighbours == 1, do rehsaping of array so doesn't break
        if len(dists.shape) == 1:
            dists = np.reshape(dists,(dists.shape[0],1))
            idx = np.reshape(idx,(idx.shape[0],1))
            
        # if any dists are < 1m, then set as 1m (i.e. very small distance), to avoid issue calculating weight
        dists[dists < 1.0] = 1.0

        # get nearest neighbour indices
        self.nearest_neighbour_inds = np.column_stack(np.unravel_index(idx, self.mod_lons_centre.shape))

        # take the reciprocals of the nearest neighbours distances from the observational points
        self.inverse_dists = np.reciprocal(dists)

        # set reciprocal distances for all observational points outside model grid extent to be 0
        self.inverse_dists[~obs_inside_model_grid,:] = 0.0

    def write_yearmonth_netCDF(self):
        """ Write yearmonth netCDF, returning interpolated model data to observational surface stations. """

        # set output directory where observational interpolated monthly model netcdf will be saved
        # GHOST
        if self.reading_ghost:
            network_name = self.network_to_interpolate_against
        # non-GHOST
        else:
            # as it appears in PRV (e.g. nasa-aeronet/oneill_v3-lev15 -> nasa-aeronet-oneill_v3-lev15)
            network_name = self.network_to_interpolate_against.replace('/', '-')
        output_dir = os.path.join(self.exp_root,self.ghost_version, self.prov_exp_code, 
                                  self.temporal_resolution_to_output, self.original_speci_to_process, network_name)

        # check if need to create any directories in path 
        check_directory_existence(output_dir,self.exp_root)

        # create netCDF dataset
        netCDF_fname = '{}/{}_{}.nc'.format(output_dir, self.original_speci_to_process, self.yearmonth)
        root_grp = Dataset(netCDF_fname, 'w', format="NETCDF4") 

        # auto mask arrays
        root_grp.set_auto_mask(True)	

        # file contents
        msg = 'Inverse distance weighting ({} neighbours) interpolated '.format(self.interp_n_neighbours)
        msg += '{} experiment data for the component {} '.format(self.experiment_to_process, 
                                                                 self.original_speci_to_process)
        msg += 'with reference to the measurement stations in the '
        msg += '{} network '.format(self.network_to_interpolate_against)
        msg += 'in {}-{}.'.format(self.year, self.month)
        root_grp.title = msg
        root_grp.institution = 'Barcelona Supercomputing Center'
        root_grp.source = 'Experiment {}'.format(self.experiment_to_process)
        root_grp.creator_name = 'Dene R. Bowdalo'
        root_grp.creator_email = 'dene.bowdalo@bsc.es'

        # iterate through each station to process
        for ii, station_reference in enumerate(self.station_references):
            if ii == 0:
                # netcdf dimensions
                root_grp.createDimension('station', len(self.obs_lons))
                root_grp.createDimension('time', len(self.yearmonth_time))
                root_grp.createDimension('model_longitude', self.x_N)
                root_grp.createDimension('model_latitude', self.y_N)
                root_grp.createDimension('grid_edge', self.model_grid_outline.shape[0])

                # create time variable
                time_var = root_grp.createVariable('time', 'u4', ('time'))
                time_var.standard_name = 'time'
                time_var.long_name = 'time'
                time_var.units = '{} since {}-{}-01 00:00:00'.format(self.descriptive_temporal_resolution, self.year, 
                                                                     self.month)
                msg = 'Time in {} since {}-{}-01 00:00 UTC. '.format(self.descriptive_temporal_resolution, self.year, 
                                                                     self.month)
                msg += 'Time given refers to the start of the time window the measurement '
                msg += 'is representative of (temporal resolution)'
                time_var.description = msg
                time_var.axis = 'T'
                time_var.calendar = 'standard'
                time_var.tz = 'UTC'

                # create observational equivalent station reference variable
                station_reference_var = root_grp.createVariable('station_reference', str, ('station'))
                if self.reading_ghost:
                    station_reference_var.standard_name = self.obs_station_reference_obj.standard_name
                    station_reference_var.long_name = self.obs_station_reference_obj.long_name
                    station_reference_var.units = self.obs_station_reference_obj.units
                    station_reference_var.description = self.obs_station_reference_obj.description

                # create observational equivalent longitude/latitude variables
                longitude_var = root_grp.createVariable('longitude', 'f8', ('station'))
                if self.reading_ghost:
                    longitude_var.standard_name = self.obs_lon_obj.standard_name
                    longitude_var.units = self.obs_lon_obj.units
                    longitude_var.long_name = self.obs_lon_obj.long_name
                    longitude_var.description = self.obs_lon_obj.description
                longitude_var.axis = 'X'

                latitude_var = root_grp.createVariable('latitude', 'f8', ('station'))
                if self.reading_ghost:
                    latitude_var.standard_name = self.obs_lat_obj.standard_name
                    latitude_var.units = self.obs_lat_obj.units
                    latitude_var.long_name = self.obs_lat_obj.long_name
                    latitude_var.description = self.obs_lat_obj.description
                latitude_var.axis = 'Y'

                # create 2D meshed longitude/latitude gridcell centre variables
                model_centre_longitude_var = root_grp.createVariable('model_centre_longitude', 'f8', 
                                                                     ('model_latitude','model_longitude'))
                model_centre_longitude_var.standard_name = 'model centre longitude'
                model_centre_longitude_var.long_name = 'model centre longitude'
                model_centre_longitude_var.units = self.obs_lon_obj.units
                msg = '2D meshed grid centre longitudes with '
                msg += '{} longitudes in {} bands of latitude'.format(self.x_N, self.y_N)
                model_centre_longitude_var.description = msg
                model_centre_longitude_var.axis = 'X'            
    
                model_centre_latitude_var = root_grp.createVariable('model_centre_latitude', 'f8', 
                                                                    ('model_latitude','model_longitude'))
                model_centre_latitude_var.standard_name = 'model centre latitude'
                model_centre_latitude_var.long_name = 'model centre latitude'
                model_centre_latitude_var.units = self.obs_lat_obj.units
                msg = '2D meshed grid centre longitudes with '
                msg += '{} longitudes in {} bands of latitude'.format(self.y_N, self.x_N)
                model_centre_latitude_var.description = msg
                model_centre_latitude_var.axis = 'Y'

                # create grid domain edge longitude/latitude variables
                grid_edge_longitude_var = root_grp.createVariable('grid_edge_longitude', 'f8', ('grid_edge'))   
                grid_edge_longitude_var.standard_name = 'grid edge longitude'
                grid_edge_longitude_var.long_name = 'grid edge longitude'
                grid_edge_longitude_var.units = self.obs_lon_obj.units
                msg = 'Longitude coordinate along edge of grid domain '
                msg += '(going clockwise around grid boundary from bottom-left corner).'
                grid_edge_longitude_var.description = msg
                grid_edge_longitude_var.axis = 'X'

                grid_edge_latitude_var = root_grp.createVariable('grid_edge_latitude', 'f8', ('grid_edge'))
                grid_edge_latitude_var.standard_name = 'grid edge latitude'
                grid_edge_latitude_var.long_name = 'grid edge latitude'
                grid_edge_latitude_var.units = self.obs_lat_obj.units
                msg = 'Latitude coordinate along edge of grid domain '
                msg += '(going clockwise around grid boundary from bottom-left corner).'
                grid_edge_latitude_var.description = msg
                grid_edge_latitude_var.axis = 'Y'

                # create measured variable
                measured_var = root_grp.createVariable(self.original_speci_to_process, 'f4', ('station', 'time'))
                # GHOST
                if self.reading_ghost:
                    measured_var.long_name = self.obs_measured_var_obj.long_name
                    measured_var.units = self.obs_measured_var_obj.units
                    measured_var.standard_name = self.obs_measured_var_obj.standard_name
                    measured_var.description = 'Interpolated value of {} from the experiment {} ' \
                                          'with reference to the measurement stations in the {} network'.format(
                        self.obs_measured_var_obj.standard_name, self.experiment_to_process, 
                        self.network_to_interpolate_against)
                # non-GHOST
                else:
                    measured_var.standard_name = self.original_speci_to_process
                    measured_var.description = 'Interpolated value of {} from the experiment {} with reference to the measurement stations in the {} network'.format(
                        self.original_speci_to_process, self.experiment_to_process,
                        self.network_to_interpolate_against)

                # write to variables
                time_var[:] = self.yearmonth_time
                station_reference_var[:] = self.station_references
                longitude_var[:] = self.obs_lons
                latitude_var[:] = self.obs_lats                                                           
                model_centre_longitude_var[:] = self.mod_lons_centre
                model_centre_latitude_var[:] = self.mod_lats_centre
                grid_edge_longitude_var[:] = self.model_grid_outline[:,0]
                grid_edge_latitude_var[:] = self.model_grid_outline[:,1]
        
            # iterate through observational stations
            # use calculated interpolated weights per station to model grid to produce model reciprocal output
            # if all station weights are 0, station is outside model grid domain
            # set all values to be NaN
            station_weights = self.inverse_dists[ii,:]
            if np.all(station_weights == 0):
                interp_vals = np.full(len(self.yearmonth_time), np.NaN, dtype=np.float32)
            else:
                # get reciprocal model data at N nearest neighbours to observational station 
                cut_model_data = self.monthly_model_data[:,self.nearest_neighbour_inds[ii,:int(self.interp_n_neighbours)],
                                                                                       self.nearest_neighbour_inds[ii,int(self.interp_n_neighbours):]]
                
                # create mask where data == NaN or infinite
                invalid_mask = ~np.isfinite(cut_model_data)
                
                # create masked array
                cut_model_data = np.ma.MaskedArray(cut_model_data, mask=invalid_mask)
                
                # interpolate masked array across time dimension using interpolated weights per station
                interp_vals = np.ma.average(cut_model_data, weights=station_weights, axis=1)

            # write measured variable 
            measured_var[ii,:] = interp_vals

        # close writing to netCDF
        root_grp.close() 

        # compress netCDF file
        compress_process =  subprocess.Popen(['ncks', '-O', '--dfl_lvl', '1', netCDF_fname, netCDF_fname], 
                                             stdout=subprocess.PIPE)
        compress_status = compress_process.communicate()[0]
        compress_return_code = compress_process.returncode
    
        # give 770 permissions for file and make owner bsc32
        set_file_permissions_ownership(netCDF_fname)

        # copy file to esarchive (if have access)
        if MACHINE == 'nord3v2':
            
            # set esarchive output dir
            esarchive_output_dir = '/esarchive/recon/prov_interp/{}'.format('/'.join(netCDF_fname.split('/exp_interp/')[1].split('/')[:-1]))

            # check if need to create any directories in path
            check_directory_existence(esarchive_output_dir, '/esarchive/recon/prov_interp')

            # set esarchive fname
            esarchive_netCDF_fname = '{}/{}'.format(esarchive_output_dir, netCDF_fname.split('/')[-1])
            
            # copy file (without permissions)
            shutil.copyfile(netCDF_fname, esarchive_netCDF_fname)

            # give 770 permissions for file and make owner bsc32
            set_file_permissions_ownership(esarchive_netCDF_fname)

def create_output_logfile(process_code, log_file_str):
    """ Create a logfile for stating outcome of interpolation job'
        the filename is prefixed with a code referencing the job outcome.
        The process codes are:
        0: Process completed without issue
        1: Caught error in process
        2: Uncaught error in process

        :param process_code: interpolation outcome code
        :type process_code: int
    """
    output_logfile_dir = (f"{working_directory}/interpolation_logs/"
    f"{submit_args['prov_exp_code']}/"
    f"{submit_args['original_speci_to_process']}/"
    f"{submit_args['network_to_interpolate_against']}/"
    f"{submit_args['temporal_resolution_to_output']}/"
    f"{submit_args['yearmonth']}")

    f = open(f"{output_logfile_dir}_{process_code}.out", "w")
    f.write(str(log_file_str))
    f.close() 

    # exit from current process after writing logfile
    sys.exit()    

if __name__ == "__main__":

    try:
        # time start of yearmonth interpolation
        interpolation_start = time.time()

        # get arguments passed from submittal script --> put into dict
        submit_args = {'prov_exp_code': sys.argv[1], 
                       'model_temporal_resolution': sys.argv[2], 
                       'speci_to_process': sys.argv[3], 
                       'network_to_interpolate_against': sys.argv[4], 
                       'temporal_resolution_to_output': sys.argv[5], 
                       'yearmonth': sys.argv[6], 
                       'original_speci_to_process': sys.argv[7],
                       'job_id': sys.argv[8]
                       }   

        # initialise ExperimentInterpolation object
        EI = ExperimentInterpolation(submit_args)
 
        # read model domain information
        EI.get_model_information()

        # create polygon along edge of model domain
        EI.create_grid_domain_edge_polygon()

        # get necessary data objects from the observational file
        EI.get_observational_objects()

        # get unit conversion factor between observations and experiment data
        EI.get_conversion_factor()

        # read relevant monthly model data into memory
        EI.get_monthly_model_data()

        # get interpolation weights of model grid to observational stations 
        # (using inverse distance weighting interpolation) 
        EI.n_nearest_neighbour_inverse_distance_weights()

        # write out yearmonth netCDF, interpolating model data to surface observational stations
        EI.write_yearmonth_netCDF()

        # get total time of interpolation
        interpolation_time = time.time() - interpolation_start

        # return valid process logfile (0)
        EI.log_file_str += str((time.time() - interpolation_start)/60.)
        create_output_logfile(0, EI.log_file_str)

    # write error log file if have uncaught internal error
    except Exception as e:
        log_file_str = 'STARTING INTERPOLATION\n'
        log_file_str = str(traceback.format_exc())
        create_output_logfile(2, log_file_str)<|MERGE_RESOLUTION|>--- conflicted
+++ resolved
@@ -212,13 +212,8 @@
             except:
                 # if have got to last file of month and that is corrupted, return from function
                 if model_file_ii == (len(self.model_files)-1):
-<<<<<<< HEAD
-                    log_file_str += 'All model files corrupted in {}. Skipping month.'.format(self.yearmonth)
-                    create_output_logfile(1)
-=======
-                    self.log_file_str += '---- All model files corrupted in {}. Skipping month.'.format(self.yearmonth)
+                    self.log_file_str += 'All model files corrupted in {}. Skipping month.'.format(self.yearmonth)
                     create_output_logfile(1, self.log_file_str)
->>>>>>> 298a40e5
                 # else, continue to next file in month
                 else:
                     continue 
@@ -685,11 +680,7 @@
 
                 # check if have time dimension in daily file, if do not, do not process file
                 if 'time' not in list(self.mod_nc_root.dimensions.keys()):
-<<<<<<< HEAD
-                    log_file_str += 'File {} is corrupt. Skipping.\n'.format(model_file)
-=======
-                    self.log_file_str += '---- File {} is corrupt. Skipping.\n'.format(model_file)
->>>>>>> 298a40e5
+                    self.log_file_str += 'File {} is corrupt. Skipping.\n'.format(model_file)
                     continue 
 
                 # get date from filename
@@ -807,11 +798,7 @@
                 self.mod_nc_root.close()
 
             except Exception as e:
-<<<<<<< HEAD
-                log_file_str += 'File {} is corrupt. Skipping.\n{}'.format(model_file, traceback.format_exc())
-=======
-                self.log_file_str += '---- File {} is corrupt. Skipping.\n{}'.format(model_file, traceback.format_exc())
->>>>>>> 298a40e5
+                self.log_file_str += 'File {} is corrupt. Skipping.\n{}'.format(model_file, traceback.format_exc())
 
     def n_nearest_neighbour_inverse_distance_weights(self):
         """ Calculate N nearest neighbour inverse distance weights (and indices) of model gridcells centres 
